// Copyright 2006-2008 the V8 project authors. All rights reserved.
// Use of this source code is governed by a BSD-style license that can be
// found in the LICENSE file.

// The infrastructure used for (localized) message reporting in V8.
//
// Note: there's a big unresolved issue about ownership of the data
// structures used by this framework.

#ifndef V8_MESSAGES_H_
#define V8_MESSAGES_H_

#include "src/base/smart-pointers.h"
#include "src/handles.h"
#include "src/list.h"

namespace v8 {
namespace internal {

// Forward declarations.
class JSMessageObject;
class LookupIterator;
class SourceInfo;

class MessageLocation {
 public:
  MessageLocation(Handle<Script> script, int start_pos, int end_pos,
                  Handle<JSFunction> function = Handle<JSFunction>())
      : script_(script),
        start_pos_(start_pos),
        end_pos_(end_pos),
        function_(function) {}
  MessageLocation() : start_pos_(-1), end_pos_(-1) { }

  Handle<Script> script() const { return script_; }
  int start_pos() const { return start_pos_; }
  int end_pos() const { return end_pos_; }
  Handle<JSFunction> function() const { return function_; }

 private:
  Handle<Script> script_;
  int start_pos_;
  int end_pos_;
  Handle<JSFunction> function_;
};


class CallSite {
 public:
  CallSite(Isolate* isolate, Handle<JSObject> call_site_obj);

  Handle<Object> GetFileName();
  Handle<Object> GetFunctionName();
  Handle<Object> GetScriptNameOrSourceUrl();
  Handle<Object> GetMethodName();
  // Return 1-based line number, including line offset.
  int GetLineNumber();
  // Return 1-based column number, including column offset if first line.
  int GetColumnNumber();
  bool IsNative();
  bool IsToplevel();
  bool IsEval();
  bool IsConstructor();

  bool IsValid() { return !fun_.is_null(); }

 private:
  Isolate* isolate_;
  Handle<Object> receiver_;
  Handle<JSFunction> fun_;
  int32_t pos_;
};

#define MESSAGE_TEMPLATES(T)                                                   \
  /* Error */                                                                  \
  T(None, "")                                                                  \
  T(CyclicProto, "Cyclic __proto__ value")                                     \
  T(Debugger, "Debugger: %")                                                   \
  T(DebuggerLoading, "Error loading debugger")                                 \
  T(DefaultOptionsMissing, "Internal % error. Default options are missing.")   \
  T(UncaughtException, "Uncaught %")                                           \
  T(Unsupported, "Not supported")                                              \
  T(WrongServiceType, "Internal error, wrong service type: %")                 \
  T(WrongValueType, "Internal error. Wrong value type.")                       \
  /* TypeError */                                                              \
  T(ApplyNonFunction,                                                          \
    "Function.prototype.apply was called on %, which is a % and not a "        \
    "function")                                                                \
  T(ArrayBufferTooShort,                                                       \
    "Derived ArrayBuffer constructor created a buffer which was too small")    \
  T(ArrayBufferSpeciesThis,                                                    \
    "ArrayBuffer subclass returned this from species constructor")             \
  T(ArrayFunctionsOnFrozen, "Cannot modify frozen array elements")             \
  T(ArrayFunctionsOnSealed, "Cannot add/remove sealed array elements")         \
  T(ArrayNotSubclassable, "Subclassing Arrays is not currently supported.")    \
  T(CalledNonCallable, "% is not a function")                                  \
  T(CalledNonCallableInstanceOf,                                               \
    "Right-hand side of 'instanceof' is not callable")                         \
  T(CalledOnNonObject, "% called on non-object")                               \
  T(CalledOnNullOrUndefined, "% called on null or undefined")                  \
  T(CallSiteExpectsFunction,                                                   \
    "CallSite expects function as second argument, got %")                     \
  T(CallSiteMethod, "CallSite method % expects CallSite as receiver")          \
  T(CannotConvertToPrimitive, "Cannot convert object to primitive value")      \
  T(CannotPreventExt, "Cannot prevent extensions")                             \
  T(CannotFreezeArrayBufferView,                                               \
    "Cannot freeze array buffer views with elements")                          \
  T(CircularStructure, "Converting circular structure to JSON")                \
  T(ConstructAbstractClass, "Abstract class % not directly constructable")     \
  T(ConstAssign, "Assignment to constant variable.")                           \
  T(ConstructorNonCallable,                                                    \
    "Class constructor % cannot be invoked without 'new'")                     \
  T(ConstructorNotFunction, "Constructor % requires 'new'")                    \
  T(ConstructorNotReceiver, "The .constructor property is not an object")      \
  T(CurrencyCode, "Currency code is required with currency style.")            \
  T(DataViewNotArrayBuffer,                                                    \
    "First argument to DataView constructor must be an ArrayBuffer")           \
  T(DateType, "this is not a Date object.")                                    \
  T(DebuggerFrame, "Debugger: Invalid frame index.")                           \
  T(DebuggerType, "Debugger: Parameters have wrong types.")                    \
  T(DeclarationMissingInitializer, "Missing initializer in % declaration")     \
  T(DefineDisallowed, "Cannot define property:%, object is not extensible.")   \
  T(DuplicateTemplateProperty, "Object template has duplicate property '%'")   \
  T(ExtendsValueGenerator,                                                     \
    "Class extends value % may not be a generator function")                   \
  T(ExtendsValueNotFunction,                                                   \
    "Class extends value % is not a function or null")                         \
  T(FirstArgumentNotRegExp,                                                    \
    "First argument to % must not be a regular expression")                    \
  T(FunctionBind, "Bind must be called on a function")                         \
  T(GeneratorRunning, "Generator is already running")                          \
  T(IllegalInvocation, "Illegal invocation")                                   \
  T(IncompatibleMethodReceiver, "Method % called on incompatible receiver %")  \
  T(InstanceofFunctionExpected,                                                \
    "Expecting a function in instanceof check, but got %")                     \
  T(InstanceofNonobjectProto,                                                  \
    "Function has non-object prototype '%' in instanceof check")               \
  T(InvalidArgument, "invalid_argument")                                       \
  T(InvalidInOperatorUse, "Cannot use 'in' operator to search for '%' in %")   \
  T(InvalidRegExpExecResult,                                                   \
    "RegExp exec method returned something other than an Object or null")      \
  T(InvalidSimdOperation, "% is not a valid type for this SIMD operation.")    \
  T(IteratorResultNotAnObject, "Iterator result % is not an object")           \
  T(IteratorValueNotAnObject, "Iterator value % is not an entry object")       \
  T(LanguageID, "Language ID should be string or object.")                     \
  T(MethodCalledOnWrongObject,                                                 \
    "Method % called on a non-object or on a wrong type of object.")           \
  T(MethodInvokedOnNullOrUndefined,                                            \
    "Method invoked on undefined or null value.")                              \
  T(MethodInvokedOnWrongType, "Method invoked on an object that is not %.")    \
  T(NoAccess, "no access")                                                     \
  T(NonCoercible, "Cannot match against 'undefined' or 'null'.")               \
  T(NonExtensibleProto, "% is not extensible")                                 \
  T(NonObjectInInstanceOfCheck,                                                \
    "Right-hand side of 'instanceof' is not an object")                        \
  T(NonObjectPropertyLoad, "Cannot read property '%' of %")                    \
  T(NonObjectPropertyStore, "Cannot set property '%' of %")                    \
  T(NoSetterInCallback, "Cannot set property % of % which has only a getter")  \
  T(NotAnIterator, "% is not an iterator")                                     \
  T(NotAPromise, "% is not a promise")                                         \
  T(NotConstructor, "% is not a constructor")                                  \
  T(NotDateObject, "this is not a Date object.")                               \
  T(NotIntlObject, "% is not an i18n object.")                                 \
  T(NotGeneric, "% is not generic")                                            \
  T(NotIterable, "% is not iterable")                                          \
  T(NotPropertyName, "% is not a valid property name")                         \
  T(NotTypedArray, "this is not a typed array.")                               \
  T(NotSharedTypedArray, "% is not a shared typed array.")                     \
  T(NotIntegerSharedTypedArray, "% is not an integer shared typed array.")     \
  T(NotInt32SharedTypedArray, "% is not an int32 shared typed array.")         \
  T(ObjectGetterExpectingFunction,                                             \
    "Object.prototype.__defineGetter__: Expecting function")                   \
  T(ObjectGetterCallable, "Getter must be a function: %")                      \
  T(ObjectNotExtensible, "Can't add property %, object is not extensible")     \
  T(ObjectSetterExpectingFunction,                                             \
    "Object.prototype.__defineSetter__: Expecting function")                   \
  T(ObjectSetterCallable, "Setter must be a function: %")                      \
  T(ObserveCallbackFrozen,                                                     \
    "Object.observe cannot deliver to a frozen function object")               \
  T(ObserveGlobalProxy, "% cannot be called on the global proxy object")       \
  T(ObserveAccessChecked, "% cannot be called on access-checked objects")      \
  T(ObserveInvalidAccept,                                                      \
    "Third argument to Object.observe must be an array of strings.")           \
  T(ObserveNonFunction, "Object.% cannot deliver to non-function")             \
  T(ObserveNonObject, "Object.% cannot % non-object")                          \
  T(ObserveNotifyNonNotifier, "notify called on non-notifier object")          \
  T(ObservePerformNonFunction, "Cannot perform non-function")                  \
  T(ObservePerformNonString, "Invalid non-string changeType")                  \
  T(ObserveTypeNonString,                                                      \
    "Invalid changeRecord with non-string 'type' property")                    \
  T(OrdinaryFunctionCalledAsConstructor,                                       \
    "Function object that's not a constructor was created with new")           \
  T(PromiseCyclic, "Chaining cycle detected for promise %")                    \
  T(PromiseExecutorAlreadyInvoked,                                             \
    "Promise executor has already been invoked with non-undefined arguments")  \
  T(PromiseNonCallable, "Promise resolve or reject function is not callable")  \
  T(PropertyDescObject, "Property description must be an object: %")           \
  T(PropertyNotFunction,                                                       \
    "'%' returned for property '%' of object '%' is not a function")           \
  T(ProtoObjectOrNull, "Object prototype may only be an Object or null: %")    \
  T(PrototypeParentNotAnObject,                                                \
    "Class extends value does not have valid prototype property %")            \
  T(ProxyConstructNonObject,                                                   \
    "'construct' on proxy: trap returned non-object ('%')")                    \
  T(ProxyDefinePropertyNonConfigurable,                                        \
    "'defineProperty' on proxy: trap returned truish for defining "            \
    "non-configurable property '%' which is either non-existant or "           \
    "configurable in the proxy target")                                        \
  T(ProxyDefinePropertyNonExtensible,                                          \
    "'defineProperty' on proxy: trap returned truish for adding property '%' " \
    " to the non-extensible proxy target")                                     \
  T(ProxyDefinePropertyIncompatible,                                           \
    "'defineProperty' on proxy: trap returned truish for adding property '%' " \
    " that is incompatible with the existing property in the proxy target")    \
  T(ProxyDeletePropertyNonConfigurable,                                        \
    "'deleteProperty' on proxy: trap returned truish for property '%' which "  \
    "is non-configurable in the proxy target")                                 \
  T(ProxyGetNonConfigurableData,                                               \
    "'get' on proxy: property '%' is a read-only and "                         \
    "non-configurable data property on the proxy target but the proxy "        \
    "did not return its actual value (expected '%' but got '%')")              \
  T(ProxyGetNonConfigurableAccessor,                                           \
    "'get' on proxy: property '%' is a non-configurable accessor "             \
    "property on the proxy target and does not have a getter function, but "   \
    "the trap did not return 'undefined' (got '%')")                           \
  T(ProxyGetOwnPropertyDescriptorIncompatible,                                 \
    "'getOwnPropertyDescriptor' on proxy: trap returned descriptor for "       \
    "property '%' that is incompatible with the existing property in the "     \
    "proxy target")                                                            \
  T(ProxyGetOwnPropertyDescriptorInvalid,                                      \
    "'getOwnPropertyDescriptor' on proxy: trap returned neither object nor "   \
    "undefined for property '%'")                                              \
  T(ProxyGetOwnPropertyDescriptorNonConfigurable,                              \
    "'getOwnPropertyDescriptor' on proxy: trap reported non-configurability "  \
    "for property '%' which is either non-existant or configurable in the "    \
    "proxy target")                                                            \
  T(ProxyGetOwnPropertyDescriptorNonExtensible,                                \
    "'getOwnPropertyDescriptor' on proxy: trap returned undefined for "        \
    "property '%' which exists in the non-extensible proxy target")            \
  T(ProxyGetOwnPropertyDescriptorUndefined,                                    \
    "'getOwnPropertyDescriptor' on proxy: trap returned undefined for "        \
    "property '%' which is non-configurable in the proxy target")              \
  T(ProxyGetPrototypeOfInvalid,                                                \
    "'getPrototypeOf' on proxy: trap returned neither object nor null")        \
  T(ProxyGetPrototypeOfNonExtensible,                                          \
    "'getPrototypeOf' on proxy: proxy target is non-extensible but the "       \
    "trap did not return its actual prototype")                                \
  T(ProxyHandlerOrTargetRevoked,                                               \
    "Cannot create proxy with a revoked proxy as target or handler")           \
  T(ProxyHasNonConfigurable,                                                   \
    "'has' on proxy: trap returned falsish for property '%' which exists in "  \
    "the proxy target as non-configurable")                                    \
  T(ProxyHasNonExtensible,                                                     \
    "'has' on proxy: trap returned falsish for property '%' but the proxy "    \
    "target is not extensible")                                                \
  T(ProxyIsExtensibleInconsistent,                                             \
    "'isExtensible' on proxy: trap result does not reflect extensibility of "  \
    "proxy target (which is '%')")                                             \
  T(ProxyNonObject,                                                            \
    "Cannot create proxy with a non-object as target or handler")              \
  T(ProxyOwnKeysMissing,                                                       \
    "'ownKeys' on proxy: trap result did not include '%'")                     \
  T(ProxyOwnKeysNonExtensible,                                                 \
    "'ownKeys' on proxy: trap returned extra keys but proxy target is "        \
    "non-extensible")                                                          \
  T(ProxyPreventExtensionsExtensible,                                          \
    "'preventExtensions' on proxy: trap returned truish but the proxy target " \
    "is extensible")                                                           \
  T(ProxyPrivate, "Cannot pass private property name to proxy trap")           \
  T(ProxyRevoked, "Cannot perform '%' on a proxy that has been revoked")       \
  T(ProxySetFrozenData,                                                        \
    "'set' on proxy: trap returned truish for property '%' which exists in "   \
    "the proxy target as a non-configurable and non-writable data property "   \
    "with a different value")                                                  \
  T(ProxySetFrozenAccessor,                                                    \
    "'set' on proxy: trap returned truish for property '%' which exists in "   \
    "the proxy target as a non-configurable and non-writable accessor "        \
    "property without a setter")                                               \
  T(ProxySetPrototypeOfNonExtensible,                                          \
    "'setPrototypeOf' on proxy: trap returned truish for setting a new "       \
    "prototype on the non-extensible proxy target")                            \
  T(ProxyTrapReturnedFalsish, "'%' on proxy: trap returned falsish")           \
  T(ProxyTrapReturnedFalsishFor,                                               \
    "'%' on proxy: trap returned falsish for property '%'")                    \
  T(ReadGlobalReferenceThroughProxy, "Trying to access '%' through proxy")     \
  T(RedefineDisallowed, "Cannot redefine property: %")                         \
  T(RedefineExternalArray,                                                     \
    "Cannot redefine a property of an object with external array elements")    \
  T(ReduceNoInitial, "Reduce of empty array with no initial value")            \
  T(RegExpFlags,                                                               \
    "Cannot supply flags when constructing one RegExp from another")           \
  T(RegExpNonObject, "% getter called on non-object %")                        \
  T(RegExpNonRegExp, "% getter called on non-RegExp object")                   \
  T(ReinitializeIntl, "Trying to re-initialize % object.")                     \
  T(ResolvedOptionsCalledOnNonObject,                                          \
    "resolvedOptions method called on a non-object or on a object that is "    \
    "not Intl.%.")                                                             \
  T(ResolverNotAFunction, "Promise resolver % is not a function")              \
  T(RestrictedFunctionProperties,                                              \
    "'caller' and 'arguments' are restricted function properties and cannot "  \
    "be accessed in this context.")                                            \
  T(ReturnMethodNotCallable, "The iterator's 'return' method is not callable") \
  T(StaticPrototype, "Classes may not have static property named prototype")   \
  T(StrictCannotAssign, "Cannot assign to read only '%' in strict mode")       \
  T(StrictDeleteProperty, "Cannot delete property '%' of %")                   \
  T(StrictPoisonPill,                                                          \
    "'caller', 'callee', and 'arguments' properties may not be accessed on "   \
    "strict mode functions or the arguments objects for calls to them")        \
  T(StrictReadOnlyProperty,                                                    \
    "Cannot assign to read only property '%' of % '%'")                        \
  T(StrictCannotCreateProperty, "Cannot create property '%' on % '%'")         \
  T(SymbolIteratorInvalid,                                                     \
    "Result of the Symbol.iterator method is not an object")                   \
  T(SymbolKeyFor, "% is not a symbol")                                         \
  T(SymbolToNumber, "Cannot convert a Symbol value to a number")               \
  T(SymbolToString, "Cannot convert a Symbol value to a string")               \
  T(SimdToNumber, "Cannot convert a SIMD value to a number")                   \
  T(ThrowMethodMissing, "The iterator does not provide a 'throw' method.")     \
  T(UndefinedOrNullToObject, "Cannot convert undefined or null to object")     \
  T(ValueAndAccessor,                                                          \
    "Invalid property descriptor. Cannot both specify accessors and a value "  \
    "or writable attribute, %")                                                \
  T(VarRedeclaration, "Identifier '%' has already been declared")              \
  T(WrongArgs, "%: Arguments list has wrong type")                             \
  /* ReferenceError */                                                         \
  T(NonMethod, "'super' is referenced from non-method")                        \
  T(NotDefined, "% is not defined")                                            \
  T(UnsupportedSuper, "Unsupported reference to 'super'")                      \
  /* RangeError */                                                             \
  T(DateRange, "Provided date is not in valid range.")                         \
  T(ExpectedTimezoneID,                                                        \
    "Expected Area/Location(/Location)* for time zone, got %")                 \
  T(ExpectedLocation,                                                          \
    "Expected letters optionally connected with underscores or hyphens for "   \
    "a location, got %")                                                       \
  T(InvalidArrayBufferLength, "Invalid array buffer length")                   \
  T(ArrayBufferAllocationFailed, "Array buffer allocation failed")             \
  T(InvalidArrayLength, "Invalid array length")                                \
  T(InvalidAtomicAccessIndex, "Invalid atomic access index")                   \
  T(InvalidCodePoint, "Invalid code point %")                                  \
  T(InvalidCountValue, "Invalid count value")                                  \
  T(InvalidCurrencyCode, "Invalid currency code: %")                           \
  T(InvalidDataViewAccessorOffset,                                             \
    "Offset is outside the bounds of the DataView")                            \
  T(InvalidDataViewLength, "Invalid data view length")                         \
  T(InvalidDataViewOffset, "Start offset is outside the bounds of the buffer") \
  T(InvalidHint, "Invalid hint: %")                                            \
  T(InvalidLanguageTag, "Invalid language tag: %")                             \
  T(InvalidWeakMapKey, "Invalid value used as weak map key")                   \
  T(InvalidWeakSetValue, "Invalid value used in weak set")                     \
  T(InvalidStringLength, "Invalid string length")                              \
  T(InvalidTimeValue, "Invalid time value")                                    \
  T(InvalidTypedArrayAlignment, "% of % should be a multiple of %")            \
  T(InvalidTypedArrayLength, "Invalid typed array length")                     \
  T(InvalidTypedArrayOffset, "Start offset is too large:")                     \
  T(LetInLexicalBinding, "let is disallowed as a lexically bound name")        \
  T(LocaleMatcher, "Illegal value for localeMatcher:%")                        \
  T(NormalizationForm, "The normalization form should be one of %.")           \
  T(NumberFormatRange, "% argument must be between 0 and 20")                  \
  T(PropertyValueOutOfRange, "% value is out of range.")                       \
  T(StackOverflow, "Maximum call stack size exceeded")                         \
  T(ToPrecisionFormatRange, "toPrecision() argument must be between 1 and 21") \
  T(ToRadixFormatRange, "toString() radix argument must be between 2 and 36")  \
  T(TypedArraySetNegativeOffset, "Start offset is negative")                   \
  T(TypedArraySetSourceTooLarge, "Source is too large")                        \
  T(UnsupportedTimeZone, "Unsupported time zone specified %")                  \
  T(ValueOutOfRange, "Value % out of range for % options property %")          \
  /* SyntaxError */                                                            \
  T(BadGetterArity, "Getter must not have any formal parameters.")             \
  T(BadSetterArity, "Setter must have exactly one formal parameter.")          \
  T(ConstructorIsAccessor, "Class constructor may not be an accessor")         \
  T(ConstructorIsGenerator, "Class constructor may not be a generator")        \
  T(DerivedConstructorReturn,                                                  \
    "Derived constructors may only return object or undefined")                \
  T(DuplicateConstructor, "A class may only have one constructor")             \
  T(DuplicateExport, "Duplicate export of '%'")                                \
  T(DuplicateProto,                                                            \
    "Duplicate __proto__ fields are not allowed in object literals")           \
  T(ForInOfLoopInitializer,                                                    \
    "% loop variable declaration may not have an initializer.")                \
  T(ForInOfLoopMultiBindings,                                                  \
    "Invalid left-hand side in % loop: Must have a single binding.")           \
  T(IllegalBreak, "Illegal break statement")                                   \
  T(IllegalContinue, "Illegal continue statement")                             \
  T(IllegalLanguageModeDirective,                                              \
    "Illegal '%' directive in function with non-simple parameter list")        \
  T(IllegalReturn, "Illegal return statement")                                 \
  T(IllegalTypedModeDirective,                                                 \
    "Illegal 'use types' directive in function scope")                         \
  T(InvalidEscapedReservedWord, "Keyword must not contain escaped characters") \
  T(InvalidEscapedMetaProperty, "'%' must not contain escaped characters")     \
  T(InvalidLhsInAssignment, "Invalid left-hand side in assignment")            \
  T(InvalidCoverInitializedName, "Invalid shorthand property initializer")     \
  T(InvalidDestructuringTarget, "Invalid destructuring assignment target")     \
  T(InvalidLhsInFor, "Invalid left-hand side in for-loop")                     \
  T(InvalidLhsInPostfixOp,                                                     \
    "Invalid left-hand side expression in postfix operation")                  \
  T(InvalidLhsInPrefixOp,                                                      \
    "Invalid left-hand side expression in prefix operation")                   \
  T(InvalidRegExpFlags, "Invalid flags supplied to RegExp constructor '%'")    \
  T(InvalidOrUnexpectedToken, "Invalid or unexpected token")                   \
  T(JsonParseUnexpectedEOS, "Unexpected end of JSON input")                    \
  T(JsonParseUnexpectedToken, "Unexpected token % in JSON at position %")      \
  T(JsonParseUnexpectedTokenNumber, "Unexpected number in JSON at position %") \
  T(JsonParseUnexpectedTokenString, "Unexpected string in JSON at position %") \
  T(LabelRedeclaration, "Label '%' has already been declared")                 \
  T(LabelledFunctionDeclaration,                                               \
    "Labelled function declaration not allowed as the body of a control flow " \
    "structure")                                                               \
  T(MalformedArrowFunParamList, "Malformed arrow function parameter list")     \
  T(MalformedRegExp, "Invalid regular expression: /%/: %")                     \
  T(MalformedRegExpFlags, "Invalid regular expression flags")                  \
  T(ModuleExportUndefined, "Export '%' is not defined in module")              \
  T(MultipleDefaultsInSwitch,                                                  \
    "More than one default clause in switch statement")                        \
  T(NewlineAfterThrow, "Illegal newline after throw")                          \
  T(NoCatchOrFinally, "Missing catch or finally after try")                    \
  T(NotIsvar, "builtin %%IS_VAR: not a variable")                              \
  T(ParamAfterRest, "Rest parameter must be last formal parameter")            \
  T(InvalidRestParameter,                                                      \
    "Rest parameter must be an identifier or destructuring pattern")           \
  T(PushPastSafeLength,                                                        \
    "Pushing % elements on an array-like of length % "                         \
    "is disallowed, as the total surpasses 2**53-1")                           \
  T(ElementAfterRest, "Rest element must be last element in array")            \
  T(BadSetterRestParameter,                                                    \
    "Setter function argument must not be a rest parameter")                   \
  T(ParamDupe, "Duplicate parameter name not allowed in this context")         \
  T(ParenthesisInArgString, "Function arg string contains parenthesis")        \
  T(RuntimeWrongNumArgs, "Runtime function given wrong number of arguments")   \
  T(SingleFunctionLiteral, "Single function literal required")                 \
  T(SloppyFunction,                                                            \
    "In non-strict mode code, functions can only be declared at top level, "   \
    "inside a block, or as the body of an if statement.")                      \
  T(SloppyLexical,                                                             \
    "Block-scoped declarations (let, const, function, class) not yet "         \
    "supported outside strict mode")                                           \
  T(SpeciesNotConstructor,                                                     \
    "object.constructor[Symbol.species] is not a constructor")                 \
  T(StrictDelete, "Delete of an unqualified identifier in strict mode.")       \
  T(StrictEvalArguments, "Unexpected eval or arguments in strict mode")        \
  T(StrictFunction,                                                            \
    "In strict mode code, functions can only be declared at top level or "     \
    "inside a block.")                                                         \
  T(StrictOctalLiteral, "Octal literals are not allowed in strict mode.")      \
  T(StrictWith, "Strict mode code may not include a with statement")           \
  T(TemplateOctalLiteral,                                                      \
    "Octal literals are not allowed in template strings.")                     \
  T(ThisFormalParameter, "'this' is not a valid formal parameter name")        \
  T(TooManyArguments,                                                          \
    "Too many arguments in function call (only 65535 allowed)")                \
  T(TooManyParameters,                                                         \
    "Too many parameters in function definition (only 65535 allowed)")         \
  T(TooManyVariables, "Too many variables declared (only 4194303 allowed)")    \
  T(TypedArrayTooShort,                                                        \
    "Derived TypedArray constructor created an array which was too small")     \
  T(UnexpectedEOS, "Unexpected end of input")                                  \
  T(UnexpectedFunctionSent,                                                    \
    "function.sent expression is not allowed outside a generator")             \
  T(UnexpectedReserved, "Unexpected reserved word")                            \
  T(UnexpectedStrictReserved, "Unexpected strict mode reserved word")          \
  T(UnexpectedSuper, "'super' keyword unexpected here")                        \
  T(UnexpectedNewTarget, "new.target expression is not allowed here")          \
  T(UnexpectedTemplateString, "Unexpected template string")                    \
  T(UnexpectedToken, "Unexpected token %")                                     \
  T(UnexpectedTokenIdentifier, "Unexpected identifier")                        \
  T(UnexpectedTokenNumber, "Unexpected number")                                \
  T(UnexpectedTokenString, "Unexpected string")                                \
  T(UnexpectedTokenRegExp, "Unexpected regular expression")                    \
  T(UnknownLabel, "Undefined label '%'")                                       \
  T(UnterminatedArgList, "missing ) after argument list")                      \
  T(UnterminatedRegExp, "Invalid regular expression: missing /")               \
  T(UnterminatedTemplate, "Unterminated template literal")                     \
  T(UnterminatedTemplateExpr, "Missing } in template expression")              \
  T(FoundNonCallableHasInstance, "Found non-callable @@hasInstance")           \
<<<<<<< HEAD
  T(NonObjectInInstanceOfCheck, "right-hand side is not an object")            \
  /* SyntaxError for the optional type system */                               \
  T(InvalidType, "Invalid type.")                                              \
  T(BadFunctionOrConstructorType,                                              \
    "Expecting '=>' in function or constructor type.")                         \
=======
  T(InvalidHexEscapeSequence, "Invalid hexadecimal escape sequence")           \
  T(InvalidUnicodeEscapeSequence, "Invalid Unicode escape sequence")           \
  T(UndefinedUnicodeCodePoint, "Undefined Unicode code-point")                 \
>>>>>>> e11b5f7a
  /* EvalError */                                                              \
  T(CodeGenFromStrings, "%")                                                   \
  /* URIError */                                                               \
  T(URIMalformed, "URI malformed")

class MessageTemplate {
 public:
  enum Template {
#define TEMPLATE(NAME, STRING) k##NAME,
    MESSAGE_TEMPLATES(TEMPLATE)
#undef TEMPLATE
        kLastMessage
  };

  static const char* TemplateString(int template_index);

  static MaybeHandle<String> FormatMessage(int template_index,
                                           Handle<String> arg0,
                                           Handle<String> arg1,
                                           Handle<String> arg2);

  static Handle<String> FormatMessage(Isolate* isolate, int template_index,
                                      Handle<Object> arg);
};


// A message handler is a convenience interface for accessing the list
// of message listeners registered in an environment
class MessageHandler {
 public:
  // Returns a message object for the API to use.
  static Handle<JSMessageObject> MakeMessageObject(
      Isolate* isolate, MessageTemplate::Template type,
      MessageLocation* location, Handle<Object> argument,
      Handle<JSArray> stack_frames);

  // Report a formatted message (needs JS allocation).
  static void ReportMessage(Isolate* isolate, MessageLocation* loc,
                            Handle<JSMessageObject> message);

  static void DefaultMessageReport(Isolate* isolate, const MessageLocation* loc,
                                   Handle<Object> message_obj);
  static Handle<String> GetMessage(Isolate* isolate, Handle<Object> data);
  static base::SmartArrayPointer<char> GetLocalizedMessage(Isolate* isolate,
                                                           Handle<Object> data);
};


}  // namespace internal
}  // namespace v8

#endif  // V8_MESSAGES_H_<|MERGE_RESOLUTION|>--- conflicted
+++ resolved
@@ -473,17 +473,13 @@
   T(UnterminatedTemplate, "Unterminated template literal")                     \
   T(UnterminatedTemplateExpr, "Missing } in template expression")              \
   T(FoundNonCallableHasInstance, "Found non-callable @@hasInstance")           \
-<<<<<<< HEAD
-  T(NonObjectInInstanceOfCheck, "right-hand side is not an object")            \
+  T(InvalidHexEscapeSequence, "Invalid hexadecimal escape sequence")           \
+  T(InvalidUnicodeEscapeSequence, "Invalid Unicode escape sequence")           \
+  T(UndefinedUnicodeCodePoint, "Undefined Unicode code-point")                 \
   /* SyntaxError for the optional type system */                               \
   T(InvalidType, "Invalid type.")                                              \
   T(BadFunctionOrConstructorType,                                              \
     "Expecting '=>' in function or constructor type.")                         \
-=======
-  T(InvalidHexEscapeSequence, "Invalid hexadecimal escape sequence")           \
-  T(InvalidUnicodeEscapeSequence, "Invalid Unicode escape sequence")           \
-  T(UndefinedUnicodeCodePoint, "Undefined Unicode code-point")                 \
->>>>>>> e11b5f7a
   /* EvalError */                                                              \
   T(CodeGenFromStrings, "%")                                                   \
   /* URIError */                                                               \
