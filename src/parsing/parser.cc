// Copyright 2012 the V8 project authors. All rights reserved.
// Use of this source code is governed by a BSD-style license that can be
// found in the LICENSE file.

#include "src/parsing/parser.h"

#include <memory>

#include "src/api.h"
#include "src/ast/ast.h"
#include "src/ast/ast-expression-rewriter.h"
#include "src/ast/ast-literal-reindexer.h"
#include "src/ast/ast-traversal-visitor.h"
#include "src/bailout-reason.h"
#include "src/base/platform/platform.h"
#include "src/bootstrapper.h"
#include "src/char-predicates-inl.h"
#include "src/codegen.h"
#include "src/compiler.h"
#include "src/messages.h"
#include "src/parsing/parameter-initializer-rewriter.h"
#include "src/parsing/parser-base.h"
#include "src/parsing/rewriter.h"
#include "src/parsing/scanner-character-streams.h"
#include "src/runtime/runtime.h"
#include "src/string-stream.h"
#include "src/tracing/trace-event.h"

namespace v8 {
namespace internal {

ScriptData::ScriptData(const byte* data, int length)
    : owns_data_(false), rejected_(false), data_(data), length_(length) {
  if (!IsAligned(reinterpret_cast<intptr_t>(data), kPointerAlignment)) {
    byte* copy = NewArray<byte>(length);
    DCHECK(IsAligned(reinterpret_cast<intptr_t>(copy), kPointerAlignment));
    CopyBytes(copy, data, length);
    data_ = copy;
    AcquireDataOwnership();
  }
}

ParseInfo::ParseInfo(Zone* zone)
    : zone_(zone),
      flags_(0),
      source_stream_(nullptr),
      source_stream_encoding_(ScriptCompiler::StreamedSource::ONE_BYTE),
      character_stream_(nullptr),
      extension_(nullptr),
      compile_options_(ScriptCompiler::kNoCompileOptions),
      script_scope_(nullptr),
      unicode_cache_(nullptr),
      stack_limit_(0),
      hash_seed_(0),
      compiler_hints_(0),
      start_position_(0),
      end_position_(0),
      isolate_(nullptr),
      cached_data_(nullptr),
      ast_value_factory_(nullptr),
      function_name_(nullptr),
      literal_(nullptr) {}

ParseInfo::ParseInfo(Zone* zone, Handle<JSFunction> function)
    : ParseInfo(zone, Handle<SharedFunctionInfo>(function->shared())) {
  set_context(Handle<Context>(function->context()));
}


ParseInfo::ParseInfo(Zone* zone, Handle<SharedFunctionInfo> shared)
    : ParseInfo(zone) {
  isolate_ = shared->GetIsolate();

  set_lazy();
  set_hash_seed(isolate_->heap()->HashSeed());
  set_is_named_expression(shared->is_named_expression());
  set_calls_eval(shared->scope_info()->CallsEval());
  set_compiler_hints(shared->compiler_hints());
  set_start_position(shared->start_position());
  set_end_position(shared->end_position());
  set_stack_limit(isolate_->stack_guard()->real_climit());
  set_unicode_cache(isolate_->unicode_cache());
  set_language_mode(shared->language_mode());
  set_shared_info(shared);

  Handle<Script> script(Script::cast(shared->script()));
  set_script(script);
  if (!script.is_null() && script->type() == Script::TYPE_NATIVE) {
    set_native();
  }
}


ParseInfo::ParseInfo(Zone* zone, Handle<Script> script) : ParseInfo(zone) {
  isolate_ = script->GetIsolate();

  set_hash_seed(isolate_->heap()->HashSeed());
  set_stack_limit(isolate_->stack_guard()->real_climit());
  set_unicode_cache(isolate_->unicode_cache());
  set_script(script);

  if (script->type() == Script::TYPE_NATIVE) {
    set_native();
  }
}

bool ParseInfo::is_declaration() const {
  return (compiler_hints_ & (1 << SharedFunctionInfo::kIsDeclaration)) != 0;
}

bool ParseInfo::is_arrow() const {
  return (compiler_hints_ & (1 << SharedFunctionInfo::kIsArrow)) != 0;
}

bool ParseInfo::is_async() const {
  return (compiler_hints_ & (1 << SharedFunctionInfo::kIsAsyncFunction)) != 0;
}

bool ParseInfo::is_default_constructor() const {
  return (compiler_hints_ & (1 << SharedFunctionInfo::kIsDefaultConstructor)) !=
         0;
}

FunctionKind ParseInfo::function_kind() const {
  return SharedFunctionInfo::FunctionKindBits::decode(compiler_hints_);
}

FunctionEntry ParseData::GetFunctionEntry(int start) {
  // The current pre-data entry must be a FunctionEntry with the given
  // start position.
  if ((function_index_ + FunctionEntry::kSize <= Length()) &&
      (static_cast<int>(Data()[function_index_]) == start)) {
    int index = function_index_;
    function_index_ += FunctionEntry::kSize;
    Vector<unsigned> subvector(&(Data()[index]), FunctionEntry::kSize);
    return FunctionEntry(subvector);
  }
  return FunctionEntry();
}


int ParseData::FunctionCount() {
  int functions_size = FunctionsSize();
  if (functions_size < 0) return 0;
  if (functions_size % FunctionEntry::kSize != 0) return 0;
  return functions_size / FunctionEntry::kSize;
}


bool ParseData::IsSane() {
  if (!IsAligned(script_data_->length(), sizeof(unsigned))) return false;
  // Check that the header data is valid and doesn't specify
  // point to positions outside the store.
  int data_length = Length();
  if (data_length < PreparseDataConstants::kHeaderSize) return false;
  if (Magic() != PreparseDataConstants::kMagicNumber) return false;
  if (Version() != PreparseDataConstants::kCurrentVersion) return false;
  if (HasError()) return false;
  // Check that the space allocated for function entries is sane.
  int functions_size = FunctionsSize();
  if (functions_size < 0) return false;
  if (functions_size % FunctionEntry::kSize != 0) return false;
  // Check that the total size has room for header and function entries.
  int minimum_size =
      PreparseDataConstants::kHeaderSize + functions_size;
  if (data_length < minimum_size) return false;
  return true;
}


void ParseData::Initialize() {
  // Prepares state for use.
  int data_length = Length();
  if (data_length >= PreparseDataConstants::kHeaderSize) {
    function_index_ = PreparseDataConstants::kHeaderSize;
  }
}


bool ParseData::HasError() {
  return Data()[PreparseDataConstants::kHasErrorOffset];
}


unsigned ParseData::Magic() {
  return Data()[PreparseDataConstants::kMagicOffset];
}


unsigned ParseData::Version() {
  return Data()[PreparseDataConstants::kVersionOffset];
}


int ParseData::FunctionsSize() {
  return static_cast<int>(Data()[PreparseDataConstants::kFunctionsSizeOffset]);
}

// Helper for putting parts of the parse results into a temporary zone when
// parsing inner function bodies.
class DiscardableZoneScope {
 public:
  DiscardableZoneScope(Parser* parser, Zone* temp_zone, bool use_temp_zone)
      : ast_node_factory_scope_(parser->factory(), temp_zone, use_temp_zone),
        fni_(parser->ast_value_factory_, temp_zone),
        parser_(parser),
        prev_fni_(parser->fni_),
        prev_zone_(parser->zone_) {
    if (use_temp_zone) {
      parser_->fni_ = &fni_;
      parser_->zone_ = temp_zone;
    }
  }
  ~DiscardableZoneScope() {
    parser_->fni_ = prev_fni_;
    parser_->zone_ = prev_zone_;
  }

 private:
  AstNodeFactory::BodyScope ast_node_factory_scope_;
  FuncNameInferrer fni_;
  Parser* parser_;
  FuncNameInferrer* prev_fni_;
  Zone* prev_zone_;

  DISALLOW_COPY_AND_ASSIGN(DiscardableZoneScope);
};

void Parser::SetCachedData(ParseInfo* info) {
  if (compile_options_ == ScriptCompiler::kNoCompileOptions) {
    cached_parse_data_ = NULL;
  } else {
    DCHECK(info->cached_data() != NULL);
    if (compile_options_ == ScriptCompiler::kConsumeParserCache) {
      cached_parse_data_ = ParseData::FromCachedData(*info->cached_data());
    }
  }
}

FunctionLiteral* Parser::DefaultConstructor(const AstRawString* name,
                                            bool call_super, int pos,
                                            int end_pos,
                                            LanguageMode language_mode) {
  int materialized_literal_count = -1;
  int expected_property_count = -1;
  int parameter_count = 0;
  if (name == nullptr) name = ast_value_factory()->empty_string();

  FunctionKind kind = call_super ? FunctionKind::kDefaultSubclassConstructor
                                 : FunctionKind::kDefaultBaseConstructor;
  DeclarationScope* function_scope = NewFunctionScope(kind);
  SetLanguageMode(function_scope,
                  static_cast<LanguageMode>(language_mode | STRICT));
  // Set start and end position to the same value
  function_scope->set_start_position(pos);
  function_scope->set_end_position(pos);
  ZoneList<Statement*>* body = NULL;

  {
    FunctionState function_state(&function_state_, &scope_state_,
                                 function_scope, kind);

    body = new (zone()) ZoneList<Statement*>(call_super ? 2 : 1, zone());
    if (call_super) {
      // $super_constructor = %_GetSuperConstructor(<this-function>)
      // %reflect_construct(
      //     $super_constructor, InternalArray(...args), new.target)
      auto constructor_args_name = ast_value_factory()->empty_string();
      bool is_duplicate;
      bool is_rest = true;
      bool is_optional = false;
      Variable* constructor_args = function_scope->DeclareParameter(
          constructor_args_name, TEMPORARY, is_optional, is_rest, &is_duplicate,
          ast_value_factory());

      ZoneList<Expression*>* args =
          new (zone()) ZoneList<Expression*>(2, zone());
      VariableProxy* this_function_proxy =
          NewUnresolved(ast_value_factory()->this_function_string(), pos);
      ZoneList<Expression*>* tmp =
          new (zone()) ZoneList<Expression*>(1, zone());
      tmp->Add(this_function_proxy, zone());
      Expression* super_constructor = factory()->NewCallRuntime(
          Runtime::kInlineGetSuperConstructor, tmp, pos);
      args->Add(super_constructor, zone());
      Spread* spread_args = factory()->NewSpread(
          factory()->NewVariableProxy(constructor_args), pos, pos);
      ZoneList<Expression*>* spread_args_expr =
          new (zone()) ZoneList<Expression*>(1, zone());
      spread_args_expr->Add(spread_args, zone());
      args->AddAll(*PrepareSpreadArguments(spread_args_expr), zone());
      VariableProxy* new_target_proxy =
          NewUnresolved(ast_value_factory()->new_target_string(), pos);
      args->Add(new_target_proxy, zone());
      CallRuntime* call = factory()->NewCallRuntime(
          Context::REFLECT_CONSTRUCT_INDEX, args, pos);
      body->Add(factory()->NewReturnStatement(call, pos), zone());
    }

    materialized_literal_count = function_state.materialized_literal_count();
    expected_property_count = function_state.expected_property_count();
  }

  FunctionLiteral* function_literal = factory()->NewFunctionLiteral(
      name, function_scope, body, materialized_literal_count,
      expected_property_count, parameter_count,
      FunctionLiteral::kNoDuplicateParameters,
      FunctionLiteral::kAnonymousExpression,
      FunctionLiteral::kShouldLazyCompile, kind, pos);

  return function_literal;
}


// ----------------------------------------------------------------------------
// Target is a support class to facilitate manipulation of the
// Parser's target_stack_ (the stack of potential 'break' and
// 'continue' statement targets). Upon construction, a new target is
// added; it is removed upon destruction.

class Target BASE_EMBEDDED {
 public:
  Target(Target** variable, BreakableStatement* statement)
      : variable_(variable), statement_(statement), previous_(*variable) {
    *variable = this;
  }

  ~Target() {
    *variable_ = previous_;
  }

  Target* previous() { return previous_; }
  BreakableStatement* statement() { return statement_; }

 private:
  Target** variable_;
  BreakableStatement* statement_;
  Target* previous_;
};


class TargetScope BASE_EMBEDDED {
 public:
  explicit TargetScope(Target** variable)
      : variable_(variable), previous_(*variable) {
    *variable = NULL;
  }

  ~TargetScope() {
    *variable_ = previous_;
  }

 private:
  Target** variable_;
  Target* previous_;
};


// ----------------------------------------------------------------------------
// The CHECK_OK macro is a convenient macro to enforce error
// handling for functions that may fail (by returning !*ok).
//
// CAUTION: This macro appends extra statements after a call,
// thus it must never be used where only a single statement
// is correct (e.g. an if statement branch w/o braces)!

#define CHECK_OK  ok);      \
  if (!*ok) return nullptr; \
  ((void)0
#define DUMMY )  // to make indentation work
#undef DUMMY

#define CHECK_OK_VOID  ok); \
  if (!*ok) return;         \
  ((void)0
#define DUMMY )  // to make indentation work
#undef DUMMY

#define CHECK_FAILED /**/); \
  if (failed_) return nullptr;  \
  ((void)0
#define DUMMY )  // to make indentation work
#undef DUMMY

// ----------------------------------------------------------------------------
// Implementation of Parser

bool ParserTraits::IsEval(const AstRawString* identifier) const {
  return identifier == parser_->ast_value_factory()->eval_string();
}


bool ParserTraits::IsArguments(const AstRawString* identifier) const {
  return identifier == parser_->ast_value_factory()->arguments_string();
}


bool ParserTraits::IsEvalOrArguments(const AstRawString* identifier) const {
  return IsEval(identifier) || IsArguments(identifier);
}

bool ParserTraits::IsUndefined(const AstRawString* identifier) const {
  return identifier == parser_->ast_value_factory()->undefined_string();
}

bool ParserTraits::IsAwait(const AstRawString* identifier) const {
  return identifier == parser_->ast_value_factory()->await_string();
}

bool ParserTraits::IsPrototype(const AstRawString* identifier) const {
  return identifier == parser_->ast_value_factory()->prototype_string();
}


bool ParserTraits::IsConstructor(const AstRawString* identifier) const {
  return identifier == parser_->ast_value_factory()->constructor_string();
}


bool ParserTraits::IsThisProperty(Expression* expression) {
  DCHECK(expression != NULL);
  Property* property = expression->AsProperty();
  return property != NULL && property->obj()->IsVariableProxy() &&
         property->obj()->AsVariableProxy()->is_this();
}


bool ParserTraits::IsIdentifier(Expression* expression) {
  VariableProxy* operand = expression->AsVariableProxy();
  return operand != NULL && !operand->is_this();
}


void ParserTraits::PushPropertyName(FuncNameInferrer* fni,
                                    Expression* expression) {
  if (expression->IsPropertyName()) {
    fni->PushLiteralName(expression->AsLiteral()->AsRawPropertyName());
  } else {
    fni->PushLiteralName(
        parser_->ast_value_factory()->anonymous_function_string());
  }
}


void ParserTraits::CheckAssigningFunctionLiteralToProperty(Expression* left,
                                                           Expression* right) {
  DCHECK(left != NULL);
  if (left->IsProperty() && right->IsFunctionLiteral()) {
    right->AsFunctionLiteral()->set_pretenure();
  }
}


Expression* ParserTraits::MarkExpressionAsAssigned(Expression* expression) {
  VariableProxy* proxy =
      expression != NULL ? expression->AsVariableProxy() : NULL;
  if (proxy != NULL) proxy->set_is_assigned();
  return expression;
}


bool ParserTraits::ShortcutNumericLiteralBinaryExpression(
    Expression** x, Expression* y, Token::Value op, int pos,
    AstNodeFactory* factory) {
  if ((*x)->AsLiteral() && (*x)->AsLiteral()->raw_value()->IsNumber() &&
      y->AsLiteral() && y->AsLiteral()->raw_value()->IsNumber()) {
    double x_val = (*x)->AsLiteral()->raw_value()->AsNumber();
    double y_val = y->AsLiteral()->raw_value()->AsNumber();
    bool x_has_dot = (*x)->AsLiteral()->raw_value()->ContainsDot();
    bool y_has_dot = y->AsLiteral()->raw_value()->ContainsDot();
    bool has_dot = x_has_dot || y_has_dot;
    switch (op) {
      case Token::ADD:
        *x = factory->NewNumberLiteral(x_val + y_val, pos, has_dot);
        return true;
      case Token::SUB:
        *x = factory->NewNumberLiteral(x_val - y_val, pos, has_dot);
        return true;
      case Token::MUL:
        *x = factory->NewNumberLiteral(x_val * y_val, pos, has_dot);
        return true;
      case Token::DIV:
        *x = factory->NewNumberLiteral(x_val / y_val, pos, has_dot);
        return true;
      case Token::BIT_OR: {
        int value = DoubleToInt32(x_val) | DoubleToInt32(y_val);
        *x = factory->NewNumberLiteral(value, pos, has_dot);
        return true;
      }
      case Token::BIT_AND: {
        int value = DoubleToInt32(x_val) & DoubleToInt32(y_val);
        *x = factory->NewNumberLiteral(value, pos, has_dot);
        return true;
      }
      case Token::BIT_XOR: {
        int value = DoubleToInt32(x_val) ^ DoubleToInt32(y_val);
        *x = factory->NewNumberLiteral(value, pos, has_dot);
        return true;
      }
      case Token::SHL: {
        int value = DoubleToInt32(x_val) << (DoubleToInt32(y_val) & 0x1f);
        *x = factory->NewNumberLiteral(value, pos, has_dot);
        return true;
      }
      case Token::SHR: {
        uint32_t shift = DoubleToInt32(y_val) & 0x1f;
        uint32_t value = DoubleToUint32(x_val) >> shift;
        *x = factory->NewNumberLiteral(value, pos, has_dot);
        return true;
      }
      case Token::SAR: {
        uint32_t shift = DoubleToInt32(y_val) & 0x1f;
        int value = ArithmeticShiftRight(DoubleToInt32(x_val), shift);
        *x = factory->NewNumberLiteral(value, pos, has_dot);
        return true;
      }
      case Token::EXP: {
        double value = Pow(x_val, y_val);
        int int_value = static_cast<int>(value);
        *x = factory->NewNumberLiteral(
            int_value == value && value != -0.0 ? int_value : value, pos,
            has_dot);
        return true;
      }
      default:
        break;
    }
  }
  return false;
}


Expression* ParserTraits::BuildUnaryExpression(Expression* expression,
                                               Token::Value op, int pos,
                                               AstNodeFactory* factory) {
  DCHECK(expression != NULL);
  if (expression->IsLiteral()) {
    const AstValue* literal = expression->AsLiteral()->raw_value();
    if (op == Token::NOT) {
      // Convert the literal to a boolean condition and negate it.
      bool condition = literal->BooleanValue();
      return factory->NewBooleanLiteral(!condition, pos);
    } else if (literal->IsNumber()) {
      // Compute some expressions involving only number literals.
      double value = literal->AsNumber();
      bool has_dot = literal->ContainsDot();
      switch (op) {
        case Token::ADD:
          return expression;
        case Token::SUB:
          return factory->NewNumberLiteral(-value, pos, has_dot);
        case Token::BIT_NOT:
          return factory->NewNumberLiteral(~DoubleToInt32(value), pos, has_dot);
        default:
          break;
      }
    }
  }
  // Desugar '+foo' => 'foo*1'
  if (op == Token::ADD) {
    return factory->NewBinaryOperation(
        Token::MUL, expression, factory->NewNumberLiteral(1, pos, true), pos);
  }
  // The same idea for '-foo' => 'foo*(-1)'.
  if (op == Token::SUB) {
    return factory->NewBinaryOperation(
        Token::MUL, expression, factory->NewNumberLiteral(-1, pos), pos);
  }
  // ...and one more time for '~foo' => 'foo^(~0)'.
  if (op == Token::BIT_NOT) {
    return factory->NewBinaryOperation(
        Token::BIT_XOR, expression, factory->NewNumberLiteral(~0, pos), pos);
  }
  return factory->NewUnaryOperation(op, expression, pos);
}

Expression* ParserTraits::BuildIteratorResult(Expression* value, bool done) {
  int pos = kNoSourcePosition;
  AstNodeFactory* factory = parser_->factory();
  Zone* zone = parser_->zone();

  if (value == nullptr) value = factory->NewUndefinedLiteral(pos);

  auto args = new (zone) ZoneList<Expression*>(2, zone);
  args->Add(value, zone);
  args->Add(factory->NewBooleanLiteral(done, pos), zone);

  return factory->NewCallRuntime(Runtime::kInlineCreateIterResultObject, args,
                                 pos);
}

Expression* ParserTraits::NewThrowReferenceError(
    MessageTemplate::Template message, int pos) {
  return NewThrowError(Runtime::kNewReferenceError, message,
                       parser_->ast_value_factory()->empty_string(), pos);
}


Expression* ParserTraits::NewThrowSyntaxError(MessageTemplate::Template message,
                                              const AstRawString* arg,
                                              int pos) {
  return NewThrowError(Runtime::kNewSyntaxError, message, arg, pos);
}


Expression* ParserTraits::NewThrowTypeError(MessageTemplate::Template message,
                                            const AstRawString* arg, int pos) {
  return NewThrowError(Runtime::kNewTypeError, message, arg, pos);
}


Expression* ParserTraits::NewThrowError(Runtime::FunctionId id,
                                        MessageTemplate::Template message,
                                        const AstRawString* arg, int pos) {
  Zone* zone = parser_->zone();
  ZoneList<Expression*>* args = new (zone) ZoneList<Expression*>(2, zone);
  args->Add(parser_->factory()->NewSmiLiteral(message, pos), zone);
  args->Add(parser_->factory()->NewStringLiteral(arg, pos), zone);
  CallRuntime* call_constructor =
      parser_->factory()->NewCallRuntime(id, args, pos);
  return parser_->factory()->NewThrow(call_constructor, pos);
}


void ParserTraits::ReportMessageAt(Scanner::Location source_location,
                                   MessageTemplate::Template message,
                                   const char* arg, ParseErrorType error_type) {
  if (parser_->stack_overflow()) {
    // Suppress the error message (syntax error or such) in the presence of a
    // stack overflow. The isolate allows only one pending exception at at time
    // and we want to report the stack overflow later.
    return;
  }
  parser_->pending_error_handler_.ReportMessageAt(source_location.beg_pos,
                                                  source_location.end_pos,
                                                  message, arg, error_type);
}


void ParserTraits::ReportMessage(MessageTemplate::Template message,
                                 const char* arg, ParseErrorType error_type) {
  Scanner::Location source_location = parser_->scanner()->location();
  ReportMessageAt(source_location, message, arg, error_type);
}


void ParserTraits::ReportMessage(MessageTemplate::Template message,
                                 const AstRawString* arg,
                                 ParseErrorType error_type) {
  Scanner::Location source_location = parser_->scanner()->location();
  ReportMessageAt(source_location, message, arg, error_type);
}


void ParserTraits::ReportMessageAt(Scanner::Location source_location,
                                   MessageTemplate::Template message,
                                   const AstRawString* arg,
                                   ParseErrorType error_type) {
  if (parser_->stack_overflow()) {
    // Suppress the error message (syntax error or such) in the presence of a
    // stack overflow. The isolate allows only one pending exception at at time
    // and we want to report the stack overflow later.
    return;
  }
  parser_->pending_error_handler_.ReportMessageAt(source_location.beg_pos,
                                                  source_location.end_pos,
                                                  message, arg, error_type);
}


const AstRawString* ParserTraits::GetSymbol(Scanner* scanner) {
  const AstRawString* result =
      parser_->scanner()->CurrentSymbol(parser_->ast_value_factory());
  DCHECK(result != NULL);
  return result;
}


const AstRawString* ParserTraits::GetNumberAsSymbol(Scanner* scanner) {
  double double_value = parser_->scanner()->DoubleValue();
  char array[100];
  const char* string = DoubleToCString(double_value, ArrayVector(array));
  return parser_->ast_value_factory()->GetOneByteString(string);
}


const AstRawString* ParserTraits::GetNextSymbol(Scanner* scanner) {
  return parser_->scanner()->NextSymbol(parser_->ast_value_factory());
}

Expression* ParserTraits::ThisExpression(int pos) {
  return parser_->NewUnresolved(parser_->ast_value_factory()->this_string(),
                                pos, pos + 4, Variable::THIS);
}

Expression* ParserTraits::NewSuperPropertyReference(AstNodeFactory* factory,
                                                    int pos) {
  // this_function[home_object_symbol]
  VariableProxy* this_function_proxy = parser_->NewUnresolved(
      parser_->ast_value_factory()->this_function_string(), pos);
  Expression* home_object_symbol_literal =
      factory->NewSymbolLiteral("home_object_symbol", kNoSourcePosition);
  Expression* home_object = factory->NewProperty(
      this_function_proxy, home_object_symbol_literal, pos);
  return factory->NewSuperPropertyReference(
      ThisExpression(pos)->AsVariableProxy(), home_object, pos);
}

Expression* ParserTraits::NewSuperCallReference(AstNodeFactory* factory,
                                                int pos) {
  VariableProxy* new_target_proxy = parser_->NewUnresolved(
      parser_->ast_value_factory()->new_target_string(), pos);
  VariableProxy* this_function_proxy = parser_->NewUnresolved(
      parser_->ast_value_factory()->this_function_string(), pos);
  return factory->NewSuperCallReference(ThisExpression(pos)->AsVariableProxy(),
                                        new_target_proxy, this_function_proxy,
                                        pos);
}

Expression* ParserTraits::NewTargetExpression(int pos) {
  static const int kNewTargetStringLength = 10;
  auto proxy =
      parser_->NewUnresolved(parser_->ast_value_factory()->new_target_string(),
                             pos, pos + kNewTargetStringLength);
  proxy->set_is_new_target();
  return proxy;
}

Expression* ParserTraits::FunctionSentExpression(AstNodeFactory* factory,
                                                 int pos) {
  // We desugar function.sent into %_GeneratorGetInputOrDebugPos(generator).
  Zone* zone = parser_->zone();
  ZoneList<Expression*>* args = new (zone) ZoneList<Expression*>(1, zone);
  VariableProxy* generator = factory->NewVariableProxy(
      parser_->function_state_->generator_object_variable());
  args->Add(generator, zone);
  return factory->NewCallRuntime(Runtime::kInlineGeneratorGetInputOrDebugPos,
                                 args, pos);
}


Literal* ParserTraits::ExpressionFromLiteral(Token::Value token, int pos,
                                             Scanner* scanner,
                                             AstNodeFactory* factory) {
  switch (token) {
    case Token::NULL_LITERAL:
      return factory->NewNullLiteral(pos);
    case Token::TRUE_LITERAL:
      return factory->NewBooleanLiteral(true, pos);
    case Token::FALSE_LITERAL:
      return factory->NewBooleanLiteral(false, pos);
    case Token::SMI: {
      int value = scanner->smi_value();
      return factory->NewSmiLiteral(value, pos);
    }
    case Token::NUMBER: {
      bool has_dot = scanner->ContainsDot();
      double value = scanner->DoubleValue();
      return factory->NewNumberLiteral(value, pos, has_dot);
    }
    default:
      DCHECK(false);
  }
  return NULL;
}

Expression* ParserTraits::ExpressionFromIdentifier(const AstRawString* name,
                                                   int start_position,
                                                   int end_position,
                                                   InferName infer) {
  if (infer == InferName::kYes && parser_->fni_ != NULL) {
    parser_->fni_->PushVariableName(name);
  }
  return parser_->NewUnresolved(name, start_position, end_position);
}


Expression* ParserTraits::ExpressionFromString(int pos, Scanner* scanner,
                                               AstNodeFactory* factory) {
  const AstRawString* symbol = GetSymbol(scanner);
  if (parser_->fni_ != NULL) parser_->fni_->PushLiteralName(symbol);
  return factory->NewStringLiteral(symbol, pos);
}


Expression* ParserTraits::GetIterator(Expression* iterable,
                                      AstNodeFactory* factory, int pos) {
  Expression* iterator_symbol_literal =
      factory->NewSymbolLiteral("iterator_symbol", kNoSourcePosition);
  Expression* prop =
      factory->NewProperty(iterable, iterator_symbol_literal, pos);
  Zone* zone = parser_->zone();
  ZoneList<Expression*>* args = new (zone) ZoneList<Expression*>(0, zone);
  return factory->NewCall(prop, args, pos);
}


Literal* ParserTraits::GetLiteralTheHole(int position,
                                         AstNodeFactory* factory) {
  return factory->NewTheHoleLiteral(kNoSourcePosition);
}


Expression* ParserTraits::ParseV8Intrinsic(bool* ok) {
  return parser_->ParseV8Intrinsic(ok);
}


FunctionLiteral* ParserTraits::ParseFunctionLiteral(
    const AstRawString* name, Scanner::Location function_name_location,
    FunctionNameValidity function_name_validity, FunctionKind kind,
    int function_token_position, FunctionLiteral::FunctionType type,
    LanguageMode language_mode, bool is_typed, typesystem::TypeFlags type_flags,
    bool* ok) {
  return parser_->ParseFunctionLiteral(
      name, function_name_location, function_name_validity, kind,
      function_token_position, type, language_mode, is_typed, type_flags, ok);
}

Expression* ParserTraits::ParseClassLiteral(
    Type::ExpressionClassifier* classifier, const AstRawString* name,
    Scanner::Location class_name_location, bool name_is_strict_reserved,
    int pos, bool ambient, bool* ok) {
  return parser_->ParseClassLiteral(classifier, name, class_name_location,
                                    name_is_strict_reserved, pos, ambient, ok);
}

void ParserTraits::MarkTailPosition(Expression* expression) {
  expression->MarkTail();
}

void ParserTraits::MarkCollectedTailCallExpressions() {
  parser_->MarkCollectedTailCallExpressions();
}

Parser::Parser(ParseInfo* info)
    : ParserBase<ParserTraits>(info->zone(), &scanner_, info->stack_limit(),
                               info->extension(), info->ast_value_factory(),
                               NULL, this),
      scanner_(info->unicode_cache()),
      reusable_preparser_(NULL),
      original_scope_(NULL),
      target_stack_(NULL),
      compile_options_(info->compile_options()),
      cached_parse_data_(NULL),
      total_preparse_skipped_(0),
      pre_parse_timer_(NULL),
      parsing_on_main_thread_(true) {
  // Even though we were passed ParseInfo, we should not store it in
  // Parser - this makes sure that Isolate is not accidentally accessed via
  // ParseInfo during background parsing.
  DCHECK(!info->script().is_null() || info->source_stream() != nullptr ||
         info->character_stream() != nullptr);
  set_allow_lazy(info->allow_lazy_parsing());
  set_allow_natives(FLAG_allow_natives_syntax || info->is_native());
  set_allow_tailcalls(FLAG_harmony_tailcalls && !info->is_native() &&
                      info->isolate()->is_tail_call_elimination_enabled());
  set_allow_harmony_do_expressions(FLAG_harmony_do_expressions);
  set_allow_harmony_for_in(FLAG_harmony_for_in);
  set_allow_harmony_function_sent(FLAG_harmony_function_sent);
  set_allow_harmony_restrictive_declarations(
      FLAG_harmony_restrictive_declarations);
  set_allow_harmony_async_await(FLAG_harmony_async_await);
  set_allow_harmony_restrictive_generators(FLAG_harmony_restrictive_generators);
  set_allow_harmony_trailing_commas(FLAG_harmony_trailing_commas);
  set_allow_harmony_types(FLAG_harmony_types);
  for (int feature = 0; feature < v8::Isolate::kUseCounterFeatureCount;
       ++feature) {
    use_counts_[feature] = 0;
  }
  if (info->ast_value_factory() == NULL) {
    // info takes ownership of AstValueFactory.
    info->set_ast_value_factory(new AstValueFactory(zone(), info->hash_seed()));
    info->set_ast_value_factory_owned();
    ast_value_factory_ = info->ast_value_factory();
    ast_node_factory_.set_ast_value_factory(ast_value_factory_);
  }
}

void Parser::DeserializeScopeChain(
    ParseInfo* info, Handle<Context> context,
    Scope::DeserializationMode deserialization_mode) {
  // TODO(wingo): Add an outer SCRIPT_SCOPE corresponding to the native
  // context, which will have the "this" binding for script scopes.
  DeclarationScope* script_scope = NewScriptScope();
  info->set_script_scope(script_scope);
  Scope* scope = script_scope;
  if (!context.is_null() && !context->IsNativeContext()) {
    scope = Scope::DeserializeScopeChain(info->isolate(), zone(), *context,
                                         script_scope, ast_value_factory(),
                                         deserialization_mode);
    if (info->context().is_null()) {
      DCHECK(deserialization_mode ==
             Scope::DeserializationMode::kDeserializeOffHeap);
    } else {
      // The Scope is backed up by ScopeInfo (which is in the V8 heap); this
      // means the Parser cannot operate independent of the V8 heap. Tell the
      // string table to internalize strings and values right after they're
      // created. This kind of parsing can only be done in the main thread.
      DCHECK(parsing_on_main_thread_);
      ast_value_factory()->Internalize(info->isolate());
    }
  }
  original_scope_ = scope;
}

FunctionLiteral* Parser::ParseProgram(Isolate* isolate, ParseInfo* info) {
  // TODO(bmeurer): We temporarily need to pass allow_nesting = true here,
  // see comment for HistogramTimerScope class.

  // It's OK to use the Isolate & counters here, since this function is only
  // called in the main thread.
  DCHECK(parsing_on_main_thread_);

  HistogramTimerScope timer_scope(isolate->counters()->parse(), true);
  RuntimeCallTimerScope runtime_timer(isolate, &RuntimeCallStats::Parse);
  TRACE_EVENT_RUNTIME_CALL_STATS_TRACING_SCOPED(
      isolate, &tracing::TraceEventStatsTable::Parse);
  Handle<String> source(String::cast(info->script()->source()));
  isolate->counters()->total_parse_size()->Increment(source->length());
  base::ElapsedTimer timer;
  if (FLAG_trace_parse) {
    timer.Start();
  }
  fni_ = new (zone()) FuncNameInferrer(ast_value_factory(), zone());

  // Initialize parser state.
  CompleteParserRecorder recorder;

  if (produce_cached_parse_data()) {
    log_ = &recorder;
  } else if (consume_cached_parse_data()) {
    cached_parse_data_->Initialize();
  }

  DeserializeScopeChain(info, info->context(),
                        Scope::DeserializationMode::kKeepScopeInfo);

  source = String::Flatten(source);
  FunctionLiteral* result;

  {
    std::unique_ptr<Utf16CharacterStream> stream;
    if (source->IsExternalTwoByteString()) {
      stream.reset(new ExternalTwoByteStringUtf16CharacterStream(
          Handle<ExternalTwoByteString>::cast(source), 0, source->length()));
    } else if (source->IsExternalOneByteString()) {
      stream.reset(new ExternalOneByteStringUtf16CharacterStream(
          Handle<ExternalOneByteString>::cast(source), 0, source->length()));
    } else {
      stream.reset(
          new GenericStringUtf16CharacterStream(source, 0, source->length()));
    }
    scanner_.Initialize(stream.get());
    result = DoParseProgram(info);
  }
  if (result != NULL) {
    DCHECK_EQ(scanner_.peek_location().beg_pos, source->length());
  }
  HandleSourceURLComments(isolate, info->script());

  if (FLAG_trace_parse && result != NULL) {
    double ms = timer.Elapsed().InMillisecondsF();
    if (info->is_eval()) {
      PrintF("[parsing eval");
    } else if (info->script()->name()->IsString()) {
      String* name = String::cast(info->script()->name());
      std::unique_ptr<char[]> name_chars = name->ToCString();
      PrintF("[parsing script: %s", name_chars.get());
    } else {
      PrintF("[parsing script");
    }
    PrintF(" - took %0.3f ms]\n", ms);
  }
  if (produce_cached_parse_data()) {
    if (result != NULL) *info->cached_data() = recorder.GetScriptData();
    log_ = NULL;
  }
  return result;
}


FunctionLiteral* Parser::DoParseProgram(ParseInfo* info) {
  // Note that this function can be called from the main thread or from a
  // background thread. We should not access anything Isolate / heap dependent
  // via ParseInfo, and also not pass it forward.
  DCHECK_NULL(scope_state_);
  DCHECK_NULL(target_stack_);

  Mode parsing_mode = FLAG_lazy && allow_lazy() ? PARSE_LAZILY : PARSE_EAGERLY;
  if (allow_natives() || extension_ != NULL) parsing_mode = PARSE_EAGERLY;

  FunctionLiteral* result = NULL;
  {
    Scope* outer = original_scope_;
    // If there's a chance that there's a reference to global 'this', predeclare
    // it as a dynamic global on the script scope.
    if (outer->GetReceiverScope()->is_script_scope()) {
      info->script_scope()->DeclareDynamicGlobal(
          ast_value_factory()->this_string(), Variable::THIS);
    }
    DCHECK(outer);
    if (info->is_eval()) {
      if (!outer->is_script_scope() || is_strict(info->language_mode())) {
        parsing_mode = PARSE_EAGERLY;
      }
      outer = NewEvalScope(outer);
    } else if (info->is_module()) {
      outer = NewModuleScope(outer);
    }

    DeclarationScope* scope = outer->AsDeclarationScope();

    scope->set_start_position(0);

    // Enter 'scope' with the given parsing mode.
    ParsingModeScope parsing_mode_scope(this, parsing_mode);
    FunctionState function_state(&function_state_, &scope_state_, scope,
                                 kNormalFunction);

    ZoneList<Statement*>* body = new(zone()) ZoneList<Statement*>(16, zone());
    bool ok = true;
    int beg_pos = scanner()->location().beg_pos;
    parsing_module_ = info->is_module();
    if (parsing_module_) {
      ParseModuleItemList(body, &ok);
      ok = ok &&
           module()->Validate(this->scope()->AsDeclarationScope(),
                              &pending_error_handler_, zone());
    } else {
      // Don't count the mode in the use counters--give the program a chance
      // to enable script-wide strict mode below.
<<<<<<< HEAD
      scope_->SetLanguageMode(info->language_mode());
      if (info->is_typed()) scope_->SetTyped();
=======
      this->scope()->SetLanguageMode(info->language_mode());
>>>>>>> 5c6719fc
      ParseStatementList(body, Token::EOS, &ok);
    }

    // The parser will peek but not consume EOS.  Our scope logically goes all
    // the way to the EOS, though.
    scope->set_end_position(scanner()->peek_location().beg_pos);

    if (ok && is_strict(language_mode())) {
      CheckStrictOctalLiteral(beg_pos, scanner()->location().end_pos, &ok);
      CheckDecimalLiteralWithLeadingZero(use_counts_, beg_pos,
                                         scanner()->location().end_pos);
    }
    if (ok && is_sloppy(language_mode())) {
      // TODO(littledan): Function bindings on the global object that modify
      // pre-existing bindings should be made writable, enumerable and
      // nonconfigurable if possible, whereas this code will leave attributes
      // unchanged if the property already exists.
      InsertSloppyBlockFunctionVarBindings(scope, nullptr, &ok);
    }
    if (ok) {
      CheckConflictingVarDeclarations(scope, &ok);
    }

    if (ok && info->parse_restriction() == ONLY_SINGLE_FUNCTION_LITERAL) {
      if (body->length() != 1 ||
          !body->at(0)->IsExpressionStatement() ||
          !body->at(0)->AsExpressionStatement()->
              expression()->IsFunctionLiteral()) {
        ReportMessage(MessageTemplate::kSingleFunctionLiteral);
        ok = false;
      }
    }

    if (ok) {
      ParserTraits::RewriteDestructuringAssignments();
      result = factory()->NewScriptOrEvalFunctionLiteral(
          scope, body, function_state.materialized_literal_count(),
          function_state.expected_property_count());
    }
  }

  // Make sure the target stack is empty.
  DCHECK(target_stack_ == NULL);

  return result;
}


FunctionLiteral* Parser::ParseLazy(Isolate* isolate, ParseInfo* info) {
  // It's OK to use the Isolate & counters here, since this function is only
  // called in the main thread.
  DCHECK(parsing_on_main_thread_);
  RuntimeCallTimerScope runtime_timer(isolate, &RuntimeCallStats::ParseLazy);
  HistogramTimerScope timer_scope(isolate->counters()->parse_lazy());
  TRACE_EVENT_RUNTIME_CALL_STATS_TRACING_SCOPED(
      isolate, &tracing::TraceEventStatsTable::ParseLazy);
  Handle<String> source(String::cast(info->script()->source()));
  isolate->counters()->total_parse_size()->Increment(source->length());
  base::ElapsedTimer timer;
  if (FLAG_trace_parse) {
    timer.Start();
  }
  Handle<SharedFunctionInfo> shared_info = info->shared_info();
  DeserializeScopeChain(info, info->context(),
                        Scope::DeserializationMode::kKeepScopeInfo);

  // Initialize parser state.
  source = String::Flatten(source);
  FunctionLiteral* result;
  {
    std::unique_ptr<Utf16CharacterStream> stream;
    if (source->IsExternalTwoByteString()) {
      stream.reset(new ExternalTwoByteStringUtf16CharacterStream(
          Handle<ExternalTwoByteString>::cast(source),
          shared_info->start_position(), shared_info->end_position()));
    } else if (source->IsExternalOneByteString()) {
      stream.reset(new ExternalOneByteStringUtf16CharacterStream(
          Handle<ExternalOneByteString>::cast(source),
          shared_info->start_position(), shared_info->end_position()));
    } else {
      stream.reset(new GenericStringUtf16CharacterStream(
          source, shared_info->start_position(), shared_info->end_position()));
    }
    Handle<String> name(String::cast(shared_info->name()));
    result =
        DoParseLazy(info, ast_value_factory()->GetString(name), stream.get());
    if (result != nullptr) {
      Handle<String> inferred_name(shared_info->inferred_name());
      result->set_inferred_name(inferred_name);
    }
  }

  if (FLAG_trace_parse && result != NULL) {
    double ms = timer.Elapsed().InMillisecondsF();
    std::unique_ptr<char[]> name_chars = result->debug_name()->ToCString();
    PrintF("[parsing function: %s - took %0.3f ms]\n", name_chars.get(), ms);
  }
  return result;
}

static FunctionLiteral::FunctionType ComputeFunctionType(ParseInfo* info) {
  if (info->is_declaration()) {
    return FunctionLiteral::kDeclaration;
  } else if (info->is_named_expression()) {
    return FunctionLiteral::kNamedExpression;
  } else if (IsConciseMethod(info->function_kind()) ||
             IsAccessorFunction(info->function_kind())) {
    return FunctionLiteral::kAccessorOrMethod;
  }
  return FunctionLiteral::kAnonymousExpression;
}

FunctionLiteral* Parser::DoParseLazy(ParseInfo* info,
                                     const AstRawString* raw_name,
                                     Utf16CharacterStream* source) {
  scanner_.Initialize(source);
  DCHECK_NULL(scope_state_);
  DCHECK_NULL(target_stack_);

  DCHECK(ast_value_factory());
  fni_ = new (zone()) FuncNameInferrer(ast_value_factory(), zone());
  fni_->PushEnclosingName(raw_name);

  ParsingModeScope parsing_mode(this, PARSE_EAGERLY);

  // Place holder for the result.
  FunctionLiteral* result = nullptr;

  {
    // Parse the function literal.
    Scope* scope = original_scope_;
    DCHECK(scope);
    // If there's a chance that there's a reference to global 'this', predeclare
    // it as a dynamic global on the script scope.
    if (info->is_arrow() && scope->GetReceiverScope()->is_script_scope()) {
      info->script_scope()->DeclareDynamicGlobal(
          ast_value_factory()->this_string(), Variable::THIS);
    }
    FunctionState function_state(&function_state_, &scope_state_, scope,
                                 info->function_kind());
    DCHECK(is_sloppy(scope->language_mode()) ||
           is_strict(info->language_mode()));
    FunctionLiteral::FunctionType function_type = ComputeFunctionType(info);
    bool ok = true;

    if (info->is_arrow()) {
      bool is_async = allow_harmony_async_await() && info->is_async();
      if (is_async) {
        DCHECK(!scanner()->HasAnyLineTerminatorAfterNext());
        if (!Check(Token::ASYNC)) {
          CHECK(stack_overflow());
          return nullptr;
        }
        if (!(peek_any_identifier() || peek() == Token::LPAREN)) {
          CHECK(stack_overflow());
          return nullptr;
        }
      }

      // TODO(adamk): We should construct this scope from the ScopeInfo.
      DeclarationScope* scope = NewFunctionScope(FunctionKind::kArrowFunction);

      // These two bits only need to be explicitly set because we're
      // not passing the ScopeInfo to the Scope constructor.
      // TODO(adamk): Remove these calls once the above NewScope call
      // passes the ScopeInfo.
      if (info->calls_eval()) {
        scope->RecordEvalCall();
      }
<<<<<<< HEAD
      SetLanguageMode(scope, shared_info->language_mode());
      if (shared_info->typed()) scope->SetTyped();
=======
      SetLanguageMode(scope, info->language_mode());
>>>>>>> 5c6719fc

      scope->set_start_position(info->start_position());
      ExpressionClassifier formals_classifier(this);
      ParserFormalParameters formals(scope);
      Checkpoint checkpoint(this);
      {
        // Parsing patterns as variable reference expression creates
        // NewUnresolved references in current scope. Entrer arrow function
        // scope for formal parameter parsing.
<<<<<<< HEAD
        BlockState block_state(&scope_, scope);
        if (peek() == Token::LPAREN ||
            (scope_->typed() && peek() == Token::LT)) {
          if (scope_->typed() && peek() == Token::LT) ParseTypeParameters(&ok);
=======
        BlockState block_state(&scope_state_, scope);
        if (Check(Token::LPAREN)) {
>>>>>>> 5c6719fc
          // '(' StrictFormalParameters ')'
          if (ok) Expect(Token::LPAREN, &ok);
          if (ok)
            ParseFormalParameterList(&formals, true, &formals_classifier, &ok);
          if (ok) ok = Check(Token::RPAREN);
          // Parse optional type annotation in typed mode.
          if (ok && scope_->typed() && Check(Token::COLON)) ParseValidType(&ok);
        } else {
          // BindingIdentifier
          ParseFormalParameter(&formals, false, &formals_classifier, &ok);
          if (ok) {
            DeclareFormalParameter(formals.scope, formals.at(0),
                                   &formals_classifier);
          }
        }
      }

      if (ok) {
        checkpoint.Restore(&formals.materialized_literals_count);
        // Pass `accept_IN=true` to ParseArrowFunctionLiteral --- This should
        // not be observable, or else the preparser would have failed.
        Expression* expression = ParseArrowFunctionLiteral(
            true, formals, is_async, formals_classifier, &ok);
        if (ok) {
          // Scanning must end at the same position that was recorded
          // previously. If not, parsing has been interrupted due to a stack
          // overflow, at which point the partially parsed arrow function
          // concise body happens to be a valid expression. This is a problem
          // only for arrow functions with single expression bodies, since there
          // is no end token such as "}" for normal functions.
          if (scanner()->location().end_pos == info->end_position()) {
            // The pre-parser saw an arrow function here, so the full parser
            // must produce a FunctionLiteral.
            DCHECK(expression->IsFunctionLiteral());
            result = expression->AsFunctionLiteral();
          } else {
            ok = false;
          }
        }
      }
    } else if (info->is_default_constructor()) {
      DCHECK_EQ(this->scope(), scope);
      result = DefaultConstructor(
          raw_name, IsSubclassConstructor(info->function_kind()),
          info->start_position(), info->end_position(), info->language_mode());
    } else {
<<<<<<< HEAD
      result = ParseFunctionLiteral(
          raw_name, Scanner::Location::invalid(), kSkipFunctionNameCheck,
          shared_info->kind(), kNoSourcePosition, function_type,
          shared_info->language_mode(), shared_info->typed(),
          typesystem::kNormalTypes, &ok);
=======
      result = ParseFunctionLiteral(raw_name, Scanner::Location::invalid(),
                                    kSkipFunctionNameCheck,
                                    info->function_kind(), kNoSourcePosition,
                                    function_type, info->language_mode(), &ok);
>>>>>>> 5c6719fc
    }
    // Make sure the results agree.
    DCHECK(ok == (result != nullptr));
  }

  // Make sure the target stack is empty.
  DCHECK_NULL(target_stack_);
  return result;
}


void Parser::ParseStatementList(ZoneList<Statement*>* body, int end_token,
                                bool* ok) {
  // StatementList ::
  //   (StatementListItem)* <end_token>

  // Allocate a target stack to use for this set of source
  // elements. This way, all scripts and functions get their own
  // target stack thus avoiding illegal breaks and continues across
  // functions.
  TargetScope scope(&this->target_stack_);

  DCHECK(body != NULL);
  bool directive_prologue = true;     // Parsing directive prologue.

  while (peek() != end_token) {
    if (directive_prologue && peek() != Token::STRING) {
      directive_prologue = false;
    }

    Scanner::Location token_loc = scanner()->peek_location();
    Statement* stat = ParseStatementListItem(CHECK_OK_VOID);
    if (stat == NULL || stat->IsEmpty()) {
      directive_prologue = false;   // End of directive prologue.
      continue;
    }

    if (directive_prologue) {
      // A shot at a directive.
      ExpressionStatement* e_stat;
      Literal* literal;
      // Still processing directive prologue?
      if ((e_stat = stat->AsExpressionStatement()) != NULL &&
          (literal = e_stat->expression()->AsLiteral()) != NULL &&
          literal->raw_value()->IsString()) {
        // Check "use strict" directive (ES5 14.1), "use asm" directive.
        bool use_strict_found =
            literal->raw_value()->AsString() ==
                ast_value_factory()->use_strict_string() &&
            token_loc.end_pos - token_loc.beg_pos ==
                ast_value_factory()->use_strict_string()->length() + 2;
<<<<<<< HEAD
        bool use_types_found =
            allow_harmony_types() &&
            literal->raw_value()->AsString() ==
                ast_value_factory()->use_types_string() &&
            token_loc.end_pos - token_loc.beg_pos ==
                ast_value_factory()->use_types_string()->length() + 2;
        if (use_strict_found || use_types_found) {
          // Typed mode implies strict mode. If there are several
          // "use strict" / "use types" directives, do the strict
          // mode changes only once.
          if (is_sloppy(scope_->language_mode())) {
            RaiseLanguageMode(STRICT);
          }

          if (use_types_found) {
            // We do not allow "use types" directives in function scopes.
            if (scope_->is_function_scope()) {
              ParserTraits::ReportMessageAt(
                  token_loc, MessageTemplate::kIllegalTypedModeDirective);
              *ok = false;
              return nullptr;
            }
            scope_->SetTyped();
          }

          if (!scope_->HasSimpleParameters()) {
=======
        if (use_strict_found) {
          if (is_sloppy(language_mode())) {
            RaiseLanguageMode(STRICT);
          }

          if (!this->scope()->HasSimpleParameters()) {
>>>>>>> 5c6719fc
            // TC39 deemed "use strict" directives to be an error when occurring
            // in the body of a function with non-simple parameter list, on
            // 29/7/2015. https://goo.gl/ueA7Ln
            const AstRawString* string = literal->raw_value()->AsString();
            ParserTraits::ReportMessageAt(
                token_loc, MessageTemplate::kIllegalLanguageModeDirective,
                string);
            *ok = false;
            return;
          }
          // Because declarations in strict eval code don't leak into the scope
          // of the eval call, it is likely that functions declared in strict
          // eval code will be used within the eval code, so lazy parsing is
          // probably not a win.
          if (this->scope()->is_eval_scope()) mode_ = PARSE_EAGERLY;
        } else if (literal->raw_value()->AsString() ==
                       ast_value_factory()->use_asm_string() &&
                   token_loc.end_pos - token_loc.beg_pos ==
                       ast_value_factory()->use_asm_string()->length() + 2) {
          // Store the usage count; The actual use counter on the isolate is
          // incremented after parsing is done.
          ++use_counts_[v8::Isolate::kUseAsm];
          this->scope()->SetAsmModule();
        } else {
          // Should not change mode, but will increment UseCounter
          // if appropriate. Ditto usages below.
          RaiseLanguageMode(SLOPPY);
        }
      } else {
        // End of the directive prologue.
        directive_prologue = false;
        RaiseLanguageMode(SLOPPY);
      }
    } else {
      RaiseLanguageMode(SLOPPY);
    }

    body->Add(stat, zone());
  }
}


Statement* Parser::ParseStatementListItem(bool* ok) {
  // (Ecma 262 6th Edition, 13.1):
  // StatementListItem:
  //    Statement
  //    Declaration

  // Allow ambient variable, function, and class declarations.
  bool ambient =
      scope_->typed() && CheckContextualKeyword(CStrVector("declare"));
  if (ambient && !scope_->is_toplevel_scope()) {
    *ok = false;
    ReportMessage(MessageTemplate::kIllegalDeclare);
    return nullptr;
  }
  const Token::Value peeked = peek();
  switch (peeked) {
    case Token::FUNCTION:
      return ParseHoistableDeclaration(NULL, false, ambient, ok);
    case Token::CLASS:
      Consume(Token::CLASS);
      return ParseClassDeclaration(NULL, false, ambient, ok);
    case Token::CONST:
    case Token::VAR:
      return ParseVariableStatement(kStatementListItem, NULL, ambient, ok);
    case Token::LET:
      if (IsNextLetKeyword()) {
        return ParseVariableStatement(kStatementListItem, NULL, ambient, ok);
      }
      break;
    case Token::IDENTIFIER:
    case Token::FUTURE_STRICT_RESERVED_WORD: {
      if (!scope_->typed() || ambient) break;
      int pos = peek_position();
      if (PeekContextualKeyword(CStrVector("type")) &&
          PeekAhead() == Token::IDENTIFIER) {
        Consume(Token::IDENTIFIER);
        return ParseTypeAliasDeclaration(pos, ok);
      } else if (CheckContextualKeyword(CStrVector("interface"))) {
        return ParseInterfaceDeclaration(pos, ok);
      }
      break;
    }
    case Token::ASYNC:
      if (allow_harmony_async_await() && PeekAhead() == Token::FUNCTION &&
          !scanner()->HasAnyLineTerminatorAfterNext()) {
        Consume(Token::ASYNC);
        return ParseAsyncFunctionDeclaration(NULL, false, ambient, ok);
      }
    /* falls through */
    default:
      break;
  }
  if (ambient) {
    *ok = false;
    ReportMessageAt(scanner()->peek_location(),
                    MessageTemplate::kBadAmbientDeclaration);
    return nullptr;
  }
  return ParseStatement(NULL, kAllowLabelledFunctionStatement, ok);
}


Statement* Parser::ParseModuleItem(bool* ok) {
  // ecma262/#prod-ModuleItem
  // ModuleItem :
  //    ImportDeclaration
  //    ExportDeclaration
  //    StatementListItem

  switch (peek()) {
    case Token::IMPORT:
      ParseImportDeclaration(CHECK_OK);
      return factory()->NewEmptyStatement(kNoSourcePosition);
    case Token::EXPORT:
      return ParseExportDeclaration(ok);
    default:
      return ParseStatementListItem(ok);
  }
}


void Parser::ParseModuleItemList(ZoneList<Statement*>* body, bool* ok) {
  // ecma262/#prod-Module
  // Module :
  //    ModuleBody?
  //
  // ecma262/#prod-ModuleItemList
  // ModuleBody :
  //    ModuleItem*

<<<<<<< HEAD
  DCHECK(scope_->is_module_scope());

  bool directive_prologue = true;  // Parsing directive prologue.

  while (peek() != Token::EOS) {
    if (directive_prologue && peek() != Token::STRING) {
      directive_prologue = false;
    }

    Scanner::Location token_loc = scanner()->peek_location();
    Statement* stat = ParseModuleItem(CHECK_OK);
    if (stat == NULL || stat->IsEmpty()) {
      directive_prologue = false;  // End of directive prologue.
      continue;
    }

    if (directive_prologue) {
      // A shot at a directive.
      ExpressionStatement* e_stat;
      Literal* literal;
      // Still processing directive prologue?
      if ((e_stat = stat->AsExpressionStatement()) != NULL &&
          (literal = e_stat->expression()->AsLiteral()) != NULL &&
          literal->raw_value()->IsString()) {
        // Ignore "use strict" directive in a module, check "use asm".
        if (literal->raw_value()->AsString() ==
                ast_value_factory()->use_asm_string() &&
            token_loc.end_pos - token_loc.beg_pos ==
                ast_value_factory()->use_asm_string()->length() + 2) {
          // Store the usage count; The actual use counter on the isolate is
          // incremented after parsing is done.
          ++use_counts_[v8::Isolate::kUseAsm];
          scope_->SetAsmModule();
        // Check "use types".
        } else if (allow_harmony_types() &&
                   literal->raw_value()->AsString() ==
                       ast_value_factory()->use_types_string() &&
                   token_loc.end_pos - token_loc.beg_pos ==
                       ast_value_factory()->use_types_string()->length() + 2) {
          scope_->SetTyped();
        }
      } else {
        // End of the directive prologue.
        directive_prologue = false;
      }
=======
  DCHECK(scope()->is_module_scope());
  while (peek() != Token::EOS) {
    Statement* stat = ParseModuleItem(CHECK_OK_VOID);
    if (stat && !stat->IsEmpty()) {
      body->Add(stat, zone());
>>>>>>> 5c6719fc
    }

    body->Add(stat, zone());
  }
}


const AstRawString* Parser::ParseModuleSpecifier(bool* ok) {
  // ModuleSpecifier :
  //    StringLiteral

  Expect(Token::STRING, CHECK_OK);
  return GetSymbol(scanner());
}


void Parser::ParseExportClause(ZoneList<const AstRawString*>* export_names,
                               ZoneList<Scanner::Location>* export_locations,
                               ZoneList<const AstRawString*>* local_names,
                               Scanner::Location* reserved_loc, bool* ok) {
  // ExportClause :
  //   '{' '}'
  //   '{' ExportsList '}'
  //   '{' ExportsList ',' '}'
  //
  // ExportsList :
  //   ExportSpecifier
  //   ExportsList ',' ExportSpecifier
  //
  // ExportSpecifier :
  //   IdentifierName
  //   IdentifierName 'as' IdentifierName

  Expect(Token::LBRACE, CHECK_OK_VOID);

  Token::Value name_tok;
  while ((name_tok = peek()) != Token::RBRACE) {
    // Keep track of the first reserved word encountered in case our
    // caller needs to report an error.
    if (!reserved_loc->IsValid() &&
        !Token::IsIdentifier(name_tok, STRICT, false, parsing_module_)) {
      *reserved_loc = scanner()->location();
    }
    const AstRawString* local_name = ParseIdentifierName(CHECK_OK_VOID);
    const AstRawString* export_name = NULL;
    if (CheckContextualKeyword(CStrVector("as"))) {
      export_name = ParseIdentifierName(CHECK_OK_VOID);
    }
    if (export_name == NULL) {
      export_name = local_name;
    }
    export_names->Add(export_name, zone());
    local_names->Add(local_name, zone());
    export_locations->Add(scanner()->location(), zone());
    if (peek() == Token::RBRACE) break;
    Expect(Token::COMMA, CHECK_OK_VOID);
  }

  Expect(Token::RBRACE, CHECK_OK_VOID);
}


ZoneList<const Parser::NamedImport*>* Parser::ParseNamedImports(
    int pos, bool* ok) {
  // NamedImports :
  //   '{' '}'
  //   '{' ImportsList '}'
  //   '{' ImportsList ',' '}'
  //
  // ImportsList :
  //   ImportSpecifier
  //   ImportsList ',' ImportSpecifier
  //
  // ImportSpecifier :
  //   BindingIdentifier
  //   IdentifierName 'as' BindingIdentifier

  Expect(Token::LBRACE, CHECK_OK);

  auto result = new (zone()) ZoneList<const NamedImport*>(1, zone());
  while (peek() != Token::RBRACE) {
    const AstRawString* import_name = ParseIdentifierName(CHECK_OK);
    const AstRawString* local_name = import_name;
    // In the presence of 'as', the left-side of the 'as' can
    // be any IdentifierName. But without 'as', it must be a valid
    // BindingIdentifier.
    if (CheckContextualKeyword(CStrVector("as"))) {
      local_name = ParseIdentifierName(CHECK_OK);
    }
    if (!Token::IsIdentifier(scanner()->current_token(), STRICT, false,
                             parsing_module_)) {
      *ok = false;
      ReportMessage(MessageTemplate::kUnexpectedReserved);
      return nullptr;
    } else if (IsEvalOrArguments(local_name)) {
      *ok = false;
      ReportMessage(MessageTemplate::kStrictEvalArguments);
      return nullptr;
    }

    DeclareVariable(local_name, CONST, kNeedsInitialization, position(),
                    CHECK_OK);

    NamedImport* import = new (zone()) NamedImport(
        import_name, local_name, scanner()->location());
    result->Add(import, zone());

    if (peek() == Token::RBRACE) break;
    Expect(Token::COMMA, CHECK_OK);
  }

  Expect(Token::RBRACE, CHECK_OK);
  return result;
}


void Parser::ParseImportDeclaration(bool* ok) {
  // ImportDeclaration :
  //   'import' ImportClause 'from' ModuleSpecifier ';'
  //   'import' ModuleSpecifier ';'
  //
  // ImportClause :
  //   ImportedDefaultBinding
  //   NameSpaceImport
  //   NamedImports
  //   ImportedDefaultBinding ',' NameSpaceImport
  //   ImportedDefaultBinding ',' NamedImports
  //
  // NameSpaceImport :
  //   '*' 'as' ImportedBinding

  int pos = peek_position();
  Expect(Token::IMPORT, CHECK_OK_VOID);

  Token::Value tok = peek();

  // 'import' ModuleSpecifier ';'
  if (tok == Token::STRING) {
    const AstRawString* module_specifier = ParseModuleSpecifier(CHECK_OK_VOID);
    ExpectSemicolon(CHECK_OK_VOID);
    module()->AddEmptyImport(module_specifier, scanner()->location(), zone());
    return;
  }

  // Parse ImportedDefaultBinding if present.
  const AstRawString* import_default_binding = nullptr;
  Scanner::Location import_default_binding_loc;
  if (tok != Token::MUL && tok != Token::LBRACE) {
    import_default_binding =
        ParseIdentifier(kDontAllowRestrictedIdentifiers, CHECK_OK_VOID);
    import_default_binding_loc = scanner()->location();
    DeclareVariable(import_default_binding, CONST, kNeedsInitialization, pos,
                    CHECK_OK_VOID);
  }

  // Parse NameSpaceImport or NamedImports if present.
  const AstRawString* module_namespace_binding = nullptr;
  Scanner::Location module_namespace_binding_loc;
  const ZoneList<const NamedImport*>* named_imports = nullptr;
  if (import_default_binding == nullptr || Check(Token::COMMA)) {
    switch (peek()) {
      case Token::MUL: {
        Consume(Token::MUL);
        ExpectContextualKeyword(CStrVector("as"), CHECK_OK_VOID);
        module_namespace_binding =
            ParseIdentifier(kDontAllowRestrictedIdentifiers, CHECK_OK_VOID);
        module_namespace_binding_loc = scanner()->location();
        DeclareVariable(module_namespace_binding, CONST, kCreatedInitialized,
                        pos, CHECK_OK_VOID);
        break;
      }

      case Token::LBRACE:
        named_imports = ParseNamedImports(pos, CHECK_OK_VOID);
        break;

      default:
        *ok = false;
        ReportUnexpectedToken(scanner()->current_token());
        return;
    }
  }

  ExpectContextualKeyword(CStrVector("from"), CHECK_OK_VOID);
  const AstRawString* module_specifier = ParseModuleSpecifier(CHECK_OK_VOID);
  ExpectSemicolon(CHECK_OK_VOID);

  // Now that we have all the information, we can make the appropriate
  // declarations.

  // TODO(neis): Would prefer to call DeclareVariable for each case below rather
  // than above and in ParseNamedImports, but then a possible error message
  // would point to the wrong location.  Maybe have a DeclareAt version of
  // Declare that takes a location?

  if (module_namespace_binding != nullptr) {
    module()->AddStarImport(module_namespace_binding, module_specifier,
                            module_namespace_binding_loc, zone());
  }

  if (import_default_binding != nullptr) {
    module()->AddImport(ast_value_factory()->default_string(),
                        import_default_binding, module_specifier,
                        import_default_binding_loc, zone());
  }

  if (named_imports != nullptr) {
    if (named_imports->length() == 0) {
      module()->AddEmptyImport(module_specifier, scanner()->location(), zone());
    } else {
      for (int i = 0; i < named_imports->length(); ++i) {
        const NamedImport* import = named_imports->at(i);
        module()->AddImport(import->import_name, import->local_name,
                            module_specifier, import->location, zone());
      }
    }
  }
}


Statement* Parser::ParseExportDefault(bool* ok) {
  //  Supports the following productions, starting after the 'default' token:
  //    'export' 'default' HoistableDeclaration
  //    'export' 'default' ClassDeclaration
  //    'export' 'default' AssignmentExpression[In] ';'

  Expect(Token::DEFAULT, CHECK_OK);
  Scanner::Location default_loc = scanner()->location();

  ZoneList<const AstRawString*> local_names(1, zone());
  Statement* result = nullptr;

  // Allow ambient function and class declarations to be exported as default.
  int ambient_pos = peek_position();
  bool ambient =
      scope_->typed() && CheckContextualKeyword(CStrVector("declare"));

  switch (peek()) {
    case Token::FUNCTION:
      result = ParseHoistableDeclaration(&local_names, true, ambient, CHECK_OK);
      break;

    case Token::CLASS:
      Consume(Token::CLASS);
      result = ParseClassDeclaration(&local_names, true, ambient, CHECK_OK);
      break;

    case Token::ASYNC:
      if (allow_harmony_async_await() && PeekAhead() == Token::FUNCTION &&
          !scanner()->HasAnyLineTerminatorAfterNext()) {
        Consume(Token::ASYNC);
        result = ParseAsyncFunctionDeclaration(&local_names, true, ambient,
                                               CHECK_OK);
        break;
      }
    /* falls through */

    default: {
      if (ambient) {
        *ok = false;
        ReportMessageAt(scanner()->peek_location(),
                        MessageTemplate::kBadAmbientDeclaration);
        return nullptr;
      }

      int pos = position();
      ExpressionClassifier classifier(this);
      Expression* value = ParseAssignmentExpression(true, typesystem::kNoCover,
                                                    &classifier, CHECK_OK);
      RewriteNonPattern(&classifier, CHECK_OK);
      SetFunctionName(value, ast_value_factory()->default_string());

      const AstRawString* local_name =
          ast_value_factory()->star_default_star_string();
      local_names.Add(local_name, zone());

      // It's fine to declare this as CONST because the user has no way of
      // writing to it.
      Declaration* decl = DeclareVariable(local_name, CONST, pos, CHECK_OK);
      decl->proxy()->var()->set_initializer_position(position());

      Assignment* assignment = factory()->NewAssignment(
          Token::INIT, decl->proxy(), value, kNoSourcePosition);
      result = factory()->NewExpressionStatement(assignment, kNoSourcePosition);

      ExpectSemicolon(CHECK_OK);
      break;
    }
  }

  // Exported ambients are not checked.
  if (ambient) return factory()->NewEmptyStatement(ambient_pos);

  DCHECK_EQ(local_names.length(), 1);
  module()->AddExport(local_names.first(),
                      ast_value_factory()->default_string(), default_loc,
                      zone());

  DCHECK_NOT_NULL(result);
  return result;
}

Statement* Parser::ParseExportDeclaration(bool* ok) {
  // ExportDeclaration:
  //    'export' '*' 'from' ModuleSpecifier ';'
  //    'export' ExportClause ('from' ModuleSpecifier)? ';'
  //    'export' VariableStatement
  //    'export' Declaration
  //    'export' 'default' ... (handled in ParseExportDefault)

  int pos = peek_position();
  Expect(Token::EXPORT, CHECK_OK);

  // Allow exported ambient variable, function, and class declarations.
  bool ambient =
      scope_->typed() && CheckContextualKeyword(CStrVector("declare"));

  Statement* result = nullptr;
  ZoneList<const AstRawString*> names(1, zone());
  if (ambient && (peek() == Token::DEFAULT || peek() == Token::MUL ||
                  peek() == Token::LBRACE)) {
    *ok = false;
    ReportMessageAt(scanner()->peek_location(),
                    MessageTemplate::kBadAmbientDeclaration);
    return nullptr;
  }
  switch (peek()) {
    case Token::DEFAULT:
      return ParseExportDefault(ok);

    case Token::MUL: {
      Consume(Token::MUL);
      ExpectContextualKeyword(CStrVector("from"), CHECK_OK);
      const AstRawString* module_specifier = ParseModuleSpecifier(CHECK_OK);
      ExpectSemicolon(CHECK_OK);
      module()->AddStarExport(module_specifier, scanner()->location(), zone());
      return factory()->NewEmptyStatement(pos);
    }

    case Token::LBRACE: {
      // There are two cases here:
      //
      // 'export' ExportClause ';'
      // and
      // 'export' ExportClause FromClause ';'
      //
      // In the first case, the exported identifiers in ExportClause must
      // not be reserved words, while in the latter they may be. We
      // pass in a location that gets filled with the first reserved word
      // encountered, and then throw a SyntaxError if we are in the
      // non-FromClause case.
      Scanner::Location reserved_loc = Scanner::Location::invalid();
      ZoneList<const AstRawString*> export_names(1, zone());
      ZoneList<Scanner::Location> export_locations(1, zone());
      ZoneList<const AstRawString*> original_names(1, zone());
      ParseExportClause(&export_names, &export_locations, &original_names,
                        &reserved_loc, CHECK_OK);
      const AstRawString* module_specifier = nullptr;
      if (CheckContextualKeyword(CStrVector("from"))) {
        module_specifier = ParseModuleSpecifier(CHECK_OK);
      } else if (reserved_loc.IsValid()) {
        // No FromClause, so reserved words are invalid in ExportClause.
        *ok = false;
        ReportMessageAt(reserved_loc, MessageTemplate::kUnexpectedReserved);
        return nullptr;
      }
      ExpectSemicolon(CHECK_OK);
      const int length = export_names.length();
      DCHECK_EQ(length, original_names.length());
      DCHECK_EQ(length, export_locations.length());
      if (module_specifier == nullptr) {
        for (int i = 0; i < length; ++i) {
          module()->AddExport(original_names[i], export_names[i],
                              export_locations[i], zone());
        }
      } else if (length == 0) {
        module()->AddEmptyImport(module_specifier, scanner()->location(),
                                 zone());
      } else {
        for (int i = 0; i < length; ++i) {
          module()->AddExport(original_names[i], export_names[i],
                              module_specifier, export_locations[i], zone());
        }
      }
      return factory()->NewEmptyStatement(pos);
    }

    case Token::FUNCTION:
      result = ParseHoistableDeclaration(&names, false, ambient, CHECK_OK);
      break;

    case Token::CLASS:
      Consume(Token::CLASS);
      result = ParseClassDeclaration(&names, false, ambient, CHECK_OK);
      break;

    case Token::VAR:
    case Token::LET:
    case Token::CONST:
      result =
          ParseVariableStatement(kStatementListItem, &names, ambient, CHECK_OK);
      break;

    case Token::ASYNC:
      if (allow_harmony_async_await()) {
        // TODO(neis): Why don't we have the same check here as in
        // ParseStatementListItem?
        Consume(Token::ASYNC);
        result =
            ParseAsyncFunctionDeclaration(&names, false, ambient, CHECK_OK);
        break;
      }
    /* falls through */

    default:
      *ok = false;
      ReportUnexpectedToken(scanner()->current_token());
      return nullptr;
  }

<<<<<<< HEAD
  // Exported ambients are not checked.
  if (ambient) return factory()->NewEmptyStatement(pos);

  ModuleDescriptor* descriptor = scope_->module();
=======
  ModuleDescriptor* descriptor = module();
>>>>>>> 5c6719fc
  for (int i = 0; i < names.length(); ++i) {
    // TODO(neis): Provide better location.
    descriptor->AddExport(names[i], names[i], scanner()->location(), zone());
  }

  DCHECK_NOT_NULL(result);
  return result;
}

Statement* Parser::ParseStatement(ZoneList<const AstRawString*>* labels,
                                  AllowLabelledFunctionStatement allow_function,
                                  bool* ok) {
  // Statement ::
  //   EmptyStatement
  //   ...

  if (peek() == Token::SEMICOLON) {
    Next();
    return factory()->NewEmptyStatement(kNoSourcePosition);
  }
  return ParseSubStatement(labels, allow_function, ok);
}

Statement* Parser::ParseSubStatement(
    ZoneList<const AstRawString*>* labels,
    AllowLabelledFunctionStatement allow_function, bool* ok) {
  // Statement ::
  //   Block
  //   VariableStatement
  //   EmptyStatement
  //   ExpressionStatement
  //   IfStatement
  //   IterationStatement
  //   ContinueStatement
  //   BreakStatement
  //   ReturnStatement
  //   WithStatement
  //   LabelledStatement
  //   SwitchStatement
  //   ThrowStatement
  //   TryStatement
  //   DebuggerStatement

  // Note: Since labels can only be used by 'break' and 'continue'
  // statements, which themselves are only valid within blocks,
  // iterations or 'switch' statements (i.e., BreakableStatements),
  // labels can be simply ignored in all other cases; except for
  // trivial labeled break statements 'label: break label' which is
  // parsed into an empty statement.
  switch (peek()) {
    case Token::LBRACE:
      return ParseBlock(labels, ok);

    case Token::SEMICOLON:
      Next();
      return factory()->NewEmptyStatement(kNoSourcePosition);

    case Token::IF:
      return ParseIfStatement(labels, ok);

    case Token::DO:
      return ParseDoWhileStatement(labels, ok);

    case Token::WHILE:
      return ParseWhileStatement(labels, ok);

    case Token::FOR:
      return ParseForStatement(labels, ok);

    case Token::CONTINUE:
    case Token::BREAK:
    case Token::RETURN:
    case Token::THROW:
    case Token::TRY: {
      // These statements must have their labels preserved in an enclosing
      // block
      if (labels == NULL) {
        return ParseStatementAsUnlabelled(labels, ok);
      } else {
        Block* result =
            factory()->NewBlock(labels, 1, false, kNoSourcePosition);
        Target target(&this->target_stack_, result);
        Statement* statement = ParseStatementAsUnlabelled(labels, CHECK_OK);
        if (result) result->statements()->Add(statement, zone());
        return result;
      }
    }

    case Token::WITH:
      return ParseWithStatement(labels, ok);

    case Token::SWITCH:
      return ParseSwitchStatement(labels, ok);

    case Token::FUNCTION:
      // FunctionDeclaration only allowed as a StatementListItem, not in
      // an arbitrary Statement position. Exceptions such as
      // ES#sec-functiondeclarations-in-ifstatement-statement-clauses
      // are handled by calling ParseScopedStatement rather than
      // ParseSubStatement directly.
      ReportMessageAt(scanner()->peek_location(),
                      is_strict(language_mode())
                          ? MessageTemplate::kStrictFunction
                          : MessageTemplate::kSloppyFunction);
      *ok = false;
      return nullptr;

    case Token::DEBUGGER:
      return ParseDebuggerStatement(ok);

    case Token::VAR:
      return ParseVariableStatement(kStatement, NULL, false, ok);

    default:
      return ParseExpressionOrLabelledStatement(labels, allow_function, ok);
  }
}

Statement* Parser::ParseStatementAsUnlabelled(
    ZoneList<const AstRawString*>* labels, bool* ok) {
  switch (peek()) {
    case Token::CONTINUE:
      return ParseContinueStatement(ok);

    case Token::BREAK:
      return ParseBreakStatement(labels, ok);

    case Token::RETURN:
      return ParseReturnStatement(ok);

    case Token::THROW:
      return ParseThrowStatement(ok);

    case Token::TRY:
      return ParseTryStatement(ok);

    default:
      UNREACHABLE();
      return NULL;
  }
}

VariableProxy* Parser::NewUnresolved(const AstRawString* name, int begin_pos,
                                     int end_pos, Variable::Kind kind) {
  return scope()->NewUnresolved(factory(), name, begin_pos, end_pos, kind);
}

VariableProxy* Parser::NewUnresolved(const AstRawString* name) {
  return scope()->NewUnresolved(factory(), name, scanner()->location().beg_pos,
                                scanner()->location().end_pos);
}

InitializationFlag Parser::DefaultInitializationFlag(VariableMode mode) {
  DCHECK(IsDeclaredVariableMode(mode));
  return mode == VAR ? kCreatedInitialized : kNeedsInitialization;
}

Declaration* Parser::DeclareVariable(const AstRawString* name,
                                     VariableMode mode, int pos, bool* ok) {
  return DeclareVariable(name, mode, DefaultInitializationFlag(mode), pos, ok);
}

Declaration* Parser::DeclareVariable(const AstRawString* name,
                                     VariableMode mode, InitializationFlag init,
                                     int pos, bool* ok) {
  DCHECK_NOT_NULL(name);
  Scope* scope =
      IsLexicalVariableMode(mode) ? this->scope() : GetDeclarationScope();
  VariableProxy* proxy =
      scope->NewUnresolved(factory(), name, scanner()->location().beg_pos,
                           scanner()->location().end_pos);
  Declaration* declaration =
      factory()->NewVariableDeclaration(proxy, this->scope(), pos);
  Declare(declaration, DeclarationDescriptor::NORMAL, mode, init, CHECK_OK);
  return declaration;
}

Variable* Parser::Declare(Declaration* declaration,
                          DeclarationDescriptor::Kind declaration_kind,
                          VariableMode mode, InitializationFlag init, bool* ok,
                          Scope* scope) {
  DCHECK(IsDeclaredVariableMode(mode) && mode != CONST_LEGACY);

  VariableProxy* proxy = declaration->proxy();
  DCHECK(proxy->raw_name() != NULL);
  const AstRawString* name = proxy->raw_name();

  if (scope == nullptr) scope = this->scope();
  if (mode == VAR) scope = scope->GetDeclarationScope();
  DCHECK(!scope->is_catch_scope());
  DCHECK(!scope->is_with_scope());
  DCHECK(scope->is_declaration_scope() ||
         (IsLexicalVariableMode(mode) && scope->is_block_scope()));

  bool is_function_declaration = declaration->IsFunctionDeclaration();

  Variable* var = NULL;
  if (scope->is_eval_scope() && is_sloppy(scope->language_mode()) &&
      mode == VAR) {
    // In a var binding in a sloppy direct eval, pollute the enclosing scope
    // with this new binding by doing the following:
    // The proxy is bound to a lookup variable to force a dynamic declaration
    // using the DeclareEvalVar or DeclareEvalFunction runtime functions.
    Variable::Kind kind = Variable::NORMAL;
    // TODO(sigurds) figure out if kNotAssigned is OK here
    var = new (zone()) Variable(scope, name, mode, kind, init, kNotAssigned);
    var->AllocateTo(VariableLocation::LOOKUP, -1);
  } else {
    // Declare the variable in the declaration scope.
    var = scope->LookupLocal(name);
    if (var == NULL) {
      // Declare the name.
      Variable::Kind kind = Variable::NORMAL;
      if (is_function_declaration) {
        kind = Variable::FUNCTION;
      }
      var = scope->DeclareLocal(name, mode, init, kind, kNotAssigned);
    } else if (IsLexicalVariableMode(mode) ||
               IsLexicalVariableMode(var->mode())) {
      // Allow duplicate function decls for web compat, see bug 4693.
      bool duplicate_allowed = false;
      if (is_sloppy(scope->language_mode()) && is_function_declaration &&
          var->is_function()) {
        DCHECK(IsLexicalVariableMode(mode) &&
               IsLexicalVariableMode(var->mode()));
        // If the duplication is allowed, then the var will show up
        // in the SloppyBlockFunctionMap and the new FunctionKind
        // will be a permitted duplicate.
        FunctionKind function_kind =
            declaration->AsFunctionDeclaration()->fun()->kind();
        duplicate_allowed =
            scope->GetDeclarationScope()->sloppy_block_function_map()->Lookup(
                const_cast<AstRawString*>(name), name->hash()) != nullptr &&
            !IsAsyncFunction(function_kind) &&
            !(allow_harmony_restrictive_generators() &&
              IsGeneratorFunction(function_kind));
      }
      if (duplicate_allowed) {
        ++use_counts_[v8::Isolate::kSloppyModeBlockScopedFunctionRedefinition];
      } else {
        // The name was declared in this scope before; check for conflicting
        // re-declarations. We have a conflict if either of the declarations
        // is not a var (in script scope, we also have to ignore legacy const
        // for compatibility). There is similar code in runtime.cc in the
        // Declare functions. The function CheckConflictingVarDeclarations
        // checks for var and let bindings from different scopes whereas this
        // is a check for conflicting declarations within the same scope. This
        // check also covers the special case
        //
        // function () { let x; { var x; } }
        //
        // because the var declaration is hoisted to the function scope where
        // 'x' is already bound.
        DCHECK(IsDeclaredVariableMode(var->mode()));
        // In harmony we treat re-declarations as early errors. See
        // ES5 16 for a definition of early errors.
        if (declaration_kind == DeclarationDescriptor::NORMAL) {
          ParserTraits::ReportMessage(MessageTemplate::kVarRedeclaration, name);
        } else {
          ParserTraits::ReportMessage(MessageTemplate::kParamDupe);
        }
        *ok = false;
        return nullptr;
      }
    } else if (mode == VAR) {
      var->set_maybe_assigned();
    }
  }
  DCHECK_NOT_NULL(var);

  // We add a declaration node for every declaration. The compiler
  // will only generate code if necessary. In particular, declarations
  // for inner local variables that do not represent functions won't
  // result in any generated code.
  //
  // This will lead to multiple declaration nodes for the
  // same variable if it is declared several times. This is not a
  // semantic issue, but it may be a performance issue since it may
  // lead to repeated DeclareEvalVar or DeclareEvalFunction calls.
  scope->AddDeclaration(declaration);
  proxy->BindTo(var);
  return var;
}


// Language extension which is only enabled for source files loaded
// through the API's extension mechanism.  A native function
// declaration is resolved by looking up the function through a
// callback provided by the extension.
Statement* Parser::ParseNativeDeclaration(bool* ok) {
  int pos = peek_position();
  Expect(Token::FUNCTION, CHECK_OK);
  // Allow "eval" or "arguments" for backward compatibility.
  const AstRawString* name =
      ParseIdentifier(kAllowRestrictedIdentifiers, CHECK_OK);
  Expect(Token::LPAREN, CHECK_OK);
  bool done = (peek() == Token::RPAREN);
  while (!done) {
    ParseIdentifier(kAllowRestrictedIdentifiers, CHECK_OK);
    done = (peek() == Token::RPAREN);
    if (!done) {
      Expect(Token::COMMA, CHECK_OK);
    }
  }
  Expect(Token::RPAREN, CHECK_OK);
  Expect(Token::SEMICOLON, CHECK_OK);

  // Make sure that the function containing the native declaration
  // isn't lazily compiled. The extension structures are only
  // accessible while parsing the first time not when reparsing
  // because of lazy compilation.
  // TODO(adamk): Should this be GetClosureScope()?
  GetDeclarationScope()->ForceEagerCompilation();

  // TODO(1240846): It's weird that native function declarations are
  // introduced dynamically when we meet their declarations, whereas
  // other functions are set up when entering the surrounding scope.
  Declaration* decl = DeclareVariable(name, VAR, pos, CHECK_OK);
  NativeFunctionLiteral* lit =
      factory()->NewNativeFunctionLiteral(name, extension_, kNoSourcePosition);
  return factory()->NewExpressionStatement(
      factory()->NewAssignment(Token::INIT, decl->proxy(), lit,
                               kNoSourcePosition),
      pos);
}

Statement* Parser::ParseHoistableDeclaration(
    ZoneList<const AstRawString*>* names, bool default_export, bool ambient,
    bool* ok) {
  Expect(Token::FUNCTION, CHECK_OK);
  int pos = position();
  ParseFunctionFlags flags = ParseFunctionFlags::kIsNormal;
  if (Check(Token::MUL)) {
    flags |= ParseFunctionFlags::kIsGenerator;
  }
  return ParseHoistableDeclaration(pos, flags, names, default_export, ambient,
                                   ok);
}

Statement* Parser::ParseAsyncFunctionDeclaration(
    ZoneList<const AstRawString*>* names, bool default_export, bool ambient,
    bool* ok) {
  DCHECK_EQ(scanner()->current_token(), Token::ASYNC);
  int pos = position();
  if (scanner()->HasAnyLineTerminatorBeforeNext()) {
    *ok = false;
    ReportUnexpectedToken(scanner()->current_token());
    return nullptr;
  }
  Expect(Token::FUNCTION, CHECK_OK);
  ParseFunctionFlags flags = ParseFunctionFlags::kIsAsync;
  return ParseHoistableDeclaration(pos, flags, names, default_export, ambient,
                                   ok);
}

Statement* Parser::ParseHoistableDeclaration(
    int pos, ParseFunctionFlags flags, ZoneList<const AstRawString*>* names,
    bool default_export, bool ambient, bool* ok) {
  // FunctionDeclaration ::
  //   'function' Identifier '(' FormalParameters ')' '{' FunctionBody '}'
  //   'function' '(' FormalParameters ')' '{' FunctionBody '}'
  // GeneratorDeclaration ::
  //   'function' '*' Identifier '(' FormalParameters ')' '{' FunctionBody '}'
  //   'function' '*' '(' FormalParameters ')' '{' FunctionBody '}'
  //
  // The anonymous forms are allowed iff [default_export] is true.
  //
  // 'function' and '*' (if present) have been consumed by the caller.

  const bool is_generator = flags & ParseFunctionFlags::kIsGenerator;
  const bool is_async = flags & ParseFunctionFlags::kIsAsync;
  DCHECK(!is_generator || !is_async);

  const AstRawString* name;
  FunctionNameValidity name_validity;
  const AstRawString* variable_name;
  if (default_export &&
      (peek() == Token::LPAREN || (scope_->typed() && peek() == Token::LT))) {
    name = ast_value_factory()->default_string();
    name_validity = kSkipFunctionNameCheck;
    variable_name = ast_value_factory()->star_default_star_string();
  } else {
    bool is_strict_reserved;
    name = ParseIdentifierOrStrictReservedWord(&is_strict_reserved, CHECK_OK);
    name_validity = is_strict_reserved ? kFunctionNameIsStrictReserved
                                       : kFunctionNameValidityUnknown;
    variable_name = name;
  }

  if (V8_UNLIKELY(is_async_function() && this->IsAwait(name))) {
    ReportMessageAt(scanner()->location(),
                    MessageTemplate::kAwaitBindingIdentifier);
    *ok = false;
    return nullptr;
  }

  FuncNameInferrer::State fni_state(fni_);
  if (fni_ != NULL) fni_->PushEnclosingName(name);
  typesystem::TypeFlags type_flags =
      ambient ? typesystem::kAmbient : typesystem::kAllowSignature;
  FunctionLiteral* fun = ParseFunctionLiteral(
      name, scanner()->location(), name_validity,
      is_generator ? FunctionKind::kGeneratorFunction
                   : is_async ? FunctionKind::kAsyncFunction
                              : FunctionKind::kNormalFunction,
      pos, FunctionLiteral::kDeclaration, language_mode(), typed(), type_flags,
      CHECK_OK);
  // Return no function declaration if just the signature was given.
  EmptyStatement* empty = factory()->NewEmptyStatement(kNoSourcePosition);
  if (fun == nullptr) return empty;

  // In ES6, a function behaves as a lexical binding, except in
  // a script scope, or the initial scope of eval or another function.
  VariableMode mode =
      (!scope()->is_declaration_scope() || scope()->is_module_scope()) ? LET
                                                                       : VAR;
  VariableProxy* proxy = NewUnresolved(variable_name);
  Declaration* declaration =
      factory()->NewFunctionDeclaration(proxy, fun, scope(), pos);
  Declare(declaration, DeclarationDescriptor::NORMAL, mode, kCreatedInitialized,
          CHECK_OK);
  if (names) names->Add(variable_name, zone());
  // Async functions don't undergo sloppy mode block scoped hoisting, and don't
  // allow duplicates in a block. Both are represented by the
  // sloppy_block_function_map. Don't add them to the map for async functions.
  // Generators are also supposed to be prohibited; currently doing this behind
  // a flag and UseCounting violations to assess web compatibility.
  if (is_sloppy(language_mode()) && !scope()->is_declaration_scope() &&
      !is_async && !(allow_harmony_restrictive_generators() && is_generator)) {
    SloppyBlockFunctionStatement* delegate =
        factory()->NewSloppyBlockFunctionStatement(empty, scope());
    DeclarationScope* target_scope = GetDeclarationScope();
    target_scope->DeclareSloppyBlockFunction(variable_name, delegate);
    return delegate;
  }
  return empty;
}

Statement* Parser::ParseClassDeclaration(ZoneList<const AstRawString*>* names,
                                         bool default_export, bool ambient,
                                         bool* ok) {
  // ClassDeclaration ::
  //   'class' Identifier ('extends' LeftHandExpression)? '{' ClassBody '}'
  //   'class' ('extends' LeftHandExpression)? '{' ClassBody '}'
  //
  // The anonymous form is allowed iff [default_export] is true.
  //
  // 'class' is expected to be consumed by the caller.
  //
  // A ClassDeclaration
  //
  //   class C { ... }
  //
  // has the same semantics as:
  //
  //   let C = class C { ... };
  //
  // so rewrite it as such.

  int pos = position();

  const AstRawString* name;
  bool is_strict_reserved;
  const AstRawString* variable_name;
  if (default_export && (peek() == Token::EXTENDS || peek() == Token::LBRACE)) {
    name = ast_value_factory()->default_string();
    is_strict_reserved = false;
    variable_name = ast_value_factory()->star_default_star_string();
  } else {
    name = ParseIdentifierOrStrictReservedWord(&is_strict_reserved, CHECK_OK);
    variable_name = name;
  }

<<<<<<< HEAD
  ClassLiteral* value =
      ParseClassLiteral(nullptr, name, scanner()->location(),
                        is_strict_reserved, pos, ambient, CHECK_OK);
  // Return no class declaration in case of an ambient.
  if (ambient) return factory()->NewEmptyStatement(kNoSourcePosition);
=======
  Expression* value = ParseClassLiteral(nullptr, name, scanner()->location(),
                                        is_strict_reserved, pos, CHECK_OK);
>>>>>>> 5c6719fc

  Declaration* decl = DeclareVariable(variable_name, LET, pos, CHECK_OK);
  decl->proxy()->var()->set_initializer_position(position());
  Assignment* assignment =
      factory()->NewAssignment(Token::INIT, decl->proxy(), value, pos);
  Statement* assignment_statement =
      factory()->NewExpressionStatement(assignment, kNoSourcePosition);
  if (names) names->Add(variable_name, zone());
  return assignment_statement;
}

Block* Parser::ParseBlock(ZoneList<const AstRawString*>* labels, bool* ok) {
  // The harmony mode uses block elements instead of statements.
  //
  // Block ::
  //   '{' StatementList '}'

  // Construct block expecting 16 statements.
  Block* body = factory()->NewBlock(labels, 16, false, kNoSourcePosition);

  // Parse the statements and collect escaping labels.
  Expect(Token::LBRACE, CHECK_OK);
  {
    BlockState block_state(&scope_state_);
    block_state.set_start_position(scanner()->location().beg_pos);
    Target target(&this->target_stack_, body);

    while (peek() != Token::RBRACE) {
      Statement* stat = ParseStatementListItem(CHECK_OK);
      if (stat && !stat->IsEmpty()) {
        body->statements()->Add(stat, zone());
      }
    }

    Expect(Token::RBRACE, CHECK_OK);
    block_state.set_end_position(scanner()->location().end_pos);
    body->set_scope(block_state.FinalizedBlockScope());
  }
  return body;
}


Block* Parser::DeclarationParsingResult::BuildInitializationBlock(
    ZoneList<const AstRawString*>* names, bool* ok) {
  Block* result = descriptor.parser->factory()->NewBlock(
      NULL, 1, true, descriptor.declaration_pos);
  for (auto declaration : declarations) {
    PatternRewriter::DeclareAndInitializeVariables(
        result, &descriptor, &declaration, names, CHECK_OK);
  }
  return result;
}


Block* Parser::ParseVariableStatement(VariableDeclarationContext var_context,
                                      ZoneList<const AstRawString*>* names,
                                      bool ambient, bool* ok) {
  // VariableStatement ::
  //   VariableDeclarations ';'

  // The scope of a var declared variable anywhere inside a function
  // is the entire function (ECMA-262, 3rd, 10.1.3, and 12.2). Thus we can
  // transform a source-level var declaration into a (Function) Scope
  // declaration, and rewrite the source-level initialization into an assignment
  // statement. We use a block to collect multiple assignments.
  //
  // We mark the block as initializer block because we don't want the
  // rewriter to add a '.result' assignment to such a block (to get compliant
  // behavior for code such as print(eval('var x = 7')), and for cosmetic
  // reasons when pretty-printing. Also, unless an assignment (initialization)
  // is inside an initializer block, it is ignored.

  DeclarationParsingResult parsing_result;
  Block* result = ParseVariableDeclarations(var_context, &parsing_result, names,
                                            ambient, CHECK_OK);
  ExpectSemicolon(CHECK_OK);
  return result;
}

Block* Parser::ParseVariableDeclarations(
    VariableDeclarationContext var_context,
    DeclarationParsingResult* parsing_result,
    ZoneList<const AstRawString*>* names, bool ambient, bool* ok) {
  // VariableDeclarations ::
  //   ('var' | 'const' | 'let') (Identifier ('=' AssignmentExpression)?)+[',']
  //
  // The ES6 Draft Rev3 specifies the following grammar for const declarations
  //
  // ConstDeclaration ::
  //   const ConstBinding (',' ConstBinding)* ';'
  // ConstBinding ::
  //   Identifier '=' AssignmentExpression
  //
  // TODO(ES6):
  // ConstBinding ::
  //   BindingPattern '=' AssignmentExpression

  parsing_result->descriptor.parser = this;
  parsing_result->descriptor.declaration_kind = DeclarationDescriptor::NORMAL;
  parsing_result->descriptor.declaration_pos = peek_position();
  parsing_result->descriptor.initialization_pos = peek_position();
  parsing_result->descriptor.mode = VAR;

  Block* init_block = nullptr;
  if (var_context != kForStatement) {
    init_block = factory()->NewBlock(
        NULL, 1, true, parsing_result->descriptor.declaration_pos);
  }

  if (peek() == Token::VAR) {
    Consume(Token::VAR);
  } else if (peek() == Token::CONST) {
    Consume(Token::CONST);
    DCHECK(var_context != kStatement);
    parsing_result->descriptor.mode = CONST;
  } else if (peek() == Token::LET) {
    Consume(Token::LET);
    DCHECK(var_context != kStatement);
    parsing_result->descriptor.mode = LET;
  } else {
    UNREACHABLE();  // by current callers
  }

  parsing_result->descriptor.scope = scope();
  parsing_result->descriptor.hoist_scope = nullptr;


  bool first_declaration = true;
  int bindings_start = peek_position();
  do {
    FuncNameInferrer::State fni_state(fni_);

    // Parse name.
    if (!first_declaration) Consume(Token::COMMA);

    Expression* pattern;
    int decl_pos = peek_position();
    {
      ExpressionClassifier pattern_classifier(this);
      pattern = ParsePrimaryExpression(&pattern_classifier, CHECK_OK);
      ValidateBindingPattern(&pattern_classifier, CHECK_OK);
      if (IsLexicalVariableMode(parsing_result->descriptor.mode)) {
        ValidateLetPattern(&pattern_classifier, CHECK_OK);
      }
    }

    // Parse optional type annotation.
    typename TypeSystem::Type type = this->EmptyType();
    if (scope_->typed() && Check(Token::COLON)) {  // Braces required here.
      type = ParseValidType(CHECK_OK);
    }
    USE(type);  // TODO(nikolaos): really use it!

    // Initializers are not allowed in ambient declarations.
    if (ambient) {
      first_declaration = false;
      continue;
    }

    Scanner::Location variable_loc = scanner()->location();
    const AstRawString* single_name =
        pattern->IsVariableProxy() ? pattern->AsVariableProxy()->raw_name()
                                   : nullptr;
    if (single_name != nullptr) {
      if (fni_ != NULL) fni_->PushVariableName(single_name);
    }

    Expression* value = NULL;
    int initializer_position = kNoSourcePosition;
    if (Check(Token::ASSIGN)) {
      ExpressionClassifier classifier(this);
      value = ParseAssignmentExpression(var_context != kForStatement,
                                        typesystem::kNoCover, &classifier,
                                        CHECK_OK);
      RewriteNonPattern(&classifier, CHECK_OK);
      variable_loc.end_pos = scanner()->location().end_pos;

      if (!parsing_result->first_initializer_loc.IsValid()) {
        parsing_result->first_initializer_loc = variable_loc;
      }

      // Don't infer if it is "a = function(){...}();"-like expression.
      if (single_name) {
        if (fni_ != NULL && value->AsCall() == NULL &&
            value->AsCallNew() == NULL) {
          fni_->Infer();
        } else {
          fni_->RemoveLastFunction();
        }
      }

      ParserTraits::SetFunctionNameFromIdentifierRef(value, pattern);

      // End position of the initializer is after the assignment expression.
      initializer_position = scanner()->location().end_pos;
    } else {
      // Initializers may be either required or implied unless this is a
      // for-in/of iteration variable.
      if (var_context != kForStatement || !PeekInOrOf()) {
        // ES6 'const' and binding patterns require initializers.
        if (parsing_result->descriptor.mode == CONST ||
            !pattern->IsVariableProxy()) {
          ParserTraits::ReportMessageAt(
              Scanner::Location(decl_pos, scanner()->location().end_pos),
              MessageTemplate::kDeclarationMissingInitializer,
              !pattern->IsVariableProxy() ? "destructuring" : "const");
          *ok = false;
          return nullptr;
        }

        // 'let x' initializes 'x' to undefined.
        if (parsing_result->descriptor.mode == LET) {
          value = GetLiteralUndefined(position());
        }
      }

      // End position of the initializer is after the variable.
      initializer_position = position();
    }

    DeclarationParsingResult::Declaration decl(pattern, initializer_position,
                                               value);
    if (var_context == kForStatement) {
      // Save the declaration for further handling in ParseForStatement.
      parsing_result->declarations.Add(decl);
    } else {
      // Immediately declare the variable otherwise. This avoids O(N^2)
      // behavior (where N is the number of variables in a single
      // declaration) in the PatternRewriter having to do with removing
      // and adding VariableProxies to the Scope (see bug 4699).
      DCHECK_NOT_NULL(init_block);
      PatternRewriter::DeclareAndInitializeVariables(
          init_block, &parsing_result->descriptor, &decl, names, CHECK_OK);
    }
    first_declaration = false;
  } while (peek() == Token::COMMA);

  parsing_result->bindings_loc =
      Scanner::Location(bindings_start, scanner()->location().end_pos);

  DCHECK(*ok);
  return init_block;
}


static bool ContainsLabel(ZoneList<const AstRawString*>* labels,
                          const AstRawString* label) {
  DCHECK(label != NULL);
  if (labels != NULL) {
    for (int i = labels->length(); i-- > 0; ) {
      if (labels->at(i) == label) {
        return true;
      }
    }
  }
  return false;
}

Statement* Parser::ParseFunctionDeclaration(bool ambient, bool* ok) {
  Consume(Token::FUNCTION);
  int pos = position();
  ParseFunctionFlags flags = ParseFunctionFlags::kIsNormal;
  if (Check(Token::MUL)) {
    flags |= ParseFunctionFlags::kIsGenerator;
    if (allow_harmony_restrictive_declarations()) {
      ParserTraits::ReportMessageAt(scanner()->location(),
                                    MessageTemplate::kGeneratorInLegacyContext);
      *ok = false;
      return nullptr;
    }
  }

  return ParseHoistableDeclaration(pos, flags, nullptr, false, ambient,
                                   CHECK_OK);
}

Statement* Parser::ParseExpressionOrLabelledStatement(
    ZoneList<const AstRawString*>* labels,
    AllowLabelledFunctionStatement allow_function, bool* ok) {
  // ExpressionStatement | LabelledStatement ::
  //   Expression ';'
  //   Identifier ':' Statement
  //
  // ExpressionStatement[Yield] :
  //   [lookahead ∉ {{, function, class, let [}] Expression[In, ?Yield] ;

  int pos = peek_position();

  switch (peek()) {
    case Token::FUNCTION:
    case Token::LBRACE:
      UNREACHABLE();  // Always handled by the callers.
    case Token::CLASS:
      ReportUnexpectedToken(Next());
      *ok = false;
      return nullptr;
    default:
      break;
  }

  bool starts_with_idenfifier = peek_any_identifier();
  Expression* expr = ParseExpression(true, typesystem::kNoCover, CHECK_OK);
  if (peek() == Token::COLON && starts_with_idenfifier && expr != NULL &&
      expr->AsVariableProxy() != NULL &&
      !expr->AsVariableProxy()->is_this()) {
    // Expression is a single identifier, and not, e.g., a parenthesized
    // identifier.
    VariableProxy* var = expr->AsVariableProxy();
    const AstRawString* label = var->raw_name();
    // TODO(1240780): We don't check for redeclaration of labels
    // during preparsing since keeping track of the set of active
    // labels requires nontrivial changes to the way scopes are
    // structured.  However, these are probably changes we want to
    // make later anyway so we should go back and fix this then.
    if (ContainsLabel(labels, label) || TargetStackContainsLabel(label)) {
      ParserTraits::ReportMessage(MessageTemplate::kLabelRedeclaration, label);
      *ok = false;
      return NULL;
    }
    if (labels == NULL) {
      labels = new(zone()) ZoneList<const AstRawString*>(4, zone());
    }
    labels->Add(label, zone());
    // Remove the "ghost" variable that turned out to be a label
    // from the top scope. This way, we don't try to resolve it
    // during the scope processing.
    scope()->RemoveUnresolved(var);
    Expect(Token::COLON, CHECK_OK);
    // ES#sec-labelled-function-declarations Labelled Function Declarations
    if (peek() == Token::FUNCTION && is_sloppy(language_mode())) {
      if (allow_function == kAllowLabelledFunctionStatement) {
        return ParseFunctionDeclaration(false, ok);
      } else {
        return ParseScopedStatement(labels, true, ok);
      }
    }
    return ParseStatement(labels, kDisallowLabelledFunctionStatement, ok);
  }

  // If we have an extension, we allow a native function declaration.
  // A native function declaration starts with "native function" with
  // no line-terminator between the two words.
  if (extension_ != NULL && peek() == Token::FUNCTION &&
      !scanner()->HasAnyLineTerminatorBeforeNext() && expr != NULL &&
      expr->AsVariableProxy() != NULL &&
      expr->AsVariableProxy()->raw_name() ==
          ast_value_factory()->native_string() &&
      !scanner()->literal_contains_escapes()) {
    return ParseNativeDeclaration(ok);
  }

  // Parsed expression statement, followed by semicolon.
  ExpectSemicolon(CHECK_OK);
  return factory()->NewExpressionStatement(expr, pos);
}


IfStatement* Parser::ParseIfStatement(ZoneList<const AstRawString*>* labels,
                                      bool* ok) {
  // IfStatement ::
  //   'if' '(' Expression ')' Statement ('else' Statement)?

  int pos = peek_position();
  Expect(Token::IF, CHECK_OK);
  Expect(Token::LPAREN, CHECK_OK);
  Expression* condition = ParseExpression(true, typesystem::kNoCover, CHECK_OK);
  Expect(Token::RPAREN, CHECK_OK);
  Statement* then_statement = ParseScopedStatement(labels, false, CHECK_OK);
  Statement* else_statement = NULL;
  if (peek() == Token::ELSE) {
    Next();
    else_statement = ParseScopedStatement(labels, false, CHECK_OK);
  } else {
    else_statement = factory()->NewEmptyStatement(kNoSourcePosition);
  }
  return factory()->NewIfStatement(
      condition, then_statement, else_statement, pos);
}


Statement* Parser::ParseContinueStatement(bool* ok) {
  // ContinueStatement ::
  //   'continue' Identifier? ';'

  int pos = peek_position();
  Expect(Token::CONTINUE, CHECK_OK);
  const AstRawString* label = NULL;
  Token::Value tok = peek();
  if (!scanner()->HasAnyLineTerminatorBeforeNext() &&
      tok != Token::SEMICOLON && tok != Token::RBRACE && tok != Token::EOS) {
    // ECMA allows "eval" or "arguments" as labels even in strict mode.
    label = ParseIdentifier(kAllowRestrictedIdentifiers, CHECK_OK);
  }
  IterationStatement* target = LookupContinueTarget(label, CHECK_OK);
  if (target == NULL) {
    // Illegal continue statement.
    MessageTemplate::Template message = MessageTemplate::kIllegalContinue;
    if (label != NULL) {
      message = MessageTemplate::kUnknownLabel;
    }
    ParserTraits::ReportMessage(message, label);
    *ok = false;
    return NULL;
  }
  ExpectSemicolon(CHECK_OK);
  return factory()->NewContinueStatement(target, pos);
}


Statement* Parser::ParseBreakStatement(ZoneList<const AstRawString*>* labels,
                                       bool* ok) {
  // BreakStatement ::
  //   'break' Identifier? ';'

  int pos = peek_position();
  Expect(Token::BREAK, CHECK_OK);
  const AstRawString* label = NULL;
  Token::Value tok = peek();
  if (!scanner()->HasAnyLineTerminatorBeforeNext() &&
      tok != Token::SEMICOLON && tok != Token::RBRACE && tok != Token::EOS) {
    // ECMA allows "eval" or "arguments" as labels even in strict mode.
    label = ParseIdentifier(kAllowRestrictedIdentifiers, CHECK_OK);
  }
  // Parse labeled break statements that target themselves into
  // empty statements, e.g. 'l1: l2: l3: break l2;'
  if (label != NULL && ContainsLabel(labels, label)) {
    ExpectSemicolon(CHECK_OK);
    return factory()->NewEmptyStatement(pos);
  }
  BreakableStatement* target = NULL;
  target = LookupBreakTarget(label, CHECK_OK);
  if (target == NULL) {
    // Illegal break statement.
    MessageTemplate::Template message = MessageTemplate::kIllegalBreak;
    if (label != NULL) {
      message = MessageTemplate::kUnknownLabel;
    }
    ParserTraits::ReportMessage(message, label);
    *ok = false;
    return NULL;
  }
  ExpectSemicolon(CHECK_OK);
  return factory()->NewBreakStatement(target, pos);
}


Statement* Parser::ParseReturnStatement(bool* ok) {
  // ReturnStatement ::
  //   'return' Expression? ';'

  // Consume the return token. It is necessary to do that before
  // reporting any errors on it, because of the way errors are
  // reported (underlining).
  Expect(Token::RETURN, CHECK_OK);
  Scanner::Location loc = scanner()->location();

  Token::Value tok = peek();
  Statement* result;
  Expression* return_value;
  if (scanner()->HasAnyLineTerminatorBeforeNext() ||
      tok == Token::SEMICOLON ||
      tok == Token::RBRACE ||
      tok == Token::EOS) {
    if (IsSubclassConstructor(function_state_->kind())) {
      return_value = ThisExpression(loc.beg_pos);
    } else {
      return_value = GetLiteralUndefined(position());
    }
  } else {
    int pos = peek_position();

    if (IsSubclassConstructor(function_state_->kind())) {
      // Because of the return code rewriting that happens in case of a subclass
      // constructor we don't want to accept tail calls, therefore we don't set
      // ReturnExprScope to kInsideValidReturnStatement here.
      return_value = ParseExpression(true, typesystem::kNoCover, CHECK_OK);

      // For subclass constructors we need to return this in case of undefined
      // return a Smi (transformed into an exception in the ConstructStub)
      // for a non object.
      //
      //   return expr;
      //
      // Is rewritten as:
      //
      //   return (temp = expr) === undefined ? this :
      //       %_IsJSReceiver(temp) ? temp : 1;

      // temp = expr
      Variable* temp = NewTemporary(ast_value_factory()->empty_string());
      Assignment* assign = factory()->NewAssignment(
          Token::ASSIGN, factory()->NewVariableProxy(temp), return_value, pos);

      // %_IsJSReceiver(temp)
      ZoneList<Expression*>* is_spec_object_args =
          new (zone()) ZoneList<Expression*>(1, zone());
      is_spec_object_args->Add(factory()->NewVariableProxy(temp), zone());
      Expression* is_spec_object_call = factory()->NewCallRuntime(
          Runtime::kInlineIsJSReceiver, is_spec_object_args, pos);

      // %_IsJSReceiver(temp) ? temp : 1;
      Expression* is_object_conditional = factory()->NewConditional(
          is_spec_object_call, factory()->NewVariableProxy(temp),
          factory()->NewSmiLiteral(1, pos), pos);

      // temp === undefined
      Expression* is_undefined = factory()->NewCompareOperation(
          Token::EQ_STRICT, assign,
          factory()->NewUndefinedLiteral(kNoSourcePosition), pos);

      // is_undefined ? this : is_object_conditional
      return_value = factory()->NewConditional(
          is_undefined, ThisExpression(pos), is_object_conditional, pos);
    } else {
      ReturnExprScope maybe_allow_tail_calls(
          function_state_, ReturnExprContext::kInsideValidReturnStatement);
      return_value = ParseExpression(true, typesystem::kNoCover, CHECK_OK);

      if (allow_tailcalls() && !is_sloppy(language_mode())) {
        // ES6 14.6.1 Static Semantics: IsInTailPosition
        function_state_->AddImplicitTailCallExpression(return_value);
      }
    }
  }
  ExpectSemicolon(CHECK_OK);

  if (is_generator()) {
    return_value = BuildIteratorResult(return_value, true);
  } else if (is_async_function()) {
    return_value = BuildPromiseResolve(return_value, return_value->position());
  }

  result = factory()->NewReturnStatement(return_value, loc.beg_pos);

  DeclarationScope* decl_scope = GetDeclarationScope();
  if (decl_scope->is_script_scope() || decl_scope->is_eval_scope()) {
    ReportMessageAt(loc, MessageTemplate::kIllegalReturn);
    *ok = false;
    return NULL;
  }
  return result;
}


Statement* Parser::ParseWithStatement(ZoneList<const AstRawString*>* labels,
                                      bool* ok) {
  // WithStatement ::
  //   'with' '(' Expression ')' Statement

  Expect(Token::WITH, CHECK_OK);
  int pos = position();

  if (is_strict(language_mode())) {
    ReportMessage(MessageTemplate::kStrictWith);
    *ok = false;
    return NULL;
  }

  Expect(Token::LPAREN, CHECK_OK);
  Expression* expr = ParseExpression(true, typesystem::kNoCover, CHECK_OK);
  Expect(Token::RPAREN, CHECK_OK);

  Scope* with_scope = NewScope(WITH_SCOPE);
  Statement* body;
  {
    BlockState block_state(&scope_state_, with_scope);
    with_scope->set_start_position(scanner()->peek_location().beg_pos);
    body = ParseScopedStatement(labels, true, CHECK_OK);
    with_scope->set_end_position(scanner()->location().end_pos);
  }
  return factory()->NewWithStatement(with_scope, expr, body, pos);
}


CaseClause* Parser::ParseCaseClause(bool* default_seen_ptr, bool* ok) {
  // CaseClause ::
  //   'case' Expression ':' StatementList
  //   'default' ':' StatementList

  Expression* label = NULL;  // NULL expression indicates default case
  if (peek() == Token::CASE) {
    Expect(Token::CASE, CHECK_OK);
    label = ParseExpression(true, typesystem::kNoCover, CHECK_OK);
  } else {
    Expect(Token::DEFAULT, CHECK_OK);
    if (*default_seen_ptr) {
      ReportMessage(MessageTemplate::kMultipleDefaultsInSwitch);
      *ok = false;
      return NULL;
    }
    *default_seen_ptr = true;
  }
  Expect(Token::COLON, CHECK_OK);
  int pos = position();
  ZoneList<Statement*>* statements =
      new(zone()) ZoneList<Statement*>(5, zone());
  Statement* stat = NULL;
  while (peek() != Token::CASE &&
         peek() != Token::DEFAULT &&
         peek() != Token::RBRACE) {
    stat = ParseStatementListItem(CHECK_OK);
    statements->Add(stat, zone());
  }
  return factory()->NewCaseClause(label, statements, pos);
}


Statement* Parser::ParseSwitchStatement(ZoneList<const AstRawString*>* labels,
                                        bool* ok) {
  // SwitchStatement ::
  //   'switch' '(' Expression ')' '{' CaseClause* '}'
  // In order to get the CaseClauses to execute in their own lexical scope,
  // but without requiring downstream code to have special scope handling
  // code for switch statements, desugar into blocks as follows:
  // {  // To group the statements--harmless to evaluate Expression in scope
  //   .tag_variable = Expression;
  //   {  // To give CaseClauses a scope
  //     switch (.tag_variable) { CaseClause* }
  //   }
  // }

  Block* switch_block = factory()->NewBlock(NULL, 2, false, kNoSourcePosition);
  int switch_pos = peek_position();

  Expect(Token::SWITCH, CHECK_OK);
  Expect(Token::LPAREN, CHECK_OK);
  Expression* tag = ParseExpression(true, typesystem::kNoCover, CHECK_OK);
  Expect(Token::RPAREN, CHECK_OK);

  Variable* tag_variable =
      NewTemporary(ast_value_factory()->dot_switch_tag_string());
  Assignment* tag_assign = factory()->NewAssignment(
      Token::ASSIGN, factory()->NewVariableProxy(tag_variable), tag,
      tag->position());
  Statement* tag_statement =
      factory()->NewExpressionStatement(tag_assign, kNoSourcePosition);
  switch_block->statements()->Add(tag_statement, zone());

  // make statement: undefined;
  // This is needed so the tag isn't returned as the value, in case the switch
  // statements don't have a value.
  switch_block->statements()->Add(
      factory()->NewExpressionStatement(
          factory()->NewUndefinedLiteral(kNoSourcePosition), kNoSourcePosition),
      zone());

  Block* cases_block = factory()->NewBlock(NULL, 1, false, kNoSourcePosition);

  SwitchStatement* switch_statement =
      factory()->NewSwitchStatement(labels, switch_pos);

  {
    BlockState cases_block_state(&scope_state_);
    cases_block_state.set_start_position(scanner()->location().beg_pos);
    cases_block_state.SetNonlinear();
    Target target(&this->target_stack_, switch_statement);

    Expression* tag_read = factory()->NewVariableProxy(tag_variable);

    bool default_seen = false;
    ZoneList<CaseClause*>* cases =
        new (zone()) ZoneList<CaseClause*>(4, zone());
    Expect(Token::LBRACE, CHECK_OK);
    while (peek() != Token::RBRACE) {
      CaseClause* clause = ParseCaseClause(&default_seen, CHECK_OK);
      cases->Add(clause, zone());
    }
    switch_statement->Initialize(tag_read, cases);
    cases_block->statements()->Add(switch_statement, zone());
    Expect(Token::RBRACE, CHECK_OK);

    cases_block_state.set_end_position(scanner()->location().end_pos);
    cases_block->set_scope(cases_block_state.FinalizedBlockScope());
  }

  switch_block->statements()->Add(cases_block, zone());

  return switch_block;
}


Statement* Parser::ParseThrowStatement(bool* ok) {
  // ThrowStatement ::
  //   'throw' Expression ';'

  Expect(Token::THROW, CHECK_OK);
  int pos = position();
  if (scanner()->HasAnyLineTerminatorBeforeNext()) {
    ReportMessage(MessageTemplate::kNewlineAfterThrow);
    *ok = false;
    return NULL;
  }
  Expression* exception = ParseExpression(true, typesystem::kNoCover, CHECK_OK);
  ExpectSemicolon(CHECK_OK);

  return factory()->NewExpressionStatement(
      factory()->NewThrow(exception, pos), pos);
}


TryStatement* Parser::ParseTryStatement(bool* ok) {
  // TryStatement ::
  //   'try' Block Catch
  //   'try' Block Finally
  //   'try' Block Catch Finally
  //
  // Catch ::
  //   'catch' '(' Identifier ')' Block
  //
  // Finally ::
  //   'finally' Block

  Expect(Token::TRY, CHECK_OK);
  int pos = position();

  Block* try_block;
  {
    ReturnExprScope no_tail_calls(function_state_,
                                  ReturnExprContext::kInsideTryBlock);
    try_block = ParseBlock(NULL, CHECK_OK);
  }

  Token::Value tok = peek();

  bool catch_for_promise_reject = false;
  if (allow_natives() && tok == Token::MOD) {
    Consume(Token::MOD);
    catch_for_promise_reject = true;
    tok = peek();
  }

  if (tok != Token::CATCH && tok != Token::FINALLY) {
    ReportMessage(MessageTemplate::kNoCatchOrFinally);
    *ok = false;
    return NULL;
  }

  Scope* catch_scope = NULL;
  Variable* catch_variable = NULL;
  Block* catch_block = NULL;
  TailCallExpressionList tail_call_expressions_in_catch_block(zone());
  if (tok == Token::CATCH) {
    Consume(Token::CATCH);

    Expect(Token::LPAREN, CHECK_OK);
    catch_scope = NewScope(CATCH_SCOPE);
    catch_scope->set_start_position(scanner()->location().beg_pos);

    {
      CollectExpressionsInTailPositionToListScope
          collect_tail_call_expressions_scope(
              function_state_, &tail_call_expressions_in_catch_block);
      BlockState block_state(&scope_state_, catch_scope);

      catch_block = factory()->NewBlock(nullptr, 16, false, kNoSourcePosition);

      // Create a block scope to hold any lexical declarations created
      // as part of destructuring the catch parameter.
      {
        BlockState block_state(&scope_state_);
        block_state.set_start_position(scanner()->location().beg_pos);
        Target target(&this->target_stack_, catch_block);

        const AstRawString* name = ast_value_factory()->dot_catch_string();
        Expression* pattern = nullptr;
        if (peek_any_identifier()) {
          name = ParseIdentifier(kDontAllowRestrictedIdentifiers, CHECK_OK);
        } else {
          ExpressionClassifier pattern_classifier(this);
          pattern = ParsePrimaryExpression(&pattern_classifier, CHECK_OK);
          ValidateBindingPattern(&pattern_classifier, CHECK_OK);
        }
        catch_variable = catch_scope->DeclareLocal(
            name, VAR, kCreatedInitialized, Variable::NORMAL);

        Expect(Token::RPAREN, CHECK_OK);

        ZoneList<const AstRawString*> bound_names(1, zone());
        if (pattern != nullptr) {
          DeclarationDescriptor descriptor;
          descriptor.declaration_kind = DeclarationDescriptor::NORMAL;
          descriptor.parser = this;
          descriptor.scope = scope();
          descriptor.hoist_scope = nullptr;
          descriptor.mode = LET;
          descriptor.declaration_pos = pattern->position();
          descriptor.initialization_pos = pattern->position();

          // Initializer position for variables declared by the pattern.
          const int initializer_position = position();

          DeclarationParsingResult::Declaration decl(
              pattern, initializer_position,
              factory()->NewVariableProxy(catch_variable));

          Block* init_block =
              factory()->NewBlock(nullptr, 8, true, kNoSourcePosition);
          PatternRewriter::DeclareAndInitializeVariables(
              init_block, &descriptor, &decl, &bound_names, CHECK_OK);
          catch_block->statements()->Add(init_block, zone());
        } else {
          bound_names.Add(name, zone());
        }

        Block* inner_block = ParseBlock(nullptr, CHECK_OK);
        catch_block->statements()->Add(inner_block, zone());

        // Check for `catch(e) { let e; }` and similar errors.
        Scope* inner_block_scope = inner_block->scope();
        if (inner_block_scope != nullptr) {
          Declaration* decl =
              inner_block_scope->CheckLexDeclarationsConflictingWith(
                  bound_names);
          if (decl != nullptr) {
            const AstRawString* name = decl->proxy()->raw_name();
            int position = decl->proxy()->position();
            Scanner::Location location =
                position == kNoSourcePosition
                    ? Scanner::Location::invalid()
                    : Scanner::Location(position, position + 1);
            ParserTraits::ReportMessageAt(
                location, MessageTemplate::kVarRedeclaration, name);
            *ok = false;
            return nullptr;
          }
        }
        block_state.set_end_position(scanner()->location().end_pos);
        catch_block->set_scope(block_state.FinalizedBlockScope());
      }
    }

    catch_scope->set_end_position(scanner()->location().end_pos);
    tok = peek();
  }

  Block* finally_block = NULL;
  DCHECK(tok == Token::FINALLY || catch_block != NULL);
  if (tok == Token::FINALLY) {
    Consume(Token::FINALLY);
    finally_block = ParseBlock(NULL, CHECK_OK);
  }

  // Simplify the AST nodes by converting:
  //   'try B0 catch B1 finally B2'
  // to:
  //   'try { try B0 catch B1 } finally B2'

  if (catch_block != NULL && finally_block != NULL) {
    // If we have both, create an inner try/catch.
    DCHECK(catch_scope != NULL && catch_variable != NULL);
    TryCatchStatement* statement;
    if (catch_for_promise_reject) {
      statement = factory()->NewTryCatchStatementForPromiseReject(
          try_block, catch_scope, catch_variable, catch_block,
          kNoSourcePosition);
    } else {
      statement = factory()->NewTryCatchStatement(try_block, catch_scope,
                                                  catch_variable, catch_block,
                                                  kNoSourcePosition);
    }

    try_block = factory()->NewBlock(NULL, 1, false, kNoSourcePosition);
    try_block->statements()->Add(statement, zone());
    catch_block = NULL;  // Clear to indicate it's been handled.
  }

  TryStatement* result = NULL;
  if (catch_block != NULL) {
    // For a try-catch construct append return expressions from the catch block
    // to the list of return expressions.
    function_state_->tail_call_expressions().Append(
        tail_call_expressions_in_catch_block);

    DCHECK(finally_block == NULL);
    DCHECK(catch_scope != NULL && catch_variable != NULL);
    result = factory()->NewTryCatchStatement(try_block, catch_scope,
                                             catch_variable, catch_block, pos);
  } else {
    if (FLAG_harmony_explicit_tailcalls &&
        tail_call_expressions_in_catch_block.has_explicit_tail_calls()) {
      // TODO(ishell): update chapter number.
      // ES8 XX.YY.ZZ
      ReportMessageAt(tail_call_expressions_in_catch_block.location(),
                      MessageTemplate::kUnexpectedTailCallInCatchBlock);
      *ok = false;
      return NULL;
    }
    DCHECK(finally_block != NULL);
    result = factory()->NewTryFinallyStatement(try_block, finally_block, pos);
  }

  return result;
}


DoWhileStatement* Parser::ParseDoWhileStatement(
    ZoneList<const AstRawString*>* labels, bool* ok) {
  // DoStatement ::
  //   'do' Statement 'while' '(' Expression ')' ';'

  DoWhileStatement* loop =
      factory()->NewDoWhileStatement(labels, peek_position());
  Target target(&this->target_stack_, loop);

  Expect(Token::DO, CHECK_OK);
  Statement* body = ParseScopedStatement(NULL, true, CHECK_OK);
  Expect(Token::WHILE, CHECK_OK);
  Expect(Token::LPAREN, CHECK_OK);

  Expression* cond = ParseExpression(true, typesystem::kNoCover, CHECK_OK);
  Expect(Token::RPAREN, CHECK_OK);

  // Allow do-statements to be terminated with and without
  // semi-colons. This allows code such as 'do;while(0)return' to
  // parse, which would not be the case if we had used the
  // ExpectSemicolon() functionality here.
  if (peek() == Token::SEMICOLON) Consume(Token::SEMICOLON);

  if (loop != NULL) loop->Initialize(cond, body);
  return loop;
}


WhileStatement* Parser::ParseWhileStatement(
    ZoneList<const AstRawString*>* labels, bool* ok) {
  // WhileStatement ::
  //   'while' '(' Expression ')' Statement

  WhileStatement* loop = factory()->NewWhileStatement(labels, peek_position());
  Target target(&this->target_stack_, loop);

  Expect(Token::WHILE, CHECK_OK);
  Expect(Token::LPAREN, CHECK_OK);
  Expression* cond = ParseExpression(true, typesystem::kNoCover, CHECK_OK);
  Expect(Token::RPAREN, CHECK_OK);
  Statement* body = ParseScopedStatement(NULL, true, CHECK_OK);

  if (loop != NULL) loop->Initialize(cond, body);
  return loop;
}


// !%_IsJSReceiver(result = iterator.next()) &&
//     %ThrowIteratorResultNotAnObject(result)
Expression* Parser::BuildIteratorNextResult(Expression* iterator,
                                            Variable* result, int pos) {
  Expression* next_literal = factory()->NewStringLiteral(
      ast_value_factory()->next_string(), kNoSourcePosition);
  Expression* next_property =
      factory()->NewProperty(iterator, next_literal, kNoSourcePosition);
  ZoneList<Expression*>* next_arguments =
      new (zone()) ZoneList<Expression*>(0, zone());
  Expression* next_call =
      factory()->NewCall(next_property, next_arguments, pos);
  Expression* result_proxy = factory()->NewVariableProxy(result);
  Expression* left =
      factory()->NewAssignment(Token::ASSIGN, result_proxy, next_call, pos);

  // %_IsJSReceiver(...)
  ZoneList<Expression*>* is_spec_object_args =
      new (zone()) ZoneList<Expression*>(1, zone());
  is_spec_object_args->Add(left, zone());
  Expression* is_spec_object_call = factory()->NewCallRuntime(
      Runtime::kInlineIsJSReceiver, is_spec_object_args, pos);

  // %ThrowIteratorResultNotAnObject(result)
  Expression* result_proxy_again = factory()->NewVariableProxy(result);
  ZoneList<Expression*>* throw_arguments =
      new (zone()) ZoneList<Expression*>(1, zone());
  throw_arguments->Add(result_proxy_again, zone());
  Expression* throw_call = factory()->NewCallRuntime(
      Runtime::kThrowIteratorResultNotAnObject, throw_arguments, pos);

  return factory()->NewBinaryOperation(
      Token::AND,
      factory()->NewUnaryOperation(Token::NOT, is_spec_object_call, pos),
      throw_call, pos);
}

Statement* Parser::InitializeForEachStatement(ForEachStatement* stmt,
                                              Expression* each,
                                              Expression* subject,
                                              Statement* body,
                                              int each_keyword_pos) {
  ForOfStatement* for_of = stmt->AsForOfStatement();
  if (for_of != NULL) {
    const bool finalize = true;
    return InitializeForOfStatement(for_of, each, subject, body, finalize,
                                    each_keyword_pos);
  } else {
    if (each->IsArrayLiteral() || each->IsObjectLiteral()) {
      Variable* temp = NewTemporary(ast_value_factory()->empty_string());
      VariableProxy* temp_proxy = factory()->NewVariableProxy(temp);
      Expression* assign_each = PatternRewriter::RewriteDestructuringAssignment(
          this, factory()->NewAssignment(Token::ASSIGN, each, temp_proxy,
                                         kNoSourcePosition),
          scope());
      auto block = factory()->NewBlock(nullptr, 2, false, kNoSourcePosition);
      block->statements()->Add(
          factory()->NewExpressionStatement(assign_each, kNoSourcePosition),
          zone());
      block->statements()->Add(body, zone());
      body = block;
      each = factory()->NewVariableProxy(temp);
    }
    stmt->AsForInStatement()->Initialize(each, subject, body);
  }
  return stmt;
}

Statement* Parser::InitializeForOfStatement(ForOfStatement* for_of,
                                            Expression* each,
                                            Expression* iterable,
                                            Statement* body, bool finalize,
                                            int next_result_pos) {
  // Create the auxiliary expressions needed for iterating over the iterable,
  // and initialize the given ForOfStatement with them.
  // If finalize is true, also instrument the loop with code that performs the
  // proper ES6 iterator finalization.  In that case, the result is not
  // immediately a ForOfStatement.

  const int nopos = kNoSourcePosition;
  auto avfactory = ast_value_factory();

  Variable* iterator = NewTemporary(ast_value_factory()->dot_iterator_string());
  Variable* result = NewTemporary(ast_value_factory()->dot_result_string());
  Variable* completion = NewTemporary(avfactory->empty_string());

  // iterator = iterable[Symbol.iterator]()
  Expression* assign_iterator;
  {
    assign_iterator = factory()->NewAssignment(
        Token::ASSIGN, factory()->NewVariableProxy(iterator),
        GetIterator(iterable, factory(), iterable->position()),
        iterable->position());
  }

  // !%_IsJSReceiver(result = iterator.next()) &&
  //     %ThrowIteratorResultNotAnObject(result)
  Expression* next_result;
  {
    Expression* iterator_proxy = factory()->NewVariableProxy(iterator);
    next_result =
        BuildIteratorNextResult(iterator_proxy, result, next_result_pos);
  }

  // result.done
  Expression* result_done;
  {
    Expression* done_literal = factory()->NewStringLiteral(
        ast_value_factory()->done_string(), kNoSourcePosition);
    Expression* result_proxy = factory()->NewVariableProxy(result);
    result_done =
        factory()->NewProperty(result_proxy, done_literal, kNoSourcePosition);
  }

  // result.value
  Expression* result_value;
  {
    Expression* value_literal =
        factory()->NewStringLiteral(avfactory->value_string(), nopos);
    Expression* result_proxy = factory()->NewVariableProxy(result);
    result_value = factory()->NewProperty(result_proxy, value_literal, nopos);
  }

  // {{completion = kAbruptCompletion;}}
  Statement* set_completion_abrupt;
  if (finalize) {
    Expression* proxy = factory()->NewVariableProxy(completion);
    Expression* assignment = factory()->NewAssignment(
        Token::ASSIGN, proxy,
        factory()->NewSmiLiteral(Parser::kAbruptCompletion, nopos), nopos);

    Block* block = factory()->NewBlock(nullptr, 1, true, nopos);
    block->statements()->Add(
        factory()->NewExpressionStatement(assignment, nopos), zone());
    set_completion_abrupt = block;
  }

  // do { let tmp = #result_value; #set_completion_abrupt; tmp }
  // Expression* result_value (gets overwritten)
  if (finalize) {
    Variable* var_tmp = NewTemporary(avfactory->empty_string());
    Expression* tmp = factory()->NewVariableProxy(var_tmp);
    Expression* assignment =
        factory()->NewAssignment(Token::ASSIGN, tmp, result_value, nopos);

    Block* block = factory()->NewBlock(nullptr, 2, false, nopos);
    block->statements()->Add(
        factory()->NewExpressionStatement(assignment, nopos), zone());
    block->statements()->Add(set_completion_abrupt, zone());

    result_value = factory()->NewDoExpression(block, var_tmp, nopos);
  }

  // each = #result_value;
  Expression* assign_each;
  {
    assign_each =
        factory()->NewAssignment(Token::ASSIGN, each, result_value, nopos);
    if (each->IsArrayLiteral() || each->IsObjectLiteral()) {
      assign_each = PatternRewriter::RewriteDestructuringAssignment(
          this, assign_each->AsAssignment(), scope());
    }
  }

  // {{completion = kNormalCompletion;}}
  Statement* set_completion_normal;
  if (finalize) {
    Expression* proxy = factory()->NewVariableProxy(completion);
    Expression* assignment = factory()->NewAssignment(
        Token::ASSIGN, proxy,
        factory()->NewSmiLiteral(Parser::kNormalCompletion, nopos), nopos);

    Block* block = factory()->NewBlock(nullptr, 1, true, nopos);
    block->statements()->Add(
        factory()->NewExpressionStatement(assignment, nopos), zone());
    set_completion_normal = block;
  }

  // { #loop-body; #set_completion_normal }
  // Statement* body (gets overwritten)
  if (finalize) {
    Block* block = factory()->NewBlock(nullptr, 2, false, nopos);
    block->statements()->Add(body, zone());
    block->statements()->Add(set_completion_normal, zone());
    body = block;
  }

  for_of->Initialize(body, iterator, assign_iterator, next_result, result_done,
                     assign_each);
  return finalize
             ? ParserTraits::FinalizeForOfStatement(for_of, completion, nopos)
             : for_of;
}

Statement* Parser::DesugarLexicalBindingsInForStatement(
    Scope* inner_scope, VariableMode mode, ZoneList<const AstRawString*>* names,
    ForStatement* loop, Statement* init, Expression* cond, Statement* next,
    Statement* body, bool* ok) {
  // ES6 13.7.4.8 specifies that on each loop iteration the let variables are
  // copied into a new environment.  Moreover, the "next" statement must be
  // evaluated not in the environment of the just completed iteration but in
  // that of the upcoming one.  We achieve this with the following desugaring.
  // Extra care is needed to preserve the completion value of the original loop.
  //
  // We are given a for statement of the form
  //
  //  labels: for (let/const x = i; cond; next) body
  //
  // and rewrite it as follows.  Here we write {{ ... }} for init-blocks, ie.,
  // blocks whose ignore_completion_value_ flag is set.
  //
  //  {
  //    let/const x = i;
  //    temp_x = x;
  //    first = 1;
  //    undefined;
  //    outer: for (;;) {
  //      let/const x = temp_x;
  //      {{ if (first == 1) {
  //           first = 0;
  //         } else {
  //           next;
  //         }
  //         flag = 1;
  //         if (!cond) break;
  //      }}
  //      labels: for (; flag == 1; flag = 0, temp_x = x) {
  //        body
  //      }
  //      {{ if (flag == 1)  // Body used break.
  //           break;
  //      }}
  //    }
  //  }

  DCHECK(names->length() > 0);
  ZoneList<Variable*> temps(names->length(), zone());

  Block* outer_block =
      factory()->NewBlock(NULL, names->length() + 4, false, kNoSourcePosition);

  // Add statement: let/const x = i.
  outer_block->statements()->Add(init, zone());

  const AstRawString* temp_name = ast_value_factory()->dot_for_string();

  // For each lexical variable x:
  //   make statement: temp_x = x.
  for (int i = 0; i < names->length(); i++) {
    VariableProxy* proxy = NewUnresolved(names->at(i));
    Variable* temp = NewTemporary(temp_name);
    VariableProxy* temp_proxy = factory()->NewVariableProxy(temp);
    Assignment* assignment = factory()->NewAssignment(Token::ASSIGN, temp_proxy,
                                                      proxy, kNoSourcePosition);
    Statement* assignment_statement =
        factory()->NewExpressionStatement(assignment, kNoSourcePosition);
    outer_block->statements()->Add(assignment_statement, zone());
    temps.Add(temp, zone());
  }

  Variable* first = NULL;
  // Make statement: first = 1.
  if (next) {
    first = NewTemporary(temp_name);
    VariableProxy* first_proxy = factory()->NewVariableProxy(first);
    Expression* const1 = factory()->NewSmiLiteral(1, kNoSourcePosition);
    Assignment* assignment = factory()->NewAssignment(
        Token::ASSIGN, first_proxy, const1, kNoSourcePosition);
    Statement* assignment_statement =
        factory()->NewExpressionStatement(assignment, kNoSourcePosition);
    outer_block->statements()->Add(assignment_statement, zone());
  }

  // make statement: undefined;
  outer_block->statements()->Add(
      factory()->NewExpressionStatement(
          factory()->NewUndefinedLiteral(kNoSourcePosition), kNoSourcePosition),
      zone());

  // Make statement: outer: for (;;)
  // Note that we don't actually create the label, or set this loop up as an
  // explicit break target, instead handing it directly to those nodes that
  // need to know about it. This should be safe because we don't run any code
  // in this function that looks up break targets.
  ForStatement* outer_loop =
      factory()->NewForStatement(NULL, kNoSourcePosition);
  outer_block->statements()->Add(outer_loop, zone());
  outer_block->set_scope(scope());

  Block* inner_block = factory()->NewBlock(NULL, 3, false, kNoSourcePosition);
  {
    BlockState block_state(&scope_state_, inner_scope);

    Block* ignore_completion_block =
        factory()->NewBlock(NULL, names->length() + 3, true, kNoSourcePosition);
    ZoneList<Variable*> inner_vars(names->length(), zone());
    // For each let variable x:
    //    make statement: let/const x = temp_x.
    for (int i = 0; i < names->length(); i++) {
      Declaration* decl =
          DeclareVariable(names->at(i), mode, kNoSourcePosition, CHECK_OK);
      inner_vars.Add(decl->proxy()->var(), zone());
      VariableProxy* temp_proxy = factory()->NewVariableProxy(temps.at(i));
      Assignment* assignment = factory()->NewAssignment(
          Token::INIT, decl->proxy(), temp_proxy, kNoSourcePosition);
      Statement* assignment_statement =
          factory()->NewExpressionStatement(assignment, kNoSourcePosition);
      DCHECK(init->position() != kNoSourcePosition);
      decl->proxy()->var()->set_initializer_position(init->position());
      ignore_completion_block->statements()->Add(assignment_statement, zone());
    }

    // Make statement: if (first == 1) { first = 0; } else { next; }
    if (next) {
      DCHECK(first);
      Expression* compare = NULL;
      // Make compare expression: first == 1.
      {
        Expression* const1 = factory()->NewSmiLiteral(1, kNoSourcePosition);
        VariableProxy* first_proxy = factory()->NewVariableProxy(first);
        compare = factory()->NewCompareOperation(Token::EQ, first_proxy, const1,
                                                 kNoSourcePosition);
      }
      Statement* clear_first = NULL;
      // Make statement: first = 0.
      {
        VariableProxy* first_proxy = factory()->NewVariableProxy(first);
        Expression* const0 = factory()->NewSmiLiteral(0, kNoSourcePosition);
        Assignment* assignment = factory()->NewAssignment(
            Token::ASSIGN, first_proxy, const0, kNoSourcePosition);
        clear_first =
            factory()->NewExpressionStatement(assignment, kNoSourcePosition);
      }
      Statement* clear_first_or_next = factory()->NewIfStatement(
          compare, clear_first, next, kNoSourcePosition);
      ignore_completion_block->statements()->Add(clear_first_or_next, zone());
    }

    Variable* flag = NewTemporary(temp_name);
    // Make statement: flag = 1.
    {
      VariableProxy* flag_proxy = factory()->NewVariableProxy(flag);
      Expression* const1 = factory()->NewSmiLiteral(1, kNoSourcePosition);
      Assignment* assignment = factory()->NewAssignment(
          Token::ASSIGN, flag_proxy, const1, kNoSourcePosition);
      Statement* assignment_statement =
          factory()->NewExpressionStatement(assignment, kNoSourcePosition);
      ignore_completion_block->statements()->Add(assignment_statement, zone());
    }

    // Make statement: if (!cond) break.
    if (cond) {
      Statement* stop =
          factory()->NewBreakStatement(outer_loop, kNoSourcePosition);
      Statement* noop = factory()->NewEmptyStatement(kNoSourcePosition);
      ignore_completion_block->statements()->Add(
          factory()->NewIfStatement(cond, noop, stop, cond->position()),
          zone());
    }

    inner_block->statements()->Add(ignore_completion_block, zone());
    // Make cond expression for main loop: flag == 1.
    Expression* flag_cond = NULL;
    {
      Expression* const1 = factory()->NewSmiLiteral(1, kNoSourcePosition);
      VariableProxy* flag_proxy = factory()->NewVariableProxy(flag);
      flag_cond = factory()->NewCompareOperation(Token::EQ, flag_proxy, const1,
                                                 kNoSourcePosition);
    }

    // Create chain of expressions "flag = 0, temp_x = x, ..."
    Statement* compound_next_statement = NULL;
    {
      Expression* compound_next = NULL;
      // Make expression: flag = 0.
      {
        VariableProxy* flag_proxy = factory()->NewVariableProxy(flag);
        Expression* const0 = factory()->NewSmiLiteral(0, kNoSourcePosition);
        compound_next = factory()->NewAssignment(Token::ASSIGN, flag_proxy,
                                                 const0, kNoSourcePosition);
      }

      // Make the comma-separated list of temp_x = x assignments.
      int inner_var_proxy_pos = scanner()->location().beg_pos;
      for (int i = 0; i < names->length(); i++) {
        VariableProxy* temp_proxy = factory()->NewVariableProxy(temps.at(i));
        VariableProxy* proxy =
            factory()->NewVariableProxy(inner_vars.at(i), inner_var_proxy_pos);
        Assignment* assignment = factory()->NewAssignment(
            Token::ASSIGN, temp_proxy, proxy, kNoSourcePosition);
        compound_next = factory()->NewBinaryOperation(
            Token::COMMA, compound_next, assignment, kNoSourcePosition);
      }

      compound_next_statement =
          factory()->NewExpressionStatement(compound_next, kNoSourcePosition);
    }

    // Make statement: labels: for (; flag == 1; flag = 0, temp_x = x)
    // Note that we re-use the original loop node, which retains its labels
    // and ensures that any break or continue statements in body point to
    // the right place.
    loop->Initialize(NULL, flag_cond, compound_next_statement, body);
    inner_block->statements()->Add(loop, zone());

    // Make statement: {{if (flag == 1) break;}}
    {
      Expression* compare = NULL;
      // Make compare expresion: flag == 1.
      {
        Expression* const1 = factory()->NewSmiLiteral(1, kNoSourcePosition);
        VariableProxy* flag_proxy = factory()->NewVariableProxy(flag);
        compare = factory()->NewCompareOperation(Token::EQ, flag_proxy, const1,
                                                 kNoSourcePosition);
      }
      Statement* stop =
          factory()->NewBreakStatement(outer_loop, kNoSourcePosition);
      Statement* empty = factory()->NewEmptyStatement(kNoSourcePosition);
      Statement* if_flag_break =
          factory()->NewIfStatement(compare, stop, empty, kNoSourcePosition);
      Block* ignore_completion_block =
          factory()->NewBlock(NULL, 1, true, kNoSourcePosition);
      ignore_completion_block->statements()->Add(if_flag_break, zone());
      inner_block->statements()->Add(ignore_completion_block, zone());
    }

    inner_scope->set_end_position(scanner()->location().end_pos);
    inner_block->set_scope(inner_scope);
  }

  outer_loop->Initialize(NULL, NULL, NULL, inner_block);
  return outer_block;
}

Statement* Parser::ParseScopedStatement(ZoneList<const AstRawString*>* labels,
                                        bool legacy, bool* ok) {
  if (is_strict(language_mode()) || peek() != Token::FUNCTION ||
      (legacy && allow_harmony_restrictive_declarations())) {
    return ParseSubStatement(labels, kDisallowLabelledFunctionStatement, ok);
  } else {
    if (legacy) {
      ++use_counts_[v8::Isolate::kLegacyFunctionDeclaration];
    }
    // Make a block around the statement for a lexical binding
    // is introduced by a FunctionDeclaration.
    BlockState block_state(&scope_state_);
    block_state.set_start_position(scanner()->location().beg_pos);
    Block* block = factory()->NewBlock(NULL, 1, false, kNoSourcePosition);
    Statement* body = ParseFunctionDeclaration(false, CHECK_OK);
    block->statements()->Add(body, zone());
    block_state.set_end_position(scanner()->location().end_pos);
    block->set_scope(block_state.FinalizedBlockScope());
    return block;
  }
}

Statement* Parser::ParseForStatement(ZoneList<const AstRawString*>* labels,
                                     bool* ok) {
  int stmt_pos = peek_position();
  Statement* init = NULL;
  ZoneList<const AstRawString*> bound_names(1, zone());
  bool bound_names_are_lexical = false;

  // Create an in-between scope for let-bound iteration variables.
  BlockState for_state(&scope_state_);
  Expect(Token::FOR, CHECK_OK);
  Expect(Token::LPAREN, CHECK_OK);
  for_state.set_start_position(scanner()->location().beg_pos);
  for_state.set_is_hidden();
  DeclarationParsingResult parsing_result;
  if (peek() != Token::SEMICOLON) {
    if (peek() == Token::VAR || peek() == Token::CONST ||
        (peek() == Token::LET && IsNextLetKeyword())) {
      ParseVariableDeclarations(kForStatement, &parsing_result, nullptr, false,
                                CHECK_OK);

      ForEachStatement::VisitMode mode = ForEachStatement::ENUMERATE;
      int each_beg_pos = scanner()->location().beg_pos;
      int each_end_pos = scanner()->location().end_pos;

      if (CheckInOrOf(&mode, ok)) {
        if (!*ok) return nullptr;
        if (parsing_result.declarations.length() != 1) {
          ParserTraits::ReportMessageAt(
              parsing_result.bindings_loc,
              MessageTemplate::kForInOfLoopMultiBindings,
              ForEachStatement::VisitModeString(mode));
          *ok = false;
          return nullptr;
        }
        DeclarationParsingResult::Declaration& decl =
            parsing_result.declarations[0];
        if (parsing_result.first_initializer_loc.IsValid() &&
            (is_strict(language_mode()) || mode == ForEachStatement::ITERATE ||
             IsLexicalVariableMode(parsing_result.descriptor.mode) ||
             !decl.pattern->IsVariableProxy() || allow_harmony_for_in())) {
          // Only increment the use count if we would have let this through
          // without the flag.
          if (allow_harmony_for_in()) {
            ++use_counts_[v8::Isolate::kForInInitializer];
          }
          ParserTraits::ReportMessageAt(
              parsing_result.first_initializer_loc,
              MessageTemplate::kForInOfLoopInitializer,
              ForEachStatement::VisitModeString(mode));
          *ok = false;
          return nullptr;
        }

        Block* init_block = nullptr;
        bound_names_are_lexical =
            IsLexicalVariableMode(parsing_result.descriptor.mode);

        // special case for legacy for (var ... = ... in ...)
        if (!bound_names_are_lexical && decl.pattern->IsVariableProxy() &&
            decl.initializer != nullptr) {
          DCHECK(!allow_harmony_for_in());
          ++use_counts_[v8::Isolate::kForInInitializer];
          const AstRawString* name =
              decl.pattern->AsVariableProxy()->raw_name();
          VariableProxy* single_var = NewUnresolved(name);
          init_block = factory()->NewBlock(
              nullptr, 2, true, parsing_result.descriptor.declaration_pos);
          init_block->statements()->Add(
              factory()->NewExpressionStatement(
                  factory()->NewAssignment(Token::ASSIGN, single_var,
                                           decl.initializer, kNoSourcePosition),
                  kNoSourcePosition),
              zone());
        }

        // Rewrite a for-in/of statement of the form
        //
        //   for (let/const/var x in/of e) b
        //
        // into
        //
        //   {
        //     <let x' be a temporary variable>
        //     for (x' in/of e) {
        //       let/const/var x;
        //       x = x';
        //       b;
        //     }
        //     let x;  // for TDZ
        //   }

        Variable* temp = NewTemporary(ast_value_factory()->dot_for_string());
        ForEachStatement* loop =
            factory()->NewForEachStatement(mode, labels, stmt_pos);
        Target target(&this->target_stack_, loop);

        int each_keyword_position = scanner()->location().beg_pos;

        Expression* enumerable;
        if (mode == ForEachStatement::ITERATE) {
          ExpressionClassifier classifier(this);
          enumerable = ParseAssignmentExpression(true, typesystem::kNoCover,
                                                 &classifier, CHECK_OK);
          RewriteNonPattern(&classifier, CHECK_OK);
        } else {
          enumerable = ParseExpression(true, typesystem::kNoCover, CHECK_OK);
        }

        Expect(Token::RPAREN, CHECK_OK);


        Block* body_block =
            factory()->NewBlock(NULL, 3, false, kNoSourcePosition);

        Statement* final_loop;
        {
          ReturnExprScope no_tail_calls(function_state_,
                                        ReturnExprContext::kInsideForInOfBody);
          BlockState block_state(&scope_state_);
          block_state.set_start_position(scanner()->location().beg_pos);

          Statement* body = ParseScopedStatement(NULL, true, CHECK_OK);

          auto each_initialization_block =
              factory()->NewBlock(nullptr, 1, true, kNoSourcePosition);
          {
            auto descriptor = parsing_result.descriptor;
            descriptor.declaration_pos = kNoSourcePosition;
            descriptor.initialization_pos = kNoSourcePosition;
            decl.initializer = factory()->NewVariableProxy(temp);

            bool is_for_var_of =
                mode == ForEachStatement::ITERATE &&
                parsing_result.descriptor.mode == VariableMode::VAR;

            PatternRewriter::DeclareAndInitializeVariables(
                each_initialization_block, &descriptor, &decl,
                bound_names_are_lexical || is_for_var_of ? &bound_names
                                                         : nullptr,
                CHECK_OK);

            // Annex B.3.5 prohibits the form
            // `try {} catch(e) { for (var e of {}); }`
            // So if we are parsing a statement like `for (var ... of ...)`
            // we need to walk up the scope chain and look for catch scopes
            // which have a simple binding, then compare their binding against
            // all of the names declared in the init of the for-of we're
            // parsing.
            if (is_for_var_of) {
              Scope* catch_scope = scope();
              while (catch_scope != nullptr &&
                     !catch_scope->is_declaration_scope()) {
                if (catch_scope->is_catch_scope()) {
                  auto name = catch_scope->catch_variable_name();
                  if (name !=
                      ast_value_factory()
                          ->dot_catch_string()) {  // i.e. is a simple binding
                    if (bound_names.Contains(name)) {
                      ParserTraits::ReportMessageAt(
                          parsing_result.bindings_loc,
                          MessageTemplate::kVarRedeclaration, name);
                      *ok = false;
                      return nullptr;
                    }
                  }
                }
                catch_scope = catch_scope->outer_scope();
              }
            }
          }

          body_block->statements()->Add(each_initialization_block, zone());
          body_block->statements()->Add(body, zone());
          VariableProxy* temp_proxy =
              factory()->NewVariableProxy(temp, each_beg_pos, each_end_pos);
          final_loop = InitializeForEachStatement(
              loop, temp_proxy, enumerable, body_block, each_keyword_position);
          block_state.set_end_position(scanner()->location().end_pos);
          body_block->set_scope(block_state.FinalizedBlockScope());
        }

        // Create a TDZ for any lexically-bound names.
        if (bound_names_are_lexical) {
          DCHECK_NULL(init_block);

          init_block =
              factory()->NewBlock(nullptr, 1, false, kNoSourcePosition);

          for (int i = 0; i < bound_names.length(); ++i) {
            // TODO(adamk): This needs to be some sort of special
            // INTERNAL variable that's invisible to the debugger
            // but visible to everything else.
            Declaration* tdz_decl = DeclareVariable(
                bound_names[i], LET, kNoSourcePosition, CHECK_OK);
            tdz_decl->proxy()->var()->set_initializer_position(position());
          }
        }

        for_state.set_end_position(scanner()->location().end_pos);
        Scope* for_scope = for_state.FinalizedBlockScope();
        // Parsed for-in loop w/ variable declarations.
        if (init_block != nullptr) {
          init_block->statements()->Add(final_loop, zone());
          init_block->set_scope(for_scope);
          return init_block;
        } else {
          DCHECK_NULL(for_scope);
          return final_loop;
        }
      } else {
        bound_names_are_lexical =
            IsLexicalVariableMode(parsing_result.descriptor.mode);
        init = parsing_result.BuildInitializationBlock(
            bound_names_are_lexical ? &bound_names : nullptr, CHECK_OK);
      }
    } else {
      int lhs_beg_pos = peek_position();
      ExpressionClassifier classifier(this);
      Expression* expression =
          ParseExpression(false, typesystem::kNoCover, &classifier, CHECK_OK);
      int lhs_end_pos = scanner()->location().end_pos;
      ForEachStatement::VisitMode mode = ForEachStatement::ENUMERATE;

      bool is_for_each = CheckInOrOf(&mode, CHECK_OK);
      bool is_destructuring = is_for_each && (expression->IsArrayLiteral() ||
                                              expression->IsObjectLiteral());

      if (is_destructuring) {
        ValidateAssignmentPattern(&classifier, CHECK_OK);
      } else {
        RewriteNonPattern(&classifier, CHECK_OK);
      }

      if (is_for_each) {
        if (!is_destructuring) {
          expression = this->CheckAndRewriteReferenceExpression(
              expression, lhs_beg_pos, lhs_end_pos,
              MessageTemplate::kInvalidLhsInFor, kSyntaxError, CHECK_OK);
        }

        ForEachStatement* loop =
            factory()->NewForEachStatement(mode, labels, stmt_pos);
        Target target(&this->target_stack_, loop);

        int each_keyword_position = scanner()->location().beg_pos;

        Expression* enumerable;
        if (mode == ForEachStatement::ITERATE) {
          ExpressionClassifier classifier(this);
          enumerable = ParseAssignmentExpression(true, typesystem::kNoCover,
                                                 &classifier, CHECK_OK);
          RewriteNonPattern(&classifier, CHECK_OK);
        } else {
          enumerable = ParseExpression(true, typesystem::kNoCover, CHECK_OK);
        }

        Expect(Token::RPAREN, CHECK_OK);

        // For legacy compat reasons, give for loops similar treatment to
        // if statements in allowing a function declaration for a body
        Statement* body = ParseScopedStatement(NULL, true, CHECK_OK);
        Statement* final_loop = InitializeForEachStatement(
            loop, expression, enumerable, body, each_keyword_position);

        DCHECK_NULL(for_state.FinalizedBlockScope());
        return final_loop;

      } else {
        init = factory()->NewExpressionStatement(expression, lhs_beg_pos);
      }
    }
  }

  // Standard 'for' loop
  ForStatement* loop = factory()->NewForStatement(labels, stmt_pos);
  Target target(&this->target_stack_, loop);

  // Parsed initializer at this point.
  Expect(Token::SEMICOLON, CHECK_OK);

  Expression* cond = NULL;
  Statement* next = NULL;
  Statement* body = NULL;

  // If there are let bindings, then condition and the next statement of the
  // for loop must be parsed in a new scope.
  Scope* inner_scope = scope();
  // TODO(verwaest): Allocate this through a ScopeState as well.
  if (bound_names_are_lexical && bound_names.length() > 0) {
    inner_scope = NewScopeWithParent(inner_scope, BLOCK_SCOPE);
    inner_scope->set_start_position(scanner()->location().beg_pos);
  }
  {
    BlockState block_state(&scope_state_, inner_scope);

    if (peek() != Token::SEMICOLON) {
      cond = ParseExpression(true, typesystem::kNoCover, CHECK_OK);
    }
    Expect(Token::SEMICOLON, CHECK_OK);

    if (peek() != Token::RPAREN) {
      Expression* exp = ParseExpression(true, typesystem::kNoCover, CHECK_OK);
      next = factory()->NewExpressionStatement(exp, exp->position());
    }
    Expect(Token::RPAREN, CHECK_OK);

    body = ParseScopedStatement(NULL, true, CHECK_OK);
  }

  Statement* result = NULL;
  if (bound_names_are_lexical && bound_names.length() > 0) {
    result = DesugarLexicalBindingsInForStatement(
        inner_scope, parsing_result.descriptor.mode, &bound_names, loop, init,
        cond, next, body, CHECK_OK);
    for_state.set_end_position(scanner()->location().end_pos);
  } else {
    for_state.set_end_position(scanner()->location().end_pos);
    Scope* for_scope = for_state.FinalizedBlockScope();
    if (for_scope) {
      // Rewrite a for statement of the form
      //   for (const x = i; c; n) b
      //
      // into
      //
      //   {
      //     const x = i;
      //     for (; c; n) b
      //   }
      //
      // or, desugar
      //   for (; c; n) b
      // into
      //   {
      //     for (; c; n) b
      //   }
      // just in case b introduces a lexical binding some other way, e.g., if b
      // is a FunctionDeclaration.
      Block* block = factory()->NewBlock(NULL, 2, false, kNoSourcePosition);
      if (init != nullptr) {
        block->statements()->Add(init, zone());
      }
      block->statements()->Add(loop, zone());
      block->set_scope(for_scope);
      loop->Initialize(NULL, cond, next, body);
      result = block;
    } else {
      loop->Initialize(init, cond, next, body);
      result = loop;
    }
  }
  return result;
}


DebuggerStatement* Parser::ParseDebuggerStatement(bool* ok) {
  // In ECMA-262 'debugger' is defined as a reserved keyword. In some browser
  // contexts this is used as a statement which invokes the debugger as i a
  // break point is present.
  // DebuggerStatement ::
  //   'debugger' ';'

  int pos = peek_position();
  Expect(Token::DEBUGGER, CHECK_OK);
  ExpectSemicolon(CHECK_OK);
  return factory()->NewDebuggerStatement(pos);
}


bool CompileTimeValue::IsCompileTimeValue(Expression* expression) {
  if (expression->IsLiteral()) return true;
  MaterializedLiteral* lit = expression->AsMaterializedLiteral();
  return lit != NULL && lit->is_simple();
}


Handle<FixedArray> CompileTimeValue::GetValue(Isolate* isolate,
                                              Expression* expression) {
  Factory* factory = isolate->factory();
  DCHECK(IsCompileTimeValue(expression));
  Handle<FixedArray> result = factory->NewFixedArray(2, TENURED);
  ObjectLiteral* object_literal = expression->AsObjectLiteral();
  if (object_literal != NULL) {
    DCHECK(object_literal->is_simple());
    if (object_literal->fast_elements()) {
      result->set(kLiteralTypeSlot, Smi::FromInt(OBJECT_LITERAL_FAST_ELEMENTS));
    } else {
      result->set(kLiteralTypeSlot, Smi::FromInt(OBJECT_LITERAL_SLOW_ELEMENTS));
    }
    result->set(kElementsSlot, *object_literal->constant_properties());
  } else {
    ArrayLiteral* array_literal = expression->AsArrayLiteral();
    DCHECK(array_literal != NULL && array_literal->is_simple());
    result->set(kLiteralTypeSlot, Smi::FromInt(ARRAY_LITERAL));
    result->set(kElementsSlot, *array_literal->constant_elements());
  }
  return result;
}


CompileTimeValue::LiteralType CompileTimeValue::GetLiteralType(
    Handle<FixedArray> value) {
  Smi* literal_type = Smi::cast(value->get(kLiteralTypeSlot));
  return static_cast<LiteralType>(literal_type->value());
}


Handle<FixedArray> CompileTimeValue::GetElements(Handle<FixedArray> value) {
  return Handle<FixedArray>(FixedArray::cast(value->get(kElementsSlot)));
}

void ParserTraits::ParseArrowFunctionFormalParameters(
    ParserFormalParameters* parameters, Expression* expr, int end_pos,
    bool* ok) {
  // ArrowFunctionFormals ::
  //    Binary(Token::COMMA, NonTailArrowFunctionFormals, Tail)
  //    Tail
  // NonTailArrowFunctionFormals ::
  //    Binary(Token::COMMA, NonTailArrowFunctionFormals, VariableProxy)
  //    VariableProxy
  // Tail ::
  //    VariableProxy
  //    Spread(VariableProxy)
  //
  // As we need to visit the parameters in left-to-right order, we recurse on
  // the left-hand side of comma expressions.
  //
  if (expr->IsBinaryOperation()) {
    BinaryOperation* binop = expr->AsBinaryOperation();
    // The classifier has already run, so we know that the expression is a valid
    // arrow function formals production.
    DCHECK_EQ(binop->op(), Token::COMMA);
    Expression* left = binop->left();
    Expression* right = binop->right();
    int comma_pos = binop->position();
    ParseArrowFunctionFormalParameters(parameters, left, comma_pos,
                                       CHECK_OK_VOID);
    // LHS of comma expression should be unparenthesized.
    expr = right;
  }

  // Only the right-most expression may be a rest parameter.
  DCHECK(!parameters->has_rest);

  bool is_rest = expr->IsSpread();
  if (is_rest) {
    expr = expr->AsSpread()->expression();
    parameters->has_rest = true;
  }
  if (parameters->is_simple) {
    parameters->is_simple = !is_rest && expr->IsVariableProxy();
  }

  Expression* initializer = nullptr;
  if (expr->IsAssignment()) {
    Assignment* assignment = expr->AsAssignment();
    DCHECK(!assignment->is_compound());
    initializer = assignment->value();
    expr = assignment->target();
  }

  AddFormalParameter(parameters, expr, initializer, end_pos, is_rest);
}

void ParserTraits::ParseAsyncArrowSingleExpressionBody(
    ZoneList<Statement*>* body, bool accept_IN,
    Type::ExpressionClassifier* classifier, int pos, bool* ok) {
  parser_->DesugarAsyncFunctionBody(
      parser_->ast_value_factory()->empty_string(), parser_->scope(), body,
      classifier, kAsyncArrowFunction,
      Parser::FunctionBodyType::kSingleExpression, accept_IN, pos, ok);
}

void Parser::DesugarAsyncFunctionBody(const AstRawString* function_name,
                                      Scope* scope, ZoneList<Statement*>* body,
                                      ExpressionClassifier* classifier,
                                      FunctionKind kind,
                                      FunctionBodyType body_type,
                                      bool accept_IN, int pos, bool* ok) {
  // function async_function() {
  //   try {
  //     .generator_object = %CreateGeneratorObject();
  //     ... function body ...
  //   } catch (e) {
  //     return Promise.reject(e);
  //   }
  // }
  scope->ForceContextAllocation();
  Variable* temp =
      NewTemporary(ast_value_factory()->dot_generator_object_string());
  function_state_->set_generator_object_variable(temp);

  Expression* init_generator_variable = factory()->NewAssignment(
      Token::INIT, factory()->NewVariableProxy(temp),
      BuildCreateJSGeneratorObject(pos, kind), kNoSourcePosition);
  body->Add(factory()->NewExpressionStatement(init_generator_variable,
                                              kNoSourcePosition),
            zone());

  Block* try_block = factory()->NewBlock(NULL, 8, true, kNoSourcePosition);

  ZoneList<Statement*>* inner_body = try_block->statements();

  Expression* return_value = nullptr;
  if (body_type == FunctionBodyType::kNormal) {
    ParseStatementList(inner_body, Token::RBRACE, CHECK_OK_VOID);
    return_value = factory()->NewUndefinedLiteral(kNoSourcePosition);
  } else {
<<<<<<< HEAD
    return_value = ParseAssignmentExpression(accept_IN, typesystem::kNoCover,
                                             classifier, ok);
    if (!*ok) return;
    ParserTraits::RewriteNonPattern(classifier, ok);
    if (!*ok) return;
=======
    return_value =
        ParseAssignmentExpression(accept_IN, classifier, CHECK_OK_VOID);
    ParserTraits::RewriteNonPattern(classifier, CHECK_OK_VOID);
>>>>>>> 5c6719fc
  }

  return_value = BuildPromiseResolve(return_value, return_value->position());
  inner_body->Add(
      factory()->NewReturnStatement(return_value, return_value->position()),
      zone());
  body->Add(BuildRejectPromiseOnException(try_block), zone());
  scope->set_end_position(scanner()->location().end_pos);
}

DoExpression* Parser::ParseDoExpression(bool* ok) {
  // AssignmentExpression ::
  //     do '{' StatementList '}'
  int pos = peek_position();

  Expect(Token::DO, CHECK_OK);
  Variable* result = NewTemporary(ast_value_factory()->dot_result_string());
  Block* block = ParseBlock(nullptr, CHECK_OK);
  DoExpression* expr = factory()->NewDoExpression(block, result, pos);
  if (!Rewriter::Rewrite(this, GetClosureScope(), expr, ast_value_factory())) {
    *ok = false;
    return nullptr;
  }
  return expr;
}

void ParserTraits::ParseArrowFunctionFormalParameterList(
    ParserFormalParameters* parameters, Expression* expr,
    const Scanner::Location& params_loc, Scanner::Location* duplicate_loc,
    const Scope::Snapshot& scope_snapshot, bool* ok) {
  if (expr->IsEmptyParentheses()) return;

  ParseArrowFunctionFormalParameters(parameters, expr, params_loc.end_pos,
                                     CHECK_OK_VOID);

  scope_snapshot.Reparent(parameters->scope);

  if (parameters->Arity() > Code::kMaxArguments) {
    ReportMessageAt(params_loc, MessageTemplate::kMalformedArrowFunParamList);
    *ok = false;
    return;
  }

  Type::ExpressionClassifier classifier(parser_);
  if (!parameters->is_simple) {
    classifier.RecordNonSimpleParameter();
  }
  for (int i = 0; i < parameters->Arity(); ++i) {
    auto parameter = parameters->at(i);
    DeclareFormalParameter(parameters->scope, parameter, &classifier);
    if (!duplicate_loc->IsValid()) {
      *duplicate_loc = classifier.duplicate_formal_parameter_error().location;
    }
  }
  DCHECK_EQ(parameters->is_simple, parameters->scope->has_simple_parameters());
}


void ParserTraits::ReindexLiterals(const ParserFormalParameters& parameters) {
  if (parser_->function_state_->materialized_literal_count() > 0) {
    AstLiteralReindexer reindexer;

    for (const auto p : parameters.params) {
      if (p.pattern != nullptr) reindexer.Reindex(p.pattern);
      if (p.initializer != nullptr) reindexer.Reindex(p.initializer);
    }

    DCHECK(reindexer.count() <=
           parser_->function_state_->materialized_literal_count());
  }
}


// This function may return a nullptr with *ok==true in typed mode,
// if (type_flags & kAllowSignature) and a function signature is parsed.
FunctionLiteral* Parser::ParseFunctionLiteral(
    const AstRawString* function_name, Scanner::Location function_name_location,
    FunctionNameValidity function_name_validity, FunctionKind kind,
    int function_token_pos, FunctionLiteral::FunctionType function_type,
    LanguageMode language_mode, bool is_typed, typesystem::TypeFlags type_flags,
    bool* ok) {
  // Function ::
  //   '(' FormalParameterList? ')' '{' FunctionBody '}'
  //
  // Getter ::
  //   '(' ')' '{' FunctionBody '}'
  //
  // Setter ::
  //   '(' PropertySetParameterList ')' '{' FunctionBody '}'

  int pos = function_token_pos == kNoSourcePosition ? peek_position()
                                                    : function_token_pos;

  bool is_generator = IsGeneratorFunction(kind);

  // Anonymous functions were passed either the empty symbol or a null
  // handle as the function name.  Remember if we were passed a non-empty
  // handle to decide whether to invoke function name inference.
  bool should_infer_name = function_name == NULL;

  // We want a non-null handle as the function name.
  if (should_infer_name) {
    function_name = ast_value_factory()->empty_string();
  }

<<<<<<< HEAD
  Scope* scope = NewScope(scope_, FUNCTION_SCOPE, kind);
  SetLanguageMode(scope, language_mode);
  if (is_typed) scope->SetTyped();
  ZoneList<Statement*>* body = NULL;
=======
  FunctionLiteral::EagerCompileHint eager_compile_hint =
      function_state_->next_function_is_parenthesized()
          ? FunctionLiteral::kShouldEagerCompile
          : FunctionLiteral::kShouldLazyCompile;

  // Determine if the function can be parsed lazily. Lazy parsing is
  // different from lazy compilation; we need to parse more eagerly than we
  // compile.

  // We can only parse lazily if we also compile lazily. The heuristics for lazy
  // compilation are:
  // - It must not have been prohibited by the caller to Parse (some callers
  //   need a full AST).
  // - The outer scope must allow lazy compilation of inner functions.
  // - The function mustn't be a function expression with an open parenthesis
  //   before; we consider that a hint that the function will be called
  //   immediately, and it would be a waste of time to make it lazily
  //   compiled.
  // These are all things we can know at this point, without looking at the
  // function itself.

  // In addition, we need to distinguish between these cases:
  // (function foo() {
  //   bar = function() { return 1; }
  //  })();
  // and
  // (function foo() {
  //   var a = 1;
  //   bar = function() { return a; }
  //  })();

  // Now foo will be parsed eagerly and compiled eagerly (optimization: assume
  // parenthesis before the function means that it will be called
  // immediately). The inner function *must* be parsed eagerly to resolve the
  // possible reference to the variable in foo's scope. However, it's possible
  // that it will be compiled lazily.

  // To make this additional case work, both Parser and PreParser implement a
  // logic where only top-level functions will be parsed lazily.
  bool is_lazily_parsed = mode() == PARSE_LAZILY &&
                          this->scope()->AllowsLazyParsing() &&
                          !function_state_->next_function_is_parenthesized();

  // Determine whether the function body can be discarded after parsing.
  // The preconditions are:
  // - Lazy compilation has to be enabled.
  // - Neither V8 natives nor native function declarations can be allowed,
  //   since parsing one would retroactively force the function to be
  //   eagerly compiled.
  // - The invoker of this parser can't depend on the AST being eagerly
  //   built (either because the function is about to be compiled, or
  //   because the AST is going to be inspected for some reason).
  // - Because of the above, we can't be attempting to parse a
  //   FunctionExpression; even without enclosing parentheses it might be
  //   immediately invoked.
  // - The function literal shouldn't be hinted to eagerly compile.
  // - For asm.js functions the body needs to be available when module
  //   validation is active, because we examine the entire module at once.
  bool use_temp_zone =
      !is_lazily_parsed && FLAG_lazy && !allow_natives() &&
      extension_ == NULL && allow_lazy() &&
      function_type == FunctionLiteral::kDeclaration &&
      eager_compile_hint != FunctionLiteral::kShouldEagerCompile &&
      !(FLAG_validate_asm && scope()->asm_module());

  DeclarationScope* main_scope = nullptr;
  if (use_temp_zone) {
    // This Scope lives in the main Zone; we'll migrate data into it later.
    main_scope = NewFunctionScope(kind);
  }

  ZoneList<Statement*>* body = nullptr;
>>>>>>> 5c6719fc
  int arity = -1;
  int materialized_literal_count = -1;
  int expected_property_count = -1;
  DuplicateFinder duplicate_finder(scanner()->unicode_cache());
  bool should_be_used_once_hint = false;
  bool has_duplicate_parameters;

  {
    // Temporary zones can nest. When we migrate free variables (see below), we
    // need to recreate them in the previous Zone.
    AstNodeFactory previous_zone_ast_node_factory(ast_value_factory());
    previous_zone_ast_node_factory.set_zone(zone());

    // Open a new zone scope, which sets our AstNodeFactory to allocate in the
    // new temporary zone if the preconditions are satisfied, and ensures that
    // the previous zone is always restored after parsing the body. To be able
    // to do scope analysis correctly after full parsing, we migrate needed
    // information from scope into main_scope when the function has been parsed.
    Zone temp_zone(zone()->allocator());
    DiscardableZoneScope zone_scope(this, &temp_zone, use_temp_zone);

    DeclarationScope* scope = NewFunctionScope(kind);
    SetLanguageMode(scope, language_mode);
    if (!use_temp_zone) {
      main_scope = scope;
    } else {
      DCHECK(main_scope->zone() != scope->zone());
    }

    FunctionState function_state(&function_state_, &scope_state_, scope, kind);
#ifdef DEBUG
    scope->SetScopeName(function_name);
#endif
    ExpressionClassifier formals_classifier(this, &duplicate_finder);

    if (is_generator) {
      // For generators, allocating variables in contexts is currently a win
      // because it minimizes the work needed to suspend and resume an
      // activation.  The machine code produced for generators (by full-codegen)
      // relies on this forced context allocation, but not in an essential way.
      this->scope()->ForceContextAllocation();

      // Calling a generator returns a generator object.  That object is stored
      // in a temporary variable, a definition that is used by "yield"
      // expressions. This also marks the FunctionState as a generator.
      Variable* temp =
          NewTemporary(ast_value_factory()->dot_generator_object_string());
      function_state.set_generator_object_variable(temp);
    }

    // Parse optional type parameters.
    typename TypeSystem::TypeParameters type_parameters =
        this->NullTypeParameters();
    if (scope_->typed() &&
        !(type_flags & typesystem::kDisallowTypeParameters) &&
        peek() == Token::LT) {  // Braces required here.
      type_parameters = ParseTypeParameters(CHECK_OK);
    }
    USE(type_parameters);  // TODO(nikolaos): really use them!

    Expect(Token::LPAREN, CHECK_OK);
    int start_position = scanner()->location().beg_pos;
    this->scope()->set_start_position(start_position);
    ParserFormalParameters formals(scope);
    ParseFormalParameterList(&formals, kind != FunctionKind::kSetterFunction,
                             &formals_classifier, CHECK_OK);
    arity = formals.Arity();
    Expect(Token::RPAREN, CHECK_OK);
    int formals_end_position = scanner()->location().end_pos;

    CheckArityRestrictions(arity, kind, formals.has_rest, start_position,
                           formals_end_position, CHECK_OK);

    // Parse optional type annotation.
    typename TypeSystem::Type result_type = this->EmptyType();
    if (scope_->typed() &&
        !(type_flags & typesystem::kDisallowTypeAnnotation) &&
        Check(Token::COLON)) {  // Braces required here.
      result_type = ParseValidType(CHECK_OK);
    }
    USE(result_type);  // TODO(nikolaos): really use it!

    // Allow or even enforce a function signature (i.e., literal without body),
    // In that case, return a nullptr instead of a function literal.
    if ((type_flags & typesystem::kDisallowBody) ||
        (peek() != Token::LBRACE && scope_->typed() &&
         (type_flags & typesystem::kAllowSignature))) {
      ExpectSemicolon(CHECK_OK);
      scope_->DiscardScope();
      return nullptr;
    }

    Expect(Token::LBRACE, CHECK_OK);

    // Don't include the rest parameter into the function's formal parameter
    // count (esp. the SharedFunctionInfo::internal_formal_parameter_count,
    // which says whether we need to create an arguments adaptor frame).
    if (formals.has_rest) arity--;

    // Eager or lazy parse?
    // If is_lazily_parsed, we'll parse lazy. If we can set a bookmark, we'll
    // pass it to SkipLazyFunctionBody, which may use it to abort lazy
    // parsing if it suspect that wasn't a good idea. If so, or if we didn't
    // try to lazy parse in the first place, we'll have to parse eagerly.
    Scanner::BookmarkScope bookmark(scanner());
    if (is_lazily_parsed) {
      Scanner::BookmarkScope* maybe_bookmark =
          bookmark.Set() ? &bookmark : nullptr;
      SkipLazyFunctionBody(&materialized_literal_count,
                           &expected_property_count, /*CHECK_OK*/ ok,
                           maybe_bookmark);

      materialized_literal_count += formals.materialized_literals_count +
                                    function_state.materialized_literal_count();

      if (bookmark.HasBeenReset()) {
        // Trigger eager (re-)parsing, just below this block.
        is_lazily_parsed = false;

        // This is probably an initialization function. Inform the compiler it
        // should also eager-compile this function, and that we expect it to be
        // used once.
        eager_compile_hint = FunctionLiteral::kShouldEagerCompile;
        should_be_used_once_hint = true;
      }
    }
    if (!is_lazily_parsed) {
      body = ParseEagerFunctionBody(function_name, pos, formals, kind,
                                    function_type, CHECK_OK);

      materialized_literal_count = function_state.materialized_literal_count();
      expected_property_count = function_state.expected_property_count();
      if (use_temp_zone) {
        // If the preconditions are correct the function body should never be
        // accessed, but do this anyway for better behaviour if they're wrong.
        body = nullptr;
      }
    }

    // Parsing the body may change the language mode in our scope.
    language_mode = scope->language_mode();

    // Validate name and parameter names. We can do this only after parsing the
    // function, since the function can declare itself strict.
    CheckFunctionName(language_mode, function_name, function_name_validity,
                      function_name_location, CHECK_OK);
    const bool allow_duplicate_parameters =
        is_sloppy(language_mode) && formals.is_simple && !IsConciseMethod(kind);
    ValidateFormalParameters(&formals_classifier, language_mode,
                             allow_duplicate_parameters, CHECK_OK);

    if (is_strict(language_mode)) {
      CheckStrictOctalLiteral(scope->start_position(), scope->end_position(),
                              CHECK_OK);
      CheckDecimalLiteralWithLeadingZero(use_counts_, scope->start_position(),
                                         scope->end_position());
    }
    CheckConflictingVarDeclarations(scope, CHECK_OK);

    if (body) {
      // If body can be inspected, rewrite queued destructuring assignments
      ParserTraits::RewriteDestructuringAssignments();
    }
    has_duplicate_parameters =
      !formals_classifier.is_valid_formal_parameter_list_without_duplicates();

    if (use_temp_zone) {
      DCHECK(main_scope != scope);
      scope->AnalyzePartially(main_scope, &previous_zone_ast_node_factory);
    }
  }  // DiscardableZoneScope goes out of scope.

  FunctionLiteral::ParameterFlag duplicate_parameters =
      has_duplicate_parameters ? FunctionLiteral::kHasDuplicateParameters
                               : FunctionLiteral::kNoDuplicateParameters;

  // Note that the FunctionLiteral needs to be created in the main Zone again.
  FunctionLiteral* function_literal = factory()->NewFunctionLiteral(
      function_name, main_scope, body, materialized_literal_count,
      expected_property_count, arity, duplicate_parameters, function_type,
      eager_compile_hint, kind, pos);
  function_literal->set_function_token_position(function_token_pos);
  if (should_be_used_once_hint)
    function_literal->set_should_be_used_once_hint();

  if (fni_ != NULL && should_infer_name) fni_->AddFunction(function_literal);
  return function_literal;
}

Expression* Parser::ParseAsyncFunctionExpression(bool* ok) {
  // AsyncFunctionDeclaration ::
  //   async [no LineTerminator here] function ( FormalParameters[Await] )
  //       { AsyncFunctionBody }
  //
  //   async [no LineTerminator here] function BindingIdentifier[Await]
  //       ( FormalParameters[Await] ) { AsyncFunctionBody }
  DCHECK_EQ(scanner()->current_token(), Token::ASYNC);
  int pos = position();
  Expect(Token::FUNCTION, CHECK_OK);
  bool is_strict_reserved = false;
  const AstRawString* name = nullptr;
  FunctionLiteral::FunctionType type = FunctionLiteral::kAnonymousExpression;

  if (peek_any_identifier()) {
    type = FunctionLiteral::kNamedExpression;
    name = ParseIdentifierOrStrictReservedWord(&is_strict_reserved, CHECK_OK);
    if (this->IsAwait(name)) {
      ReportMessageAt(scanner()->location(),
                      MessageTemplate::kAwaitBindingIdentifier);
      *ok = false;
      return nullptr;
    }
  }
  return ParseFunctionLiteral(name, scanner()->location(),
                              is_strict_reserved ? kFunctionNameIsStrictReserved
                                                 : kFunctionNameValidityUnknown,
                              FunctionKind::kAsyncFunction, pos, type,
                              language_mode(), typed(),
                              typesystem::kNormalTypes, CHECK_OK);
}

void Parser::SkipLazyFunctionBody(int* materialized_literal_count,
                                  int* expected_property_count, bool* ok,
                                  Scanner::BookmarkScope* bookmark) {
  DCHECK_IMPLIES(bookmark, bookmark->HasBeenSet());
  if (produce_cached_parse_data()) CHECK(log_);

  int function_block_pos = position();
  if (consume_cached_parse_data() && !cached_parse_data_->rejected()) {
    // If we have cached data, we use it to skip parsing the function body. The
    // data contains the information we need to construct the lazy function.
    FunctionEntry entry =
        cached_parse_data_->GetFunctionEntry(function_block_pos);
    // Check that cached data is valid. If not, mark it as invalid (the embedder
    // handles it). Note that end position greater than end of stream is safe,
    // and hard to check.
    if (entry.is_valid() && entry.end_pos() > function_block_pos) {
      scanner()->SeekForward(entry.end_pos() - 1);

      scope()->set_end_position(entry.end_pos());
      Expect(Token::RBRACE, CHECK_OK_VOID);
      total_preparse_skipped_ += scope()->end_position() - function_block_pos;
      *materialized_literal_count = entry.literal_count();
      *expected_property_count = entry.property_count();
      SetLanguageMode(scope(), entry.language_mode());
      if (entry.uses_super_property()) scope()->RecordSuperPropertyUsage();
      if (entry.calls_eval()) scope()->RecordEvalCall();
      return;
    }
    cached_parse_data_->Reject();
  }
  // With no cached data, we partially parse the function, without building an
  // AST. This gathers the data needed to build a lazy function.
  SingletonLogger logger;
  PreParser::PreParseResult result =
      ParseLazyFunctionBodyWithPreParser(&logger, bookmark);
  if (bookmark && bookmark->HasBeenReset()) {
    return;  // Return immediately if pre-parser devided to abort parsing.
  }
  if (result == PreParser::kPreParseStackOverflow) {
    // Propagate stack overflow.
    set_stack_overflow();
    *ok = false;
    return;
  }
  if (logger.has_error()) {
    ParserTraits::ReportMessageAt(
        Scanner::Location(logger.start(), logger.end()), logger.message(),
        logger.argument_opt(), logger.error_type());
    *ok = false;
    return;
  }
  scope()->set_end_position(logger.end());
  Expect(Token::RBRACE, CHECK_OK_VOID);
  total_preparse_skipped_ += scope()->end_position() - function_block_pos;
  *materialized_literal_count = logger.literals();
  *expected_property_count = logger.properties();
  SetLanguageMode(scope(), logger.language_mode());
  if (logger.uses_super_property()) {
    scope()->RecordSuperPropertyUsage();
  }
  if (logger.calls_eval()) {
    scope()->RecordEvalCall();
  }
  if (produce_cached_parse_data()) {
    DCHECK(log_);
    // Position right after terminal '}'.
    int body_end = scanner()->location().end_pos;
    log_->LogFunction(function_block_pos, body_end, *materialized_literal_count,
                      *expected_property_count, language_mode(),
                      scope()->uses_super_property(), scope()->calls_eval());
  }
}


Statement* Parser::BuildAssertIsCoercible(Variable* var) {
  // if (var === null || var === undefined)
  //     throw /* type error kNonCoercible) */;

  Expression* condition = factory()->NewBinaryOperation(
      Token::OR,
      factory()->NewCompareOperation(
          Token::EQ_STRICT, factory()->NewVariableProxy(var),
          factory()->NewUndefinedLiteral(kNoSourcePosition), kNoSourcePosition),
      factory()->NewCompareOperation(
          Token::EQ_STRICT, factory()->NewVariableProxy(var),
          factory()->NewNullLiteral(kNoSourcePosition), kNoSourcePosition),
      kNoSourcePosition);
  Expression* throw_type_error = this->NewThrowTypeError(
      MessageTemplate::kNonCoercible, ast_value_factory()->empty_string(),
      kNoSourcePosition);
  IfStatement* if_statement = factory()->NewIfStatement(
      condition,
      factory()->NewExpressionStatement(throw_type_error, kNoSourcePosition),
      factory()->NewEmptyStatement(kNoSourcePosition), kNoSourcePosition);
  return if_statement;
}


class InitializerRewriter final
    : public AstTraversalVisitor<InitializerRewriter> {
 public:
  InitializerRewriter(uintptr_t stack_limit, Expression* root, Parser* parser,
                      Scope* scope)
      : AstTraversalVisitor(stack_limit, root),
        parser_(parser),
        scope_(scope) {}

 private:
  // This is required so that the overriden Visit* methods can be
  // called by the base class (template).
  friend class AstTraversalVisitor<InitializerRewriter>;

  // Just rewrite destructuring assignments wrapped in RewritableExpressions.
  void VisitRewritableExpression(RewritableExpression* to_rewrite) {
    if (to_rewrite->is_rewritten()) return;
    Parser::PatternRewriter::RewriteDestructuringAssignment(parser_, to_rewrite,
                                                            scope_);
  }

  // Code in function literals does not need to be eagerly rewritten, it will be
  // rewritten when scheduled.
  void VisitFunctionLiteral(FunctionLiteral* expr) {}

  Parser* parser_;
  Scope* scope_;
};


void Parser::RewriteParameterInitializer(Expression* expr, Scope* scope) {
  InitializerRewriter rewriter(stack_limit_, expr, this, scope);
  rewriter.Run();
}


Block* Parser::BuildParameterInitializationBlock(
    const ParserFormalParameters& parameters, bool* ok) {
  DCHECK(!parameters.is_simple);
  DCHECK(scope()->is_function_scope());
  Block* init_block = factory()->NewBlock(NULL, 1, true, kNoSourcePosition);
  for (int i = 0; i < parameters.params.length(); ++i) {
    auto parameter = parameters.params[i];
    if (parameter.is_rest && parameter.pattern->IsVariableProxy()) break;
    DeclarationDescriptor descriptor;
    descriptor.declaration_kind = DeclarationDescriptor::PARAMETER;
    descriptor.parser = this;
    descriptor.scope = scope();
    descriptor.hoist_scope = nullptr;
    descriptor.mode = LET;
    descriptor.declaration_pos = parameter.pattern->position();
    // The position that will be used by the AssignmentExpression
    // which copies from the temp parameter to the pattern.
    //
    // TODO(adamk): Should this be kNoSourcePosition, since
    // it's just copying from a temp var to the real param var?
    descriptor.initialization_pos = parameter.pattern->position();
    // The initializer position which will end up in,
    // Variable::initializer_position(), used for hole check elimination.
    int initializer_position = parameter.pattern->position();
    Expression* initial_value =
        factory()->NewVariableProxy(parameters.scope->parameter(i));
    if (parameter.initializer != nullptr) {
      // IS_UNDEFINED($param) ? initializer : $param

      // Ensure initializer is rewritten
      RewriteParameterInitializer(parameter.initializer, scope());

      auto condition = factory()->NewCompareOperation(
          Token::EQ_STRICT,
          factory()->NewVariableProxy(parameters.scope->parameter(i)),
          factory()->NewUndefinedLiteral(kNoSourcePosition), kNoSourcePosition);
      initial_value = factory()->NewConditional(
          condition, parameter.initializer, initial_value, kNoSourcePosition);
      descriptor.initialization_pos = parameter.initializer->position();
      initializer_position = parameter.initializer_end_position;
    }

    Scope* param_scope = scope();
    Block* param_block = init_block;
    if (!parameter.is_simple() && scope()->calls_sloppy_eval()) {
      param_scope = NewVarblockScope();
      param_scope->set_start_position(descriptor.initialization_pos);
      param_scope->set_end_position(parameter.initializer_end_position);
      param_scope->RecordEvalCall();
      param_block = factory()->NewBlock(NULL, 8, true, kNoSourcePosition);
      param_block->set_scope(param_scope);
      descriptor.hoist_scope = scope();
      // Pass the appropriate scope in so that PatternRewriter can appropriately
      // rewrite inner initializers of the pattern to param_scope
      descriptor.scope = param_scope;
      // Rewrite the outer initializer to point to param_scope
      ReparentParameterExpressionScope(stack_limit(), initial_value,
                                       param_scope);
    }

    BlockState block_state(&scope_state_, param_scope);
    DeclarationParsingResult::Declaration decl(
        parameter.pattern, initializer_position, initial_value);
    PatternRewriter::DeclareAndInitializeVariables(param_block, &descriptor,
                                                   &decl, nullptr, CHECK_OK);

    if (param_block != init_block) {
      param_scope = block_state.FinalizedBlockScope();
      if (param_scope != nullptr) {
        CheckConflictingVarDeclarations(param_scope, CHECK_OK);
      }
      init_block->statements()->Add(param_block, zone());
    }
  }
  return init_block;
}

Block* Parser::BuildRejectPromiseOnException(Block* block) {
  // try { <block> } catch (error) { return Promise.reject(error); }
  Block* try_block = block;
  Scope* catch_scope = NewScope(CATCH_SCOPE);
  catch_scope->set_is_hidden();
  Variable* catch_variable =
      catch_scope->DeclareLocal(ast_value_factory()->dot_catch_string(), VAR,
                                kCreatedInitialized, Variable::NORMAL);
  Block* catch_block = factory()->NewBlock(nullptr, 1, true, kNoSourcePosition);

  Expression* promise_reject = BuildPromiseReject(
      factory()->NewVariableProxy(catch_variable), kNoSourcePosition);

  ReturnStatement* return_promise_reject =
      factory()->NewReturnStatement(promise_reject, kNoSourcePosition);
  catch_block->statements()->Add(return_promise_reject, zone());
  TryStatement* try_catch_statement = factory()->NewTryCatchStatement(
      try_block, catch_scope, catch_variable, catch_block, kNoSourcePosition);

  block = factory()->NewBlock(nullptr, 1, true, kNoSourcePosition);
  block->statements()->Add(try_catch_statement, zone());
  return block;
}

Expression* Parser::BuildCreateJSGeneratorObject(int pos, FunctionKind kind) {
  DCHECK_NOT_NULL(function_state_->generator_object_variable());
  ZoneList<Expression*>* args = new (zone()) ZoneList<Expression*>(2, zone());
  args->Add(factory()->NewThisFunction(pos), zone());
  args->Add(IsArrowFunction(kind) ? GetLiteralUndefined(pos)
                                  : ThisExpression(kNoSourcePosition),
            zone());
  return factory()->NewCallRuntime(Runtime::kCreateJSGeneratorObject, args,
                                   pos);
}

Expression* Parser::BuildPromiseResolve(Expression* value, int pos) {
  ZoneList<Expression*>* args = new (zone()) ZoneList<Expression*>(1, zone());
  args->Add(value, zone());
  return factory()->NewCallRuntime(Context::PROMISE_CREATE_RESOLVED_INDEX, args,
                                   pos);
}

Expression* Parser::BuildPromiseReject(Expression* value, int pos) {
  ZoneList<Expression*>* args = new (zone()) ZoneList<Expression*>(1, zone());
  args->Add(value, zone());
  return factory()->NewCallRuntime(Context::PROMISE_CREATE_REJECTED_INDEX, args,
                                   pos);
}

ZoneList<Statement*>* Parser::ParseEagerFunctionBody(
    const AstRawString* function_name, int pos,
    const ParserFormalParameters& parameters, FunctionKind kind,
    FunctionLiteral::FunctionType function_type, bool* ok) {
  // Everything inside an eagerly parsed function will be parsed eagerly
  // (see comment above).
  ParsingModeScope parsing_mode(this, PARSE_EAGERLY);
  ZoneList<Statement*>* result = new(zone()) ZoneList<Statement*>(8, zone());

  static const int kFunctionNameAssignmentIndex = 0;
  if (function_type == FunctionLiteral::kNamedExpression) {
    DCHECK(function_name != NULL);
    // If we have a named function expression, we add a local variable
    // declaration to the body of the function with the name of the
    // function and let it refer to the function itself (closure).
    // Not having parsed the function body, the language mode may still change,
    // so we reserve a spot and create the actual const assignment later.
    DCHECK_EQ(kFunctionNameAssignmentIndex, result->length());
    result->Add(NULL, zone());
  }

  ZoneList<Statement*>* body = result;
  DeclarationScope* function_scope = scope()->AsDeclarationScope();
  DeclarationScope* inner_scope = function_scope;
  Block* inner_block = nullptr;
  if (!parameters.is_simple) {
    inner_scope = NewVarblockScope();
    inner_scope->set_start_position(scanner()->location().beg_pos);
    inner_block = factory()->NewBlock(NULL, 8, true, kNoSourcePosition);
    inner_block->set_scope(inner_scope);
    body = inner_block->statements();
  }

  {
    BlockState block_state(&scope_state_, inner_scope);

    if (IsGeneratorFunction(kind)) {
      // We produce:
      //
      // try { InitialYield; ...body...; return {value: undefined, done: true} }
      // finally { %_GeneratorClose(generator) }
      //
      // - InitialYield yields the actual generator object.
      // - Any return statement inside the body will have its argument wrapped
      //   in a "done" iterator result object.
      // - If the generator terminates for whatever reason, we must close it.
      //   Hence the finally clause.

      Block* try_block =
          factory()->NewBlock(nullptr, 3, false, kNoSourcePosition);

      {
        Expression* allocation = BuildCreateJSGeneratorObject(pos, kind);
        VariableProxy* init_proxy = factory()->NewVariableProxy(
            function_state_->generator_object_variable());
        Assignment* assignment = factory()->NewAssignment(
            Token::INIT, init_proxy, allocation, kNoSourcePosition);
        VariableProxy* get_proxy = factory()->NewVariableProxy(
            function_state_->generator_object_variable());
        // The position of the yield is important for reporting the exception
        // caused by calling the .throw method on a generator suspended at the
        // initial yield (i.e. right after generator instantiation).
        Yield* yield = factory()->NewYield(get_proxy, assignment,
                                           scope()->start_position(),
                                           Yield::kOnExceptionThrow);
        try_block->statements()->Add(
            factory()->NewExpressionStatement(yield, kNoSourcePosition),
            zone());
      }

      ParseStatementList(try_block->statements(), Token::RBRACE, CHECK_OK);

      Statement* final_return = factory()->NewReturnStatement(
          BuildIteratorResult(nullptr, true), kNoSourcePosition);
      try_block->statements()->Add(final_return, zone());

      Block* finally_block =
          factory()->NewBlock(nullptr, 1, false, kNoSourcePosition);
      ZoneList<Expression*>* args =
          new (zone()) ZoneList<Expression*>(1, zone());
      VariableProxy* call_proxy = factory()->NewVariableProxy(
          function_state_->generator_object_variable());
      args->Add(call_proxy, zone());
      Expression* call = factory()->NewCallRuntime(
          Runtime::kInlineGeneratorClose, args, kNoSourcePosition);
      finally_block->statements()->Add(
          factory()->NewExpressionStatement(call, kNoSourcePosition), zone());

      body->Add(factory()->NewTryFinallyStatement(try_block, finally_block,
                                                  kNoSourcePosition),
                zone());
    } else if (IsAsyncFunction(kind)) {
      const bool accept_IN = true;
      DesugarAsyncFunctionBody(function_name, inner_scope, body, nullptr, kind,
                               FunctionBodyType::kNormal, accept_IN, pos,
                               CHECK_OK);
    } else {
      ParseStatementList(body, Token::RBRACE, CHECK_OK);
    }

    if (IsSubclassConstructor(kind)) {
      body->Add(factory()->NewReturnStatement(
                    this->ThisExpression(kNoSourcePosition), kNoSourcePosition),
                zone());
    }
  }

  Expect(Token::RBRACE, CHECK_OK);
  scope()->set_end_position(scanner()->location().end_pos);

  if (!parameters.is_simple) {
    DCHECK_NOT_NULL(inner_scope);
    DCHECK_EQ(function_scope, scope());
    DCHECK_EQ(function_scope, inner_scope->outer_scope());
    DCHECK_EQ(body, inner_block->statements());
<<<<<<< HEAD
    SetLanguageMode(scope_, inner_scope->language_mode());
    if (inner_scope->typed()) scope_->SetTyped();
=======
    SetLanguageMode(function_scope, inner_scope->language_mode());
>>>>>>> 5c6719fc
    Block* init_block = BuildParameterInitializationBlock(parameters, CHECK_OK);

    if (is_sloppy(inner_scope->language_mode())) {
      InsertSloppyBlockFunctionVarBindings(inner_scope, function_scope,
                                           CHECK_OK);
    }

    if (IsAsyncFunction(kind)) {
      init_block = BuildRejectPromiseOnException(init_block);
    }

    DCHECK_NOT_NULL(init_block);

    inner_scope->set_end_position(scanner()->location().end_pos);
    if (inner_scope->FinalizeBlockScope() != nullptr) {
      CheckConflictingVarDeclarations(inner_scope, CHECK_OK);
      InsertShadowingVarBindingInitializers(inner_block);
    }
    inner_scope = nullptr;

    result->Add(init_block, zone());
    result->Add(inner_block, zone());
  } else {
    DCHECK_EQ(inner_scope, function_scope);
    if (is_sloppy(function_scope->language_mode())) {
      InsertSloppyBlockFunctionVarBindings(function_scope, nullptr, CHECK_OK);
    }
  }

  if (function_type == FunctionLiteral::kNamedExpression) {
    // Now that we know the language mode, we can create the const assignment
    // in the previously reserved spot.
    DCHECK_EQ(function_scope, scope());
    Variable* fvar = function_scope->DeclareFunctionVar(function_name);
    VariableProxy* fproxy = factory()->NewVariableProxy(fvar);
    result->Set(kFunctionNameAssignmentIndex,
                factory()->NewExpressionStatement(
                    factory()->NewAssignment(Token::INIT, fproxy,
                                             factory()->NewThisFunction(pos),
                                             kNoSourcePosition),
                    kNoSourcePosition));
  }

  MarkCollectedTailCallExpressions();
  return result;
}


PreParser::PreParseResult Parser::ParseLazyFunctionBodyWithPreParser(
    SingletonLogger* logger, Scanner::BookmarkScope* bookmark) {
  // This function may be called on a background thread too; record only the
  // main thread preparse times.
  if (pre_parse_timer_ != NULL) {
    pre_parse_timer_->Start();
  }
  TRACE_EVENT0(TRACE_DISABLED_BY_DEFAULT("v8.compile"), "V8.PreParse");

  DCHECK_EQ(Token::LBRACE, scanner()->current_token());

  if (reusable_preparser_ == NULL) {
    reusable_preparser_ = new PreParser(zone(), &scanner_, ast_value_factory(),
                                        NULL, stack_limit_);
    reusable_preparser_->set_allow_lazy(true);
#define SET_ALLOW(name) reusable_preparser_->set_allow_##name(allow_##name());
    SET_ALLOW(natives);
    SET_ALLOW(harmony_do_expressions);
    SET_ALLOW(harmony_for_in);
    SET_ALLOW(harmony_function_sent);
    SET_ALLOW(harmony_restrictive_declarations);
    SET_ALLOW(harmony_async_await);
    SET_ALLOW(harmony_trailing_commas);
    SET_ALLOW(harmony_types);
#undef SET_ALLOW
  }
  PreParser::PreParseResult result = reusable_preparser_->PreParseLazyFunction(
<<<<<<< HEAD
      language_mode(), typed(), function_state_->kind(),
      scope_->has_simple_parameters(), parsing_module_, logger, bookmark,
      use_counts_);
=======
      language_mode(), function_state_->kind(),
      scope()->AsDeclarationScope()->has_simple_parameters(), parsing_module_,
      logger, bookmark, use_counts_);
>>>>>>> 5c6719fc
  if (pre_parse_timer_ != NULL) {
    pre_parse_timer_->Stop();
  }
  return result;
}

<<<<<<< HEAD
ClassLiteral* Parser::ParseClassLiteral(ExpressionClassifier* classifier,
                                        const AstRawString* name,
                                        Scanner::Location class_name_location,
                                        bool name_is_strict_reserved, int pos,
                                        bool ambient, bool* ok) {
=======
Expression* Parser::ParseClassLiteral(ExpressionClassifier* classifier,
                                      const AstRawString* name,
                                      Scanner::Location class_name_location,
                                      bool name_is_strict_reserved, int pos,
                                      bool* ok) {
>>>>>>> 5c6719fc
  // All parts of a ClassDeclaration and ClassExpression are strict code.
  if (name_is_strict_reserved) {
    ReportMessageAt(class_name_location,
                    MessageTemplate::kUnexpectedStrictReserved);
    *ok = false;
    return nullptr;
  }
  if (IsEvalOrArguments(name)) {
    ReportMessageAt(class_name_location, MessageTemplate::kStrictEvalArguments);
    *ok = false;
    return nullptr;
  }

  BlockState block_state(&scope_state_);
  RaiseLanguageMode(STRICT);
#ifdef DEBUG
  scope()->SetScopeName(name);
#endif

  VariableProxy* proxy = nullptr;
  if (name != nullptr) {
    proxy = NewUnresolved(name);
    // TODO(verwaest): declare via block_state.
    Declaration* declaration =
        factory()->NewVariableDeclaration(proxy, block_state.scope(), pos);
    Declare(declaration, DeclarationDescriptor::NORMAL, CONST,
            DefaultInitializationFlag(CONST), CHECK_OK);
  }

<<<<<<< HEAD
  // Parse optional type parameters.
  typename TypeSystem::TypeParameters type_parameters =
      this->NullTypeParameters();
  if (scope_->typed() && peek() == Token::LT) {  // Braces required here.
    type_parameters = ParseTypeParameters(CHECK_OK);
  }
  USE(type_parameters);  // TODO(nikolaos): really use them!

  bool started_scope = false;

  // Parse optional extends clause.
  Expression* extends = NULL;
  if (Check(Token::EXTENDS)) {
    block_scope->set_start_position(scanner()->location().end_pos);
    started_scope = true;
    // TODO(nikolaos): If this remains an expression, we have to explicitly
    // allow type arguments.
=======
  Expression* extends = nullptr;
  if (Check(Token::EXTENDS)) {
    block_state.set_start_position(scanner()->location().end_pos);
>>>>>>> 5c6719fc
    ExpressionClassifier extends_classifier(this);
    extends = ParseLeftHandSideExpression(&extends_classifier, CHECK_OK);
    CheckNoTailCallExpressions(&extends_classifier, CHECK_OK);
    RewriteNonPattern(&extends_classifier, CHECK_OK);
    if (classifier != nullptr) {
      classifier->Accumulate(&extends_classifier,
                             ExpressionClassifier::ExpressionProductions);
    }
<<<<<<< HEAD
=======
  } else {
    block_state.set_start_position(scanner()->location().end_pos);
>>>>>>> 5c6719fc
  }

  // Parse optional implements clause.
  ZoneList<typesystem::Type*>* implements = nullptr;
  if (scope_->typed() && CheckContextualKeyword(CStrVector("implements"))) {
    implements = new (zone()) ZoneList<typesystem::Type*>(1, zone());
    if (!started_scope) {
      block_scope->set_start_position(scanner()->location().end_pos);
      started_scope = true;
    }
    do {
      typesystem::Type* class_or_interface = ParseTypeReference(CHECK_OK);
      implements->Add(class_or_interface, zone());
    } while (Check(Token::COMMA));
  }
  USE(implements);  // TODO(nikolaos): really use it!

  if (!started_scope) {
    block_scope->set_start_position(scanner()->location().end_pos);
  }

  ClassLiteralChecker checker(this);
  ZoneList<ObjectLiteral::Property*>* properties = NewPropertyList(4, zone());
  FunctionLiteral* constructor = nullptr;
  bool has_seen_constructor = false;

  Expect(Token::LBRACE, CHECK_OK);

  const bool has_extends = extends != nullptr;
  while (peek() != Token::RBRACE) {
    if (Check(Token::SEMICOLON)) continue;
    FuncNameInferrer::State fni_state(fni_);
    const bool in_class = true;
    bool is_computed_name = false;  // Classes do not care about computed
                                    // property names here.
    ExpressionClassifier property_classifier(this);
    const AstRawString* property_name = nullptr;
    ObjectLiteral::Property* property = ParsePropertyDefinition(
<<<<<<< HEAD
        &checker, in_class, has_extends, MethodKind::Normal, &is_computed_name,
        &has_seen_constructor, &property_classifier, &property_name, ambient,
        CHECK_OK);
    // Ignore member variable declarations, method signatures and members of
    // ambients in typed mode.
    if (property == nullptr) continue;
=======
        &checker, in_class, has_extends, MethodKind::kNormal, &is_computed_name,
        &has_seen_constructor, &property_classifier, &property_name, CHECK_OK);
>>>>>>> 5c6719fc
    RewriteNonPattern(&property_classifier, CHECK_OK);
    if (classifier != nullptr) {
      classifier->Accumulate(&property_classifier,
                             ExpressionClassifier::ExpressionProductions);
    }

    if (has_seen_constructor && constructor == nullptr) {
      constructor = GetPropertyValue(property)->AsFunctionLiteral();
      DCHECK_NOT_NULL(constructor);
      constructor->set_raw_name(
          name != nullptr ? name : ast_value_factory()->empty_string());
    } else {
      properties->Add(property, zone());
    }

    if (fni_ != nullptr) fni_->Infer();

    if (property_name != ast_value_factory()->constructor_string()) {
      SetFunctionNameFromPropertyName(property, property_name);
    }
  }

  Expect(Token::RBRACE, CHECK_OK);
  int end_pos = scanner()->location().end_pos;

  if (constructor == nullptr) {
    constructor = DefaultConstructor(name, has_extends, pos, end_pos,
                                     block_state.language_mode());
  }

  // Note that we do not finalize this block scope because it is
  // used as a sentinel value indicating an anonymous class.
  block_state.set_end_position(end_pos);

  if (name != nullptr) {
    DCHECK_NOT_NULL(proxy);
    proxy->var()->set_initializer_position(end_pos);
  }

  Block* do_block = factory()->NewBlock(nullptr, 1, false, pos);
  Variable* result_var = NewTemporary(ast_value_factory()->empty_string());
  do_block->set_scope(block_state.FinalizedBlockScope());
  DoExpression* do_expr = factory()->NewDoExpression(do_block, result_var, pos);

  ClassLiteral* class_literal = factory()->NewClassLiteral(
      proxy, extends, constructor, properties, pos, end_pos);

  do_block->statements()->Add(
      factory()->NewExpressionStatement(class_literal, pos), zone());
  do_expr->set_represented_function(constructor);
  Rewriter::Rewrite(this, GetClosureScope(), do_expr, ast_value_factory());

  return do_expr;
}


Expression* Parser::ParseV8Intrinsic(bool* ok) {
  // CallRuntime ::
  //   '%' Identifier Arguments

  int pos = peek_position();
  Expect(Token::MOD, CHECK_OK);
  // Allow "eval" or "arguments" for backward compatibility.
  const AstRawString* name = ParseIdentifier(kAllowRestrictedIdentifiers,
                                             CHECK_OK);
  Scanner::Location spread_pos;
  ExpressionClassifier classifier(this);
  ZoneList<Expression*>* args =
      ParseArguments(&spread_pos, &classifier, CHECK_OK);

  DCHECK(!spread_pos.IsValid());

  if (extension_ != NULL) {
    // The extension structures are only accessible while parsing the
    // very first time not when reparsing because of lazy compilation.
    GetDeclarationScope()->ForceEagerCompilation();
  }

  const Runtime::Function* function = Runtime::FunctionForName(name->string());

  if (function != NULL) {
    // Check for possible name clash.
    DCHECK_EQ(Context::kNotFound,
              Context::IntrinsicIndexForName(name->string()));
    // Check for built-in IS_VAR macro.
    if (function->function_id == Runtime::kIS_VAR) {
      DCHECK_EQ(Runtime::RUNTIME, function->intrinsic_type);
      // %IS_VAR(x) evaluates to x if x is a variable,
      // leads to a parse error otherwise.  Could be implemented as an
      // inline function %_IS_VAR(x) to eliminate this special case.
      if (args->length() == 1 && args->at(0)->AsVariableProxy() != NULL) {
        return args->at(0);
      } else {
        ReportMessage(MessageTemplate::kNotIsvar);
        *ok = false;
        return NULL;
      }
    }

    // Check that the expected number of arguments are being passed.
    if (function->nargs != -1 && function->nargs != args->length()) {
      ReportMessage(MessageTemplate::kRuntimeWrongNumArgs);
      *ok = false;
      return NULL;
    }

    return factory()->NewCallRuntime(function, args, pos);
  }

  int context_index = Context::IntrinsicIndexForName(name->string());

  // Check that the function is defined.
  if (context_index == Context::kNotFound) {
    ParserTraits::ReportMessage(MessageTemplate::kNotDefined, name);
    *ok = false;
    return NULL;
  }

  return factory()->NewCallRuntime(context_index, args, pos);
}


Literal* Parser::GetLiteralUndefined(int position) {
  return factory()->NewUndefinedLiteral(position);
}


void Parser::CheckConflictingVarDeclarations(Scope* scope, bool* ok) {
  Declaration* decl = scope->CheckConflictingVarDeclarations();
  if (decl != NULL) {
    // In ES6, conflicting variable bindings are early errors.
    const AstRawString* name = decl->proxy()->raw_name();
    int position = decl->proxy()->position();
    Scanner::Location location =
        position == kNoSourcePosition
            ? Scanner::Location::invalid()
            : Scanner::Location(position, position + 1);
    ParserTraits::ReportMessageAt(location, MessageTemplate::kVarRedeclaration,
                                  name);
    *ok = false;
  }
}


void Parser::InsertShadowingVarBindingInitializers(Block* inner_block) {
  // For each var-binding that shadows a parameter, insert an assignment
  // initializing the variable with the parameter.
  Scope* inner_scope = inner_block->scope();
  DCHECK(inner_scope->is_declaration_scope());
  Scope* function_scope = inner_scope->outer_scope();
  DCHECK(function_scope->is_function_scope());
  ZoneList<Declaration*>* decls = inner_scope->declarations();
  BlockState block_state(&scope_state_, inner_scope);
  for (int i = 0; i < decls->length(); ++i) {
    Declaration* decl = decls->at(i);
    if (decl->proxy()->var()->mode() != VAR || !decl->IsVariableDeclaration()) {
      continue;
    }
    const AstRawString* name = decl->proxy()->raw_name();
    Variable* parameter = function_scope->LookupLocal(name);
    if (parameter == nullptr) continue;
    VariableProxy* to = NewUnresolved(name);
    VariableProxy* from = factory()->NewVariableProxy(parameter);
    Expression* assignment =
        factory()->NewAssignment(Token::ASSIGN, to, from, kNoSourcePosition);
    Statement* statement =
        factory()->NewExpressionStatement(assignment, kNoSourcePosition);
    inner_block->statements()->InsertAt(0, statement, zone());
  }
}

void Parser::InsertSloppyBlockFunctionVarBindings(DeclarationScope* scope,
                                                  Scope* complex_params_scope,
                                                  bool* ok) {
  // For each variable which is used as a function declaration in a sloppy
  // block,
  SloppyBlockFunctionMap* map = scope->sloppy_block_function_map();
  for (ZoneHashMap::Entry* p = map->Start(); p != nullptr; p = map->Next(p)) {
    AstRawString* name = static_cast<AstRawString*>(p->key);

    // If the variable wouldn't conflict with a lexical declaration
    // or parameter,

    // Check if there's a conflict with a parameter.
    // This depends on the fact that functions always have a scope solely to
    // hold complex parameters, and the names local to that scope are
    // precisely the names of the parameters. IsDeclaredParameter(name) does
    // not hold for names declared by complex parameters, nor are those
    // bindings necessarily declared lexically, so we have to check for them
    // explicitly. On the other hand, if there are not complex parameters,
    // it is sufficient to just check IsDeclaredParameter.
    if (complex_params_scope != nullptr) {
      if (complex_params_scope->LookupLocal(name) != nullptr) {
        continue;
      }
    } else {
      if (scope->IsDeclaredParameter(name)) {
        continue;
      }
    }

    bool var_created = false;

    // Write in assignments to var for each block-scoped function declaration
    auto delegates = static_cast<SloppyBlockFunctionStatement*>(p->value);

    DeclarationScope* decl_scope = scope;
    while (decl_scope->is_eval_scope()) {
      decl_scope = decl_scope->outer_scope()->GetDeclarationScope();
    }
    Scope* outer_scope = decl_scope->outer_scope();

    for (SloppyBlockFunctionStatement* delegate = delegates;
         delegate != nullptr; delegate = delegate->next()) {
      // Check if there's a conflict with a lexical declaration
      Scope* query_scope = delegate->scope()->outer_scope();
      Variable* var = nullptr;
      bool should_hoist = true;

      // Note that we perform this loop for each delegate named 'name',
      // which may duplicate work if those delegates share scopes.
      // It is not sufficient to just do a Lookup on query_scope: for
      // example, that does not prevent hoisting of the function in
      // `{ let e; try {} catch (e) { function e(){} } }`
      do {
        var = query_scope->LookupLocal(name);
        if (var != nullptr && IsLexicalVariableMode(var->mode())) {
          should_hoist = false;
          break;
        }
        query_scope = query_scope->outer_scope();
      } while (query_scope != outer_scope);

      if (!should_hoist) continue;

      // Declare a var-style binding for the function in the outer scope
      if (!var_created) {
        var_created = true;
        VariableProxy* proxy = scope->NewUnresolved(factory(), name);
        Declaration* declaration =
            factory()->NewVariableDeclaration(proxy, scope, kNoSourcePosition);
        Declare(declaration, DeclarationDescriptor::NORMAL, VAR,
                DefaultInitializationFlag(VAR), ok, scope);
        DCHECK(ok);  // Based on the preceding check, this should not fail
        if (!ok) return;
      }

      // Read from the local lexical scope and write to the function scope
      VariableProxy* to = scope->NewUnresolved(factory(), name);
      VariableProxy* from = delegate->scope()->NewUnresolved(factory(), name);
      Expression* assignment =
          factory()->NewAssignment(Token::ASSIGN, to, from, kNoSourcePosition);
      Statement* statement =
          factory()->NewExpressionStatement(assignment, kNoSourcePosition);
      delegate->set_statement(statement);
    }
  }
}


// ----------------------------------------------------------------------------
// Parser support

bool Parser::TargetStackContainsLabel(const AstRawString* label) {
  for (Target* t = target_stack_; t != NULL; t = t->previous()) {
    if (ContainsLabel(t->statement()->labels(), label)) return true;
  }
  return false;
}


BreakableStatement* Parser::LookupBreakTarget(const AstRawString* label,
                                              bool* ok) {
  bool anonymous = label == NULL;
  for (Target* t = target_stack_; t != NULL; t = t->previous()) {
    BreakableStatement* stat = t->statement();
    if ((anonymous && stat->is_target_for_anonymous()) ||
        (!anonymous && ContainsLabel(stat->labels(), label))) {
      return stat;
    }
  }
  return NULL;
}


IterationStatement* Parser::LookupContinueTarget(const AstRawString* label,
                                                 bool* ok) {
  bool anonymous = label == NULL;
  for (Target* t = target_stack_; t != NULL; t = t->previous()) {
    IterationStatement* stat = t->statement()->AsIterationStatement();
    if (stat == NULL) continue;

    DCHECK(stat->is_target_for_anonymous());
    if (anonymous || ContainsLabel(stat->labels(), label)) {
      return stat;
    }
  }
  return NULL;
}


void Parser::HandleSourceURLComments(Isolate* isolate, Handle<Script> script) {
  Handle<String> source_url = scanner_.SourceUrl(isolate);
  if (!source_url.is_null()) {
    script->set_source_url(*source_url);
  }
  Handle<String> source_mapping_url = scanner_.SourceMappingUrl(isolate);
  if (!source_mapping_url.is_null()) {
    script->set_source_mapping_url(*source_mapping_url);
  }
}


void Parser::Internalize(Isolate* isolate, Handle<Script> script, bool error) {
  // Internalize strings.
  ast_value_factory()->Internalize(isolate);

  // Error processing.
  if (error) {
    if (stack_overflow()) {
      isolate->StackOverflow();
    } else {
      DCHECK(pending_error_handler_.has_pending_error());
      pending_error_handler_.ThrowPendingError(isolate, script);
    }
  }

  // Move statistics to Isolate.
  for (int feature = 0; feature < v8::Isolate::kUseCounterFeatureCount;
       ++feature) {
    if (use_counts_[feature] > 0) {
      isolate->CountUsage(v8::Isolate::UseCounterFeature(feature));
    }
  }
  if (scanner_.FoundHtmlComment()) {
    isolate->CountUsage(v8::Isolate::kHtmlComment);
    if (script->line_offset() == 0 && script->column_offset() == 0) {
      isolate->CountUsage(v8::Isolate::kHtmlCommentInExternalScript);
    }
  }
  isolate->counters()->total_preparse_skipped()->Increment(
      total_preparse_skipped_);
}


// ----------------------------------------------------------------------------
// The Parser interface.


bool Parser::ParseStatic(ParseInfo* info) {
  Parser parser(info);
  if (parser.Parse(info)) {
    info->set_language_mode(info->literal()->language_mode());
    return true;
  }
  return false;
}


bool Parser::Parse(ParseInfo* info) {
  DCHECK(info->literal() == NULL);
  FunctionLiteral* result = NULL;
  // Ok to use Isolate here; this function is only called in the main thread.
  DCHECK(parsing_on_main_thread_);
  Isolate* isolate = info->isolate();
  pre_parse_timer_ = isolate->counters()->pre_parse();
  if (FLAG_trace_parse || allow_natives() || extension_ != NULL) {
    // If intrinsics are allowed, the Parser cannot operate independent of the
    // V8 heap because of Runtime. Tell the string table to internalize strings
    // and values right after they're created.
    ast_value_factory()->Internalize(isolate);
  }

  if (info->is_lazy()) {
    DCHECK(!info->is_eval());
    if (info->shared_info()->is_function()) {
      result = ParseLazy(isolate, info);
    } else {
      result = ParseProgram(isolate, info);
    }
  } else {
    SetCachedData(info);
    result = ParseProgram(isolate, info);
  }
  info->set_literal(result);

  Internalize(isolate, info->script(), result == NULL);
  DCHECK(ast_value_factory()->IsInternalized());
  return (result != NULL);
}


void Parser::ParseOnBackground(ParseInfo* info) {
  parsing_on_main_thread_ = false;

  DCHECK(info->literal() == NULL);
  FunctionLiteral* result = NULL;

  CompleteParserRecorder recorder;
  if (produce_cached_parse_data()) log_ = &recorder;

  std::unique_ptr<Utf16CharacterStream> stream;
  Utf16CharacterStream* stream_ptr;
  if (info->character_stream()) {
    DCHECK(info->source_stream() == nullptr);
    stream_ptr = info->character_stream();
  } else {
    DCHECK(info->character_stream() == nullptr);
    stream.reset(new ExternalStreamingStream(info->source_stream(),
                                             info->source_stream_encoding()));
    stream_ptr = stream.get();
  }
  DCHECK(info->context().is_null() || info->context()->IsNativeContext());

  DCHECK(original_scope_);

  // When streaming, we don't know the length of the source until we have parsed
  // it. The raw data can be UTF-8, so we wouldn't know the source length until
  // we have decoded it anyway even if we knew the raw data length (which we
  // don't). We work around this by storing all the scopes which need their end
  // position set at the end of the script (the top scope and possible eval
  // scopes) and set their end position after we know the script length.
  if (info->is_lazy()) {
    result = DoParseLazy(info, info->function_name(), stream_ptr);
  } else {
    fni_ = new (zone()) FuncNameInferrer(ast_value_factory(), zone());
    scanner_.Initialize(stream_ptr);
    result = DoParseProgram(info);
  }

  info->set_literal(result);

  // We cannot internalize on a background thread; a foreground task will take
  // care of calling Parser::Internalize just before compilation.

  if (produce_cached_parse_data()) {
    if (result != NULL) *info->cached_data() = recorder.GetScriptData();
    log_ = NULL;
  }
}


ParserTraits::TemplateLiteralState Parser::OpenTemplateLiteral(int pos) {
  return new (zone()) ParserTraits::TemplateLiteral(zone(), pos);
}


void Parser::AddTemplateSpan(TemplateLiteralState* state, bool tail) {
  int pos = scanner()->location().beg_pos;
  int end = scanner()->location().end_pos - (tail ? 1 : 2);
  const AstRawString* tv = scanner()->CurrentSymbol(ast_value_factory());
  const AstRawString* trv = scanner()->CurrentRawSymbol(ast_value_factory());
  Literal* cooked = factory()->NewStringLiteral(tv, pos);
  Literal* raw = factory()->NewStringLiteral(trv, pos);
  (*state)->AddTemplateSpan(cooked, raw, end, zone());
}


void Parser::AddTemplateExpression(TemplateLiteralState* state,
                                   Expression* expression) {
  (*state)->AddExpression(expression, zone());
}


Expression* Parser::CloseTemplateLiteral(TemplateLiteralState* state, int start,
                                         Expression* tag) {
  TemplateLiteral* lit = *state;
  int pos = lit->position();
  const ZoneList<Expression*>* cooked_strings = lit->cooked();
  const ZoneList<Expression*>* raw_strings = lit->raw();
  const ZoneList<Expression*>* expressions = lit->expressions();
  DCHECK_EQ(cooked_strings->length(), raw_strings->length());
  DCHECK_EQ(cooked_strings->length(), expressions->length() + 1);

  if (!tag) {
    // Build tree of BinaryOps to simplify code-generation
    Expression* expr = cooked_strings->at(0);
    int i = 0;
    while (i < expressions->length()) {
      Expression* sub = expressions->at(i++);
      Expression* cooked_str = cooked_strings->at(i);

      // Let middle be ToString(sub).
      ZoneList<Expression*>* args =
          new (zone()) ZoneList<Expression*>(1, zone());
      args->Add(sub, zone());
      Expression* middle = factory()->NewCallRuntime(Runtime::kInlineToString,
                                                     args, sub->position());

      expr = factory()->NewBinaryOperation(
          Token::ADD, factory()->NewBinaryOperation(
                          Token::ADD, expr, middle, expr->position()),
          cooked_str, sub->position());
    }
    return expr;
  } else {
    uint32_t hash = ComputeTemplateLiteralHash(lit);

    int cooked_idx = function_state_->NextMaterializedLiteralIndex();
    int raw_idx = function_state_->NextMaterializedLiteralIndex();

    // $getTemplateCallSite
    ZoneList<Expression*>* args = new (zone()) ZoneList<Expression*>(4, zone());
    args->Add(factory()->NewArrayLiteral(
                  const_cast<ZoneList<Expression*>*>(cooked_strings),
                  cooked_idx, pos),
              zone());
    args->Add(
        factory()->NewArrayLiteral(
            const_cast<ZoneList<Expression*>*>(raw_strings), raw_idx, pos),
        zone());

    // Ensure hash is suitable as a Smi value
    Smi* hash_obj = Smi::cast(Internals::IntToSmi(static_cast<int>(hash)));
    args->Add(factory()->NewSmiLiteral(hash_obj->value(), pos), zone());

    Expression* call_site = factory()->NewCallRuntime(
        Context::GET_TEMPLATE_CALL_SITE_INDEX, args, start);

    // Call TagFn
    ZoneList<Expression*>* call_args =
        new (zone()) ZoneList<Expression*>(expressions->length() + 1, zone());
    call_args->Add(call_site, zone());
    call_args->AddAll(*expressions, zone());
    return factory()->NewCall(tag, call_args, pos);
  }
}


uint32_t Parser::ComputeTemplateLiteralHash(const TemplateLiteral* lit) {
  const ZoneList<Expression*>* raw_strings = lit->raw();
  int total = raw_strings->length();
  DCHECK(total);

  uint32_t running_hash = 0;

  for (int index = 0; index < total; ++index) {
    if (index) {
      running_hash = StringHasher::ComputeRunningHashOneByte(
          running_hash, "${}", 3);
    }

    const AstRawString* raw_string =
        raw_strings->at(index)->AsLiteral()->raw_value()->AsString();
    if (raw_string->is_one_byte()) {
      const char* data = reinterpret_cast<const char*>(raw_string->raw_data());
      running_hash = StringHasher::ComputeRunningHashOneByte(
          running_hash, data, raw_string->length());
    } else {
      const uc16* data = reinterpret_cast<const uc16*>(raw_string->raw_data());
      running_hash = StringHasher::ComputeRunningHash(running_hash, data,
                                                      raw_string->length());
    }
  }

  return running_hash;
}


ZoneList<v8::internal::Expression*>* Parser::PrepareSpreadArguments(
    ZoneList<v8::internal::Expression*>* list) {
  ZoneList<v8::internal::Expression*>* args =
      new (zone()) ZoneList<v8::internal::Expression*>(1, zone());
  if (list->length() == 1) {
    // Spread-call with single spread argument produces an InternalArray
    // containing the values from the array.
    //
    // Function is called or constructed with the produced array of arguments
    //
    // EG: Apply(Func, Spread(spread0))
    ZoneList<Expression*>* spread_list =
        new (zone()) ZoneList<Expression*>(0, zone());
    spread_list->Add(list->at(0)->AsSpread()->expression(), zone());
    args->Add(factory()->NewCallRuntime(Context::SPREAD_ITERABLE_INDEX,
                                        spread_list, kNoSourcePosition),
              zone());
    return args;
  } else {
    // Spread-call with multiple arguments produces array literals for each
    // sequences of unspread arguments, and converts each spread iterable to
    // an Internal array. Finally, all of these produced arrays are flattened
    // into a single InternalArray, containing the arguments for the call.
    //
    // EG: Apply(Func, Flatten([unspread0, unspread1], Spread(spread0),
    //                         Spread(spread1), [unspread2, unspread3]))
    int i = 0;
    int n = list->length();
    while (i < n) {
      if (!list->at(i)->IsSpread()) {
        ZoneList<v8::internal::Expression*>* unspread =
            new (zone()) ZoneList<v8::internal::Expression*>(1, zone());

        // Push array of unspread parameters
        while (i < n && !list->at(i)->IsSpread()) {
          unspread->Add(list->at(i++), zone());
        }
        int literal_index = function_state_->NextMaterializedLiteralIndex();
        args->Add(factory()->NewArrayLiteral(unspread, literal_index,
                                             kNoSourcePosition),
                  zone());

        if (i == n) break;
      }

      // Push eagerly spread argument
      ZoneList<v8::internal::Expression*>* spread_list =
          new (zone()) ZoneList<v8::internal::Expression*>(1, zone());
      spread_list->Add(list->at(i++)->AsSpread()->expression(), zone());
      args->Add(factory()->NewCallRuntime(Context::SPREAD_ITERABLE_INDEX,
                                          spread_list, kNoSourcePosition),
                zone());
    }

    list = new (zone()) ZoneList<v8::internal::Expression*>(1, zone());
    list->Add(factory()->NewCallRuntime(Context::SPREAD_ARGUMENTS_INDEX, args,
                                        kNoSourcePosition),
              zone());
    return list;
  }
  UNREACHABLE();
}


Expression* Parser::SpreadCall(Expression* function,
                               ZoneList<v8::internal::Expression*>* args,
                               int pos) {
  if (function->IsSuperCallReference()) {
    // Super calls
    // $super_constructor = %_GetSuperConstructor(<this-function>)
    // %reflect_construct($super_constructor, args, new.target)
    ZoneList<Expression*>* tmp = new (zone()) ZoneList<Expression*>(1, zone());
    tmp->Add(function->AsSuperCallReference()->this_function_var(), zone());
    Expression* super_constructor = factory()->NewCallRuntime(
        Runtime::kInlineGetSuperConstructor, tmp, pos);
    args->InsertAt(0, super_constructor, zone());
    args->Add(function->AsSuperCallReference()->new_target_var(), zone());
    return factory()->NewCallRuntime(Context::REFLECT_CONSTRUCT_INDEX, args,
                                     pos);
  } else {
    if (function->IsProperty()) {
      // Method calls
      if (function->AsProperty()->IsSuperAccess()) {
        Expression* home = ThisExpression(kNoSourcePosition);
        args->InsertAt(0, function, zone());
        args->InsertAt(1, home, zone());
      } else {
        Variable* temp = NewTemporary(ast_value_factory()->empty_string());
        VariableProxy* obj = factory()->NewVariableProxy(temp);
        Assignment* assign_obj = factory()->NewAssignment(
            Token::ASSIGN, obj, function->AsProperty()->obj(),
            kNoSourcePosition);
        function = factory()->NewProperty(
            assign_obj, function->AsProperty()->key(), kNoSourcePosition);
        args->InsertAt(0, function, zone());
        obj = factory()->NewVariableProxy(temp);
        args->InsertAt(1, obj, zone());
      }
    } else {
      // Non-method calls
      args->InsertAt(0, function, zone());
      args->InsertAt(1, factory()->NewUndefinedLiteral(kNoSourcePosition),
                     zone());
    }
    return factory()->NewCallRuntime(Context::REFLECT_APPLY_INDEX, args, pos);
  }
}


Expression* Parser::SpreadCallNew(Expression* function,
                                  ZoneList<v8::internal::Expression*>* args,
                                  int pos) {
  args->InsertAt(0, function, zone());

  return factory()->NewCallRuntime(Context::REFLECT_CONSTRUCT_INDEX, args, pos);
}


void Parser::SetLanguageMode(Scope* scope, LanguageMode mode) {
  v8::Isolate::UseCounterFeature feature;
  if (is_sloppy(mode))
    feature = v8::Isolate::kSloppyMode;
  else if (is_strict(mode))
    feature = v8::Isolate::kStrictMode;
  else
    UNREACHABLE();
  ++use_counts_[feature];
  scope->SetLanguageMode(mode);
}


void Parser::RaiseLanguageMode(LanguageMode mode) {
  LanguageMode old = scope()->language_mode();
  SetLanguageMode(scope(), old > mode ? old : mode);
}

void Parser::MarkCollectedTailCallExpressions() {
  const ZoneList<Expression*>& tail_call_expressions =
      function_state_->tail_call_expressions().expressions();
  for (int i = 0; i < tail_call_expressions.length(); ++i) {
    Expression* expression = tail_call_expressions[i];
    // If only FLAG_harmony_explicit_tailcalls is enabled then expression
    // must be a Call expression.
    DCHECK(FLAG_harmony_tailcalls || !FLAG_harmony_explicit_tailcalls ||
           expression->IsCall());
    MarkTailPosition(expression);
  }
}

Expression* ParserTraits::ExpressionListToExpression(
    ZoneList<Expression*>* args) {
  AstNodeFactory* factory = parser_->factory();
  Expression* expr = args->at(0);
  for (int i = 1; i < args->length(); ++i) {
    expr = factory->NewBinaryOperation(Token::COMMA, expr, args->at(i),
                                       expr->position());
  }
  return expr;
}

void ParserTraits::RewriteDestructuringAssignments() {
  parser_->RewriteDestructuringAssignments();
}

Expression* ParserTraits::RewriteExponentiation(Expression* left,
                                                Expression* right, int pos) {
  return parser_->RewriteExponentiation(left, right, pos);
}

Expression* ParserTraits::RewriteAssignExponentiation(Expression* left,
                                                      Expression* right,
                                                      int pos) {
  return parser_->RewriteAssignExponentiation(left, right, pos);
}

void ParserTraits::RewriteNonPattern(Type::ExpressionClassifier* classifier,
                                     bool* ok) {
  parser_->RewriteNonPattern(classifier, ok);
}

Expression* ParserTraits::RewriteAwaitExpression(Expression* value,
                                                 int await_pos) {
  // yield %AsyncFunctionAwait(.generator_object, <operand>)
  Variable* generator_object_variable =
      parser_->function_state_->generator_object_variable();

  // If generator_object_variable is null,
  if (!generator_object_variable) return value;

  auto factory = parser_->factory();
  const int nopos = kNoSourcePosition;

  Variable* temp_var =
      parser_->NewTemporary(parser_->ast_value_factory()->empty_string());
  VariableProxy* temp_proxy = factory->NewVariableProxy(temp_var);
  Block* do_block = factory->NewBlock(nullptr, 2, false, nopos);

  // Wrap value evaluation to provide a break location.
  Expression* value_assignment =
      factory->NewAssignment(Token::ASSIGN, temp_proxy, value, nopos);
  do_block->statements()->Add(
      factory->NewExpressionStatement(value_assignment, value->position()),
      zone());

  ZoneList<Expression*>* async_function_await_args =
      new (zone()) ZoneList<Expression*>(2, zone());
  Expression* generator_object =
      factory->NewVariableProxy(generator_object_variable);
  async_function_await_args->Add(generator_object, zone());
  async_function_await_args->Add(temp_proxy, zone());
  Expression* async_function_await = parser_->factory()->NewCallRuntime(
      Context::ASYNC_FUNCTION_AWAIT_INDEX, async_function_await_args, nopos);
  // Wrap await to provide a break location between value evaluation and yield.
  Expression* await_assignment = factory->NewAssignment(
      Token::ASSIGN, temp_proxy, async_function_await, nopos);
  do_block->statements()->Add(
      factory->NewExpressionStatement(await_assignment, await_pos), zone());
  Expression* do_expr = factory->NewDoExpression(do_block, temp_var, nopos);

  generator_object = factory->NewVariableProxy(generator_object_variable);
  return factory->NewYield(generator_object, do_expr, nopos,
                           Yield::kOnExceptionRethrow);
}

ZoneList<Expression*>* ParserTraits::GetNonPatternList() const {
  return parser_->function_state_->non_patterns_to_rewrite();
}


ZoneList<typename ParserTraits::Type::ExpressionClassifier::Error>*
ParserTraits::GetReportedErrorList() const {
  return parser_->function_state_->GetReportedErrorList();
}

Zone* ParserTraits::zone() const { return parser_->zone(); }

class NonPatternRewriter : public AstExpressionRewriter {
 public:
  NonPatternRewriter(uintptr_t stack_limit, Parser* parser)
      : AstExpressionRewriter(stack_limit), parser_(parser) {}
  ~NonPatternRewriter() override {}

 private:
  bool RewriteExpression(Expression* expr) override {
    if (expr->IsRewritableExpression()) return true;
    // Rewrite only what could have been a pattern but is not.
    if (expr->IsArrayLiteral()) {
      // Spread rewriting in array literals.
      ArrayLiteral* lit = expr->AsArrayLiteral();
      VisitExpressions(lit->values());
      replacement_ = parser_->RewriteSpreads(lit);
      return false;
    }
    if (expr->IsObjectLiteral()) {
      return true;
    }
    if (expr->IsBinaryOperation() &&
        expr->AsBinaryOperation()->op() == Token::COMMA) {
      return true;
    }
    // Everything else does not need rewriting.
    return false;
  }

  void VisitObjectLiteralProperty(ObjectLiteralProperty* property) override {
    if (property == nullptr) return;
    // Do not rewrite (computed) key expressions
    AST_REWRITE_PROPERTY(Expression, property, value);
  }

  Parser* parser_;
};


void Parser::RewriteNonPattern(ExpressionClassifier* classifier, bool* ok) {
  ValidateExpression(classifier, CHECK_OK_VOID);
  auto non_patterns_to_rewrite = function_state_->non_patterns_to_rewrite();
  int begin = classifier->GetNonPatternBegin();
  int end = non_patterns_to_rewrite->length();
  if (begin < end) {
    NonPatternRewriter rewriter(stack_limit_, this);
    for (int i = begin; i < end; i++) {
      DCHECK(non_patterns_to_rewrite->at(i)->IsRewritableExpression());
      rewriter.Rewrite(non_patterns_to_rewrite->at(i));
    }
    non_patterns_to_rewrite->Rewind(begin);
  }
}


void Parser::RewriteDestructuringAssignments() {
  const auto& assignments =
      function_state_->destructuring_assignments_to_rewrite();
  for (int i = assignments.length() - 1; i >= 0; --i) {
    // Rewrite list in reverse, so that nested assignment patterns are rewritten
    // correctly.
    const DestructuringAssignment& pair = assignments.at(i);
    RewritableExpression* to_rewrite =
        pair.assignment->AsRewritableExpression();
    DCHECK_NOT_NULL(to_rewrite);
    if (!to_rewrite->is_rewritten()) {
      PatternRewriter::RewriteDestructuringAssignment(this, to_rewrite,
                                                      pair.scope);
    }
  }
}

Expression* Parser::RewriteExponentiation(Expression* left, Expression* right,
                                          int pos) {
  ZoneList<Expression*>* args = new (zone()) ZoneList<Expression*>(2, zone());
  args->Add(left, zone());
  args->Add(right, zone());
  return factory()->NewCallRuntime(Context::MATH_POW_INDEX, args, pos);
}

Expression* Parser::RewriteAssignExponentiation(Expression* left,
                                                Expression* right, int pos) {
  ZoneList<Expression*>* args = new (zone()) ZoneList<Expression*>(2, zone());
  if (left->IsVariableProxy()) {
    VariableProxy* lhs = left->AsVariableProxy();

    Expression* result;
    DCHECK_NOT_NULL(lhs->raw_name());
    result = this->ExpressionFromIdentifier(lhs->raw_name(), lhs->position(),
                                            lhs->end_position());
    args->Add(left, zone());
    args->Add(right, zone());
    Expression* call =
        factory()->NewCallRuntime(Context::MATH_POW_INDEX, args, pos);
    return factory()->NewAssignment(Token::ASSIGN, result, call, pos);
  } else if (left->IsProperty()) {
    Property* prop = left->AsProperty();
    auto temp_obj = NewTemporary(ast_value_factory()->empty_string());
    auto temp_key = NewTemporary(ast_value_factory()->empty_string());
    Expression* assign_obj = factory()->NewAssignment(
        Token::ASSIGN, factory()->NewVariableProxy(temp_obj), prop->obj(),
        kNoSourcePosition);
    Expression* assign_key = factory()->NewAssignment(
        Token::ASSIGN, factory()->NewVariableProxy(temp_key), prop->key(),
        kNoSourcePosition);
    args->Add(factory()->NewProperty(factory()->NewVariableProxy(temp_obj),
                                     factory()->NewVariableProxy(temp_key),
                                     left->position()),
              zone());
    args->Add(right, zone());
    Expression* call =
        factory()->NewCallRuntime(Context::MATH_POW_INDEX, args, pos);
    Expression* target = factory()->NewProperty(
        factory()->NewVariableProxy(temp_obj),
        factory()->NewVariableProxy(temp_key), kNoSourcePosition);
    Expression* assign =
        factory()->NewAssignment(Token::ASSIGN, target, call, pos);
    return factory()->NewBinaryOperation(
        Token::COMMA, assign_obj,
        factory()->NewBinaryOperation(Token::COMMA, assign_key, assign, pos),
        pos);
  }
  UNREACHABLE();
  return nullptr;
}

Expression* Parser::RewriteSpreads(ArrayLiteral* lit) {
  // Array literals containing spreads are rewritten using do expressions, e.g.
  //    [1, 2, 3, ...x, 4, ...y, 5]
  // is roughly rewritten as:
  //    do {
  //      $R = [1, 2, 3];
  //      for ($i of x) %AppendElement($R, $i);
  //      %AppendElement($R, 4);
  //      for ($j of y) %AppendElement($R, $j);
  //      %AppendElement($R, 5);
  //      $R
  //    }
  // where $R, $i and $j are fresh temporary variables.
  ZoneList<Expression*>::iterator s = lit->FirstSpread();
  if (s == lit->EndValue()) return nullptr;  // no spread, no rewriting...
  Variable* result = NewTemporary(ast_value_factory()->dot_result_string());
  // NOTE: The value assigned to R is the whole original array literal,
  // spreads included. This will be fixed before the rewritten AST is returned.
  // $R = lit
  Expression* init_result = factory()->NewAssignment(
      Token::INIT, factory()->NewVariableProxy(result), lit, kNoSourcePosition);
  Block* do_block = factory()->NewBlock(nullptr, 16, false, kNoSourcePosition);
  do_block->statements()->Add(
      factory()->NewExpressionStatement(init_result, kNoSourcePosition),
      zone());
  // Traverse the array literal starting from the first spread.
  while (s != lit->EndValue()) {
    Expression* value = *s++;
    Spread* spread = value->AsSpread();
    if (spread == nullptr) {
      // If the element is not a spread, we're adding a single:
      // %AppendElement($R, value)
      ZoneList<Expression*>* append_element_args = NewExpressionList(2, zone());
      append_element_args->Add(factory()->NewVariableProxy(result), zone());
      append_element_args->Add(value, zone());
      do_block->statements()->Add(
          factory()->NewExpressionStatement(
              factory()->NewCallRuntime(Runtime::kAppendElement,
                                        append_element_args, kNoSourcePosition),
              kNoSourcePosition),
          zone());
    } else {
      // If it's a spread, we're adding a for/of loop iterating through it.
      Variable* each = NewTemporary(ast_value_factory()->dot_for_string());
      Expression* subject = spread->expression();
      // %AppendElement($R, each)
      Statement* append_body;
      {
        ZoneList<Expression*>* append_element_args =
            NewExpressionList(2, zone());
        append_element_args->Add(factory()->NewVariableProxy(result), zone());
        append_element_args->Add(factory()->NewVariableProxy(each), zone());
        append_body = factory()->NewExpressionStatement(
            factory()->NewCallRuntime(Runtime::kAppendElement,
                                      append_element_args, kNoSourcePosition),
            kNoSourcePosition);
      }
      // for (each of spread) %AppendElement($R, each)
      ForEachStatement* loop = factory()->NewForEachStatement(
          ForEachStatement::ITERATE, nullptr, kNoSourcePosition);
      const bool finalize = false;
      InitializeForOfStatement(loop->AsForOfStatement(),
                               factory()->NewVariableProxy(each), subject,
                               append_body, finalize);
      do_block->statements()->Add(loop, zone());
    }
  }
  // Now, rewind the original array literal to truncate everything from the
  // first spread (included) until the end. This fixes $R's initialization.
  lit->RewindSpreads();
  return factory()->NewDoExpression(do_block, result, lit->position());
}


void ParserTraits::QueueDestructuringAssignmentForRewriting(Expression* expr) {
  DCHECK(expr->IsRewritableExpression());
  parser_->function_state_->AddDestructuringAssignment(
      Parser::DestructuringAssignment(expr, parser_->scope()));
}


void ParserTraits::QueueNonPatternForRewriting(Expression* expr, bool* ok) {
  DCHECK(expr->IsRewritableExpression());
  parser_->function_state_->AddNonPatternForRewriting(expr, ok);
}


void ParserTraits::SetFunctionNameFromPropertyName(
    ObjectLiteralProperty* property, const AstRawString* name) {
  Expression* value = property->value();

  // Computed name setting must happen at runtime.
  if (property->is_computed_name()) return;

  // Getter and setter names are handled here because their names
  // change in ES2015, even though they are not anonymous.
  auto function = value->AsFunctionLiteral();
  if (function != nullptr) {
    bool is_getter = property->kind() == ObjectLiteralProperty::GETTER;
    bool is_setter = property->kind() == ObjectLiteralProperty::SETTER;
    if (is_getter || is_setter) {
      DCHECK_NOT_NULL(name);
      const AstRawString* prefix =
          is_getter ? parser_->ast_value_factory()->get_space_string()
                    : parser_->ast_value_factory()->set_space_string();
      function->set_raw_name(
          parser_->ast_value_factory()->NewConsString(prefix, name));
      return;
    }
  }

  // Ignore "__proto__" as a name when it's being used to set the [[Prototype]]
  // of an object literal.
  if (property->kind() == ObjectLiteralProperty::PROTOTYPE) return;

  DCHECK(!value->IsAnonymousFunctionDefinition() ||
         property->kind() == ObjectLiteralProperty::COMPUTED);
  SetFunctionName(value, name);
}


void ParserTraits::SetFunctionNameFromIdentifierRef(Expression* value,
                                                    Expression* identifier) {
  if (!identifier->IsVariableProxy()) return;
  SetFunctionName(value, identifier->AsVariableProxy()->raw_name());
}


void ParserTraits::SetFunctionName(Expression* value,
                                   const AstRawString* name) {
  DCHECK_NOT_NULL(name);
  if (!value->IsAnonymousFunctionDefinition()) return;
  auto function = value->AsFunctionLiteral();
  if (function != nullptr) {
    function->set_raw_name(name);
  } else {
    DCHECK(value->IsDoExpression());
    value->AsDoExpression()->represented_function()->set_raw_name(name);
  }
}


// Desugaring of yield*
// ====================
//
// With the help of do-expressions and function.sent, we desugar yield* into a
// loop containing a "raw" yield (a yield that doesn't wrap an iterator result
// object around its argument).  Concretely, "yield* iterable" turns into
// roughly the following code:
//
//   do {
//     const kNext = 0;
//     const kReturn = 1;
//     const kThrow = 2;
//
//     let input = function.sent;
//     let mode = kNext;
//     let output = undefined;
//
//     let iterator = iterable[Symbol.iterator]();
//     if (!IS_RECEIVER(iterator)) throw MakeTypeError(kSymbolIteratorInvalid);
//
//     while (true) {
//       // From the generator to the iterator:
//       // Forward input according to resume mode and obtain output.
//       switch (mode) {
//         case kNext:
//           output = iterator.next(input);
//           if (!IS_RECEIVER(output)) %ThrowIterResultNotAnObject(output);
//           break;
//         case kReturn:
//           IteratorClose(iterator, input, output);  // See below.
//           break;
//         case kThrow:
//           let iteratorThrow = iterator.throw;
//           if (IS_NULL_OR_UNDEFINED(iteratorThrow)) {
//             IteratorClose(iterator);  // See below.
//             throw MakeTypeError(kThrowMethodMissing);
//           }
//           output = %_Call(iteratorThrow, iterator, input);
//           if (!IS_RECEIVER(output)) %ThrowIterResultNotAnObject(output);
//           break;
//       }
//       if (output.done) break;
//
//       // From the generator to its user:
//       // Forward output, receive new input, and determine resume mode.
//       mode = kReturn;
//       try {
//         try {
//           RawYield(output);  // See explanation above.
//           mode = kNext;
//         } catch (error) {
//           mode = kThrow;
//         }
//       } finally {
//         input = function.sent;
//         continue;
//       }
//     }
//
//     if (mode === kReturn) {
//       return {value: output.value, done: true};
//     }
//     output.value
//   }
//
// IteratorClose(iterator) expands to the following:
//
//   let iteratorReturn = iterator.return;
//   if (!IS_NULL_OR_UNDEFINED(iteratorReturn)) {
//     let output = %_Call(iteratorReturn, iterator);
//     if (!IS_RECEIVER(output)) %ThrowIterResultNotAnObject(output);
//   }
//
// IteratorClose(iterator, input, output) expands to the following:
//
//   let iteratorReturn = iterator.return;
//   if (IS_NULL_OR_UNDEFINED(iteratorReturn)) return input;
//   output = %_Call(iteratorReturn, iterator, input);
//   if (!IS_RECEIVER(output)) %ThrowIterResultNotAnObject(output);

Expression* ParserTraits::RewriteYieldStar(
    Expression* generator, Expression* iterable, int pos) {
  const int nopos = kNoSourcePosition;

  auto factory = parser_->factory();
  auto avfactory = parser_->ast_value_factory();
  auto zone = parser_->zone();


  // Forward definition for break/continue statements.
  WhileStatement* loop = factory->NewWhileStatement(nullptr, nopos);


  // let input = undefined;
  Variable* var_input = parser_->NewTemporary(avfactory->empty_string());
  Statement* initialize_input;
  {
    Expression* input_proxy = factory->NewVariableProxy(var_input);
    Expression* assignment = factory->NewAssignment(
        Token::ASSIGN, input_proxy, factory->NewUndefinedLiteral(nopos), nopos);
    initialize_input = factory->NewExpressionStatement(assignment, nopos);
  }


  // let mode = kNext;
  Variable* var_mode = parser_->NewTemporary(avfactory->empty_string());
  Statement* initialize_mode;
  {
    Expression* mode_proxy = factory->NewVariableProxy(var_mode);
    Expression* knext = factory->NewSmiLiteral(JSGeneratorObject::kNext, nopos);
    Expression* assignment =
        factory->NewAssignment(Token::ASSIGN, mode_proxy, knext, nopos);
    initialize_mode = factory->NewExpressionStatement(assignment, nopos);
  }


  // let output = undefined;
  Variable* var_output = parser_->NewTemporary(avfactory->empty_string());
  Statement* initialize_output;
  {
    Expression* output_proxy = factory->NewVariableProxy(var_output);
    Expression* assignment = factory->NewAssignment(
        Token::ASSIGN, output_proxy, factory->NewUndefinedLiteral(nopos),
        nopos);
    initialize_output = factory->NewExpressionStatement(assignment, nopos);
  }


  // let iterator = iterable[Symbol.iterator];
  Variable* var_iterator = parser_->NewTemporary(avfactory->empty_string());
  Statement* get_iterator;
  {
    Expression* iterator = GetIterator(iterable, factory, nopos);
    Expression* iterator_proxy = factory->NewVariableProxy(var_iterator);
    Expression* assignment = factory->NewAssignment(
        Token::ASSIGN, iterator_proxy, iterator, nopos);
    get_iterator = factory->NewExpressionStatement(assignment, nopos);
  }


  // if (!IS_RECEIVER(iterator)) throw MakeTypeError(kSymbolIteratorInvalid);
  Statement* validate_iterator;
  {
    Expression* is_receiver_call;
    {
      auto args = new (zone) ZoneList<Expression*>(1, zone);
      args->Add(factory->NewVariableProxy(var_iterator), zone);
      is_receiver_call =
          factory->NewCallRuntime(Runtime::kInlineIsJSReceiver, args, nopos);
    }

    Statement* throw_call;
    {
      Expression* call = NewThrowTypeError(
          MessageTemplate::kSymbolIteratorInvalid, avfactory->empty_string(),
          nopos);
      throw_call = factory->NewExpressionStatement(call, nopos);
    }

    validate_iterator = factory->NewIfStatement(
        is_receiver_call, factory->NewEmptyStatement(nopos), throw_call, nopos);
  }


  // output = iterator.next(input);
  Statement* call_next;
  {
    Expression* iterator_proxy = factory->NewVariableProxy(var_iterator);
    Expression* literal =
        factory->NewStringLiteral(avfactory->next_string(), nopos);
    Expression* next_property =
        factory->NewProperty(iterator_proxy, literal, nopos);
    Expression* input_proxy = factory->NewVariableProxy(var_input);
    auto args = new (zone) ZoneList<Expression*>(1, zone);
    args->Add(input_proxy, zone);
    Expression* call = factory->NewCall(next_property, args, nopos);
    Expression* output_proxy = factory->NewVariableProxy(var_output);
    Expression* assignment =
        factory->NewAssignment(Token::ASSIGN, output_proxy, call, nopos);
    call_next = factory->NewExpressionStatement(assignment, nopos);
  }


  // if (!IS_RECEIVER(output)) %ThrowIterResultNotAnObject(output);
  Statement* validate_next_output;
  {
    Expression* is_receiver_call;
    {
      auto args = new (zone) ZoneList<Expression*>(1, zone);
      args->Add(factory->NewVariableProxy(var_output), zone);
      is_receiver_call =
          factory->NewCallRuntime(Runtime::kInlineIsJSReceiver, args, nopos);
    }

    Statement* throw_call;
    {
      auto args = new (zone) ZoneList<Expression*>(1, zone);
      args->Add(factory->NewVariableProxy(var_output), zone);
      Expression* call = factory->NewCallRuntime(
          Runtime::kThrowIteratorResultNotAnObject, args, nopos);
      throw_call = factory->NewExpressionStatement(call, nopos);
    }

    validate_next_output = factory->NewIfStatement(
        is_receiver_call, factory->NewEmptyStatement(nopos), throw_call, nopos);
  }


  // let iteratorThrow = iterator.throw;
  Variable* var_throw = parser_->NewTemporary(avfactory->empty_string());
  Statement* get_throw;
  {
    Expression* iterator_proxy = factory->NewVariableProxy(var_iterator);
    Expression* literal =
        factory->NewStringLiteral(avfactory->throw_string(), nopos);
    Expression* property =
        factory->NewProperty(iterator_proxy, literal, nopos);
    Expression* throw_proxy = factory->NewVariableProxy(var_throw);
    Expression* assignment = factory->NewAssignment(
        Token::ASSIGN, throw_proxy, property, nopos);
    get_throw = factory->NewExpressionStatement(assignment, nopos);
  }


  // if (IS_NULL_OR_UNDEFINED(iteratorThrow) {
  //   IteratorClose(iterator);
  //   throw MakeTypeError(kThrowMethodMissing);
  // }
  Statement* check_throw;
  {
    Expression* condition = factory->NewCompareOperation(
        Token::EQ, factory->NewVariableProxy(var_throw),
        factory->NewNullLiteral(nopos), nopos);

    Expression* call = NewThrowTypeError(
        MessageTemplate::kThrowMethodMissing,
        avfactory->empty_string(), nopos);
    Statement* throw_call = factory->NewExpressionStatement(call, nopos);

    Block* then = factory->NewBlock(nullptr, 4+1, false, nopos);
    parser_->BuildIteratorCloseForCompletion(
        then->statements(), var_iterator,
        factory->NewSmiLiteral(Parser::kNormalCompletion, nopos));
    then->statements()->Add(throw_call, zone);
    check_throw = factory->NewIfStatement(
        condition, then, factory->NewEmptyStatement(nopos), nopos);
  }


  // output = %_Call(iteratorThrow, iterator, input);
  Statement* call_throw;
  {
    auto args = new (zone) ZoneList<Expression*>(3, zone);
    args->Add(factory->NewVariableProxy(var_throw), zone);
    args->Add(factory->NewVariableProxy(var_iterator), zone);
    args->Add(factory->NewVariableProxy(var_input), zone);
    Expression* call =
        factory->NewCallRuntime(Runtime::kInlineCall, args, nopos);
    Expression* assignment = factory->NewAssignment(
        Token::ASSIGN, factory->NewVariableProxy(var_output), call, nopos);
    call_throw = factory->NewExpressionStatement(assignment, nopos);
  }


  // if (!IS_RECEIVER(output)) %ThrowIterResultNotAnObject(output);
  Statement* validate_throw_output;
  {
    Expression* is_receiver_call;
    {
      auto args = new (zone) ZoneList<Expression*>(1, zone);
      args->Add(factory->NewVariableProxy(var_output), zone);
      is_receiver_call =
          factory->NewCallRuntime(Runtime::kInlineIsJSReceiver, args, nopos);
    }

    Statement* throw_call;
    {
      auto args = new (zone) ZoneList<Expression*>(1, zone);
      args->Add(factory->NewVariableProxy(var_output), zone);
      Expression* call = factory->NewCallRuntime(
          Runtime::kThrowIteratorResultNotAnObject, args, nopos);
      throw_call = factory->NewExpressionStatement(call, nopos);
    }

    validate_throw_output = factory->NewIfStatement(
        is_receiver_call, factory->NewEmptyStatement(nopos), throw_call, nopos);
  }


  // if (output.done) break;
  Statement* if_done;
  {
    Expression* output_proxy = factory->NewVariableProxy(var_output);
    Expression* literal =
        factory->NewStringLiteral(avfactory->done_string(), nopos);
    Expression* property = factory->NewProperty(output_proxy, literal, nopos);
    BreakStatement* break_loop = factory->NewBreakStatement(loop, nopos);
    if_done = factory->NewIfStatement(
        property, break_loop, factory->NewEmptyStatement(nopos), nopos);
  }


  // mode = kReturn;
  Statement* set_mode_return;
  {
    Expression* mode_proxy = factory->NewVariableProxy(var_mode);
    Expression* kreturn =
        factory->NewSmiLiteral(JSGeneratorObject::kReturn, nopos);
    Expression* assignment =
        factory->NewAssignment(Token::ASSIGN, mode_proxy, kreturn, nopos);
    set_mode_return = factory->NewExpressionStatement(assignment, nopos);
  }

  // Yield(output);
  Statement* yield_output;
  {
    Expression* output_proxy = factory->NewVariableProxy(var_output);
    Yield* yield = factory->NewYield(generator, output_proxy, nopos,
                                     Yield::kOnExceptionThrow);
    yield_output = factory->NewExpressionStatement(yield, nopos);
  }


  // mode = kNext;
  Statement* set_mode_next;
  {
    Expression* mode_proxy = factory->NewVariableProxy(var_mode);
    Expression* knext = factory->NewSmiLiteral(JSGeneratorObject::kNext, nopos);
    Expression* assignment =
        factory->NewAssignment(Token::ASSIGN, mode_proxy, knext, nopos);
    set_mode_next = factory->NewExpressionStatement(assignment, nopos);
  }


  // mode = kThrow;
  Statement* set_mode_throw;
  {
    Expression* mode_proxy = factory->NewVariableProxy(var_mode);
    Expression* kthrow =
        factory->NewSmiLiteral(JSGeneratorObject::kThrow, nopos);
    Expression* assignment =
        factory->NewAssignment(Token::ASSIGN, mode_proxy, kthrow, nopos);
    set_mode_throw = factory->NewExpressionStatement(assignment, nopos);
  }


  // input = function.sent;
  Statement* get_input;
  {
    Expression* function_sent = FunctionSentExpression(factory, nopos);
    Expression* input_proxy = factory->NewVariableProxy(var_input);
    Expression* assignment = factory->NewAssignment(
        Token::ASSIGN, input_proxy, function_sent, nopos);
    get_input = factory->NewExpressionStatement(assignment, nopos);
  }


  // if (mode === kReturn) {
  //   return {value: output.value, done: true};
  // }
  Statement* maybe_return_value;
  {
    Expression* mode_proxy = factory->NewVariableProxy(var_mode);
    Expression* kreturn =
        factory->NewSmiLiteral(JSGeneratorObject::kReturn, nopos);
    Expression* condition = factory->NewCompareOperation(
        Token::EQ_STRICT, mode_proxy, kreturn, nopos);

    Expression* output_proxy = factory->NewVariableProxy(var_output);
    Expression* literal =
        factory->NewStringLiteral(avfactory->value_string(), nopos);
    Expression* property = factory->NewProperty(output_proxy, literal, nopos);
    Statement* return_value =
        factory->NewReturnStatement(BuildIteratorResult(property, true), nopos);

    maybe_return_value = factory->NewIfStatement(
        condition, return_value, factory->NewEmptyStatement(nopos), nopos);
  }


  // output.value
  Statement* get_value;
  {
    Expression* output_proxy = factory->NewVariableProxy(var_output);
    Expression* literal =
        factory->NewStringLiteral(avfactory->value_string(), nopos);
    Expression* property = factory->NewProperty(output_proxy, literal, nopos);
    get_value = factory->NewExpressionStatement(property, nopos);
  }


  // Now put things together.


  // try { ... } catch(e) { ... }
  Statement* try_catch;
  {
    Block* try_block = factory->NewBlock(nullptr, 2, false, nopos);
    try_block->statements()->Add(yield_output, zone);
    try_block->statements()->Add(set_mode_next, zone);

    Block* catch_block = factory->NewBlock(nullptr, 1, false, nopos);
    catch_block->statements()->Add(set_mode_throw, zone);

    Scope* catch_scope = NewScope(CATCH_SCOPE);
    catch_scope->set_is_hidden();
    const AstRawString* name = avfactory->dot_catch_string();
    Variable* catch_variable =
        catch_scope->DeclareLocal(name, VAR, kCreatedInitialized,
                                               Variable::NORMAL);

    try_catch = factory->NewTryCatchStatementForDesugaring(
        try_block, catch_scope, catch_variable, catch_block, nopos);
  }


  // try { ... } finally { ... }
  Statement* try_finally;
  {
    Block* try_block = factory->NewBlock(nullptr, 1, false, nopos);
    try_block->statements()->Add(try_catch, zone);

    Block* finally = factory->NewBlock(nullptr, 2, false, nopos);
    finally->statements()->Add(get_input, zone);
    finally->statements()->Add(
        factory->NewContinueStatement(loop, nopos), zone);

    try_finally = factory->NewTryFinallyStatement(try_block, finally, nopos);
  }


  // switch (mode) { ... }
  SwitchStatement* switch_mode = factory->NewSwitchStatement(nullptr, nopos);
  {
    auto case_next = new (zone) ZoneList<Statement*>(3, zone);
    case_next->Add(call_next, zone);
    case_next->Add(validate_next_output, zone);
    case_next->Add(factory->NewBreakStatement(switch_mode, nopos), zone);

    auto case_return = new (zone) ZoneList<Statement*>(5, zone);
    BuildIteratorClose(case_return, var_iterator, var_input, var_output);
    case_return->Add(factory->NewBreakStatement(switch_mode, nopos), zone);

    auto case_throw = new (zone) ZoneList<Statement*>(5, zone);
    case_throw->Add(get_throw, zone);
    case_throw->Add(check_throw, zone);
    case_throw->Add(call_throw, zone);
    case_throw->Add(validate_throw_output, zone);
    case_throw->Add(factory->NewBreakStatement(switch_mode, nopos), zone);

    auto cases = new (zone) ZoneList<CaseClause*>(3, zone);
    Expression* knext = factory->NewSmiLiteral(JSGeneratorObject::kNext, nopos);
    Expression* kreturn =
        factory->NewSmiLiteral(JSGeneratorObject::kReturn, nopos);
    Expression* kthrow =
        factory->NewSmiLiteral(JSGeneratorObject::kThrow, nopos);
    cases->Add(factory->NewCaseClause(knext, case_next, nopos), zone);
    cases->Add(factory->NewCaseClause(kreturn, case_return, nopos), zone);
    cases->Add(factory->NewCaseClause(kthrow, case_throw, nopos), zone);

    switch_mode->Initialize(factory->NewVariableProxy(var_mode), cases);
  }


  // while (true) { ... }
  // Already defined earlier: WhileStatement* loop = ...
  {
    Block* loop_body = factory->NewBlock(nullptr, 4, false, nopos);
    loop_body->statements()->Add(switch_mode, zone);
    loop_body->statements()->Add(if_done, zone);
    loop_body->statements()->Add(set_mode_return, zone);
    loop_body->statements()->Add(try_finally, zone);

    loop->Initialize(factory->NewBooleanLiteral(true, nopos), loop_body);
  }


  // do { ... }
  DoExpression* yield_star;
  {
    // The rewriter needs to process the get_value statement only, hence we
    // put the preceding statements into an init block.

    Block* do_block_ = factory->NewBlock(nullptr, 7, true, nopos);
    do_block_->statements()->Add(initialize_input, zone);
    do_block_->statements()->Add(initialize_mode, zone);
    do_block_->statements()->Add(initialize_output, zone);
    do_block_->statements()->Add(get_iterator, zone);
    do_block_->statements()->Add(validate_iterator, zone);
    do_block_->statements()->Add(loop, zone);
    do_block_->statements()->Add(maybe_return_value, zone);

    Block* do_block = factory->NewBlock(nullptr, 2, false, nopos);
    do_block->statements()->Add(do_block_, zone);
    do_block->statements()->Add(get_value, zone);

    Variable* dot_result =
        parser_->NewTemporary(avfactory->dot_result_string());
    yield_star = factory->NewDoExpression(do_block, dot_result, nopos);
    Rewriter::Rewrite(parser_, parser_->GetClosureScope(), yield_star,
                      avfactory);
  }

  return yield_star;
}

Statement* ParserTraits::CheckCallable(Variable* var, Expression* error,
                                       int pos) {
  auto factory = parser_->factory();
  auto avfactory = parser_->ast_value_factory();
  const int nopos = kNoSourcePosition;
  Statement* validate_var;
  {
    Expression* type_of = factory->NewUnaryOperation(
        Token::TYPEOF, factory->NewVariableProxy(var), nopos);
    Expression* function_literal =
        factory->NewStringLiteral(avfactory->function_string(), nopos);
    Expression* condition = factory->NewCompareOperation(
        Token::EQ_STRICT, type_of, function_literal, nopos);

    Statement* throw_call = factory->NewExpressionStatement(error, pos);

    validate_var = factory->NewIfStatement(
        condition, factory->NewEmptyStatement(nopos), throw_call, nopos);
  }
  return validate_var;
}

void ParserTraits::BuildIteratorClose(ZoneList<Statement*>* statements,
                                      Variable* iterator, Variable* input,
                                      Variable* var_output) {
  //
  // This function adds four statements to [statements], corresponding to the
  // following code:
  //
  //   let iteratorReturn = iterator.return;
  //   if (IS_NULL_OR_UNDEFINED(iteratorReturn) {
  //     return {value: input, done: true};
  //   }
  //   output = %_Call(iteratorReturn, iterator, input);
  //   if (!IS_RECEIVER(output)) %ThrowIterResultNotAnObject(output);
  //

  const int nopos = kNoSourcePosition;
  auto factory = parser_->factory();
  auto avfactory = parser_->ast_value_factory();
  auto zone = parser_->zone();

  // let iteratorReturn = iterator.return;
  Variable* var_return = var_output;  // Reusing the output variable.
  Statement* get_return;
  {
    Expression* iterator_proxy = factory->NewVariableProxy(iterator);
    Expression* literal =
        factory->NewStringLiteral(avfactory->return_string(), nopos);
    Expression* property =
        factory->NewProperty(iterator_proxy, literal, nopos);
    Expression* return_proxy = factory->NewVariableProxy(var_return);
    Expression* assignment = factory->NewAssignment(
        Token::ASSIGN, return_proxy, property, nopos);
    get_return = factory->NewExpressionStatement(assignment, nopos);
  }

  // if (IS_NULL_OR_UNDEFINED(iteratorReturn) {
  //   return {value: input, done: true};
  // }
  Statement* check_return;
  {
    Expression* condition = factory->NewCompareOperation(
        Token::EQ, factory->NewVariableProxy(var_return),
        factory->NewNullLiteral(nopos), nopos);

    Expression* value = factory->NewVariableProxy(input);

    Statement* return_input =
        factory->NewReturnStatement(BuildIteratorResult(value, true), nopos);

    check_return = factory->NewIfStatement(
        condition, return_input, factory->NewEmptyStatement(nopos), nopos);
  }

  // output = %_Call(iteratorReturn, iterator, input);
  Statement* call_return;
  {
    auto args = new (zone) ZoneList<Expression*>(3, zone);
    args->Add(factory->NewVariableProxy(var_return), zone);
    args->Add(factory->NewVariableProxy(iterator), zone);
    args->Add(factory->NewVariableProxy(input), zone);

    Expression* call =
        factory->NewCallRuntime(Runtime::kInlineCall, args, nopos);
    Expression* output_proxy = factory->NewVariableProxy(var_output);
    Expression* assignment = factory->NewAssignment(
        Token::ASSIGN, output_proxy, call, nopos);
    call_return = factory->NewExpressionStatement(assignment, nopos);
  }

  // if (!IS_RECEIVER(output)) %ThrowIteratorResultNotAnObject(output);
  Statement* validate_output;
  {
    Expression* is_receiver_call;
    {
      auto args = new (zone) ZoneList<Expression*>(1, zone);
      args->Add(factory->NewVariableProxy(var_output), zone);
      is_receiver_call =
          factory->NewCallRuntime(Runtime::kInlineIsJSReceiver, args, nopos);
    }

    Statement* throw_call;
    {
      auto args = new (zone) ZoneList<Expression*>(1, zone);
      args->Add(factory->NewVariableProxy(var_output), zone);
      Expression* call = factory->NewCallRuntime(
          Runtime::kThrowIteratorResultNotAnObject, args, nopos);
      throw_call = factory->NewExpressionStatement(call, nopos);
    }

    validate_output = factory->NewIfStatement(
        is_receiver_call, factory->NewEmptyStatement(nopos), throw_call, nopos);
  }

  statements->Add(get_return, zone);
  statements->Add(check_return, zone);
  statements->Add(call_return, zone);
  statements->Add(validate_output, zone);
}

void ParserTraits::FinalizeIteratorUse(Variable* completion,
                                       Expression* condition, Variable* iter,
                                       Block* iterator_use, Block* target) {
  //
  // This function adds two statements to [target], corresponding to the
  // following code:
  //
  //   completion = kNormalCompletion;
  //   try {
  //     try {
  //       iterator_use
  //     } catch(e) {
  //       if (completion === kAbruptCompletion) completion = kThrowCompletion;
  //       %ReThrow(e);
  //     }
  //   } finally {
  //     if (condition) {
  //       #BuildIteratorCloseForCompletion(iter, completion)
  //     }
  //   }
  //

  const int nopos = kNoSourcePosition;
  auto factory = parser_->factory();
  auto avfactory = parser_->ast_value_factory();
  auto scope = parser_->scope();
  auto zone = parser_->zone();

  // completion = kNormalCompletion;
  Statement* initialize_completion;
  {
    Expression* proxy = factory->NewVariableProxy(completion);
    Expression* assignment = factory->NewAssignment(
        Token::ASSIGN, proxy,
        factory->NewSmiLiteral(Parser::kNormalCompletion, nopos), nopos);
    initialize_completion = factory->NewExpressionStatement(assignment, nopos);
  }

  // if (completion === kAbruptCompletion) completion = kThrowCompletion;
  Statement* set_completion_throw;
  {
    Expression* condition = factory->NewCompareOperation(
        Token::EQ_STRICT, factory->NewVariableProxy(completion),
        factory->NewSmiLiteral(Parser::kAbruptCompletion, nopos), nopos);

    Expression* proxy = factory->NewVariableProxy(completion);
    Expression* assignment = factory->NewAssignment(
        Token::ASSIGN, proxy,
        factory->NewSmiLiteral(Parser::kThrowCompletion, nopos), nopos);
    Statement* statement = factory->NewExpressionStatement(assignment, nopos);
    set_completion_throw = factory->NewIfStatement(
        condition, statement, factory->NewEmptyStatement(nopos), nopos);
  }

  // if (condition) {
  //   #BuildIteratorCloseForCompletion(iter, completion)
  // }
  Block* maybe_close;
  {
    Block* block = factory->NewBlock(nullptr, 2, true, nopos);
    Expression* proxy = factory->NewVariableProxy(completion);
    parser_->BuildIteratorCloseForCompletion(block->statements(), iter, proxy);
    DCHECK(block->statements()->length() == 2);

    maybe_close = factory->NewBlock(nullptr, 1, true, nopos);
    maybe_close->statements()->Add(
        factory->NewIfStatement(condition, block,
                                factory->NewEmptyStatement(nopos), nopos),
        zone);
  }

  // try { #try_block }
  // catch(e) {
  //   #set_completion_throw;
  //   %ReThrow(e);
  // }
  Statement* try_catch;
  {
    Scope* catch_scope = parser_->NewScopeWithParent(scope, CATCH_SCOPE);
    Variable* catch_variable =
        catch_scope->DeclareLocal(avfactory->dot_catch_string(), VAR,
                                  kCreatedInitialized, Variable::NORMAL);
    catch_scope->set_is_hidden();

    Statement* rethrow;
    // We use %ReThrow rather than the ordinary throw because we want to
    // preserve the original exception message.  This is also why we create a
    // TryCatchStatementForReThrow below (which does not clear the pending
    // message), rather than a TryCatchStatement.
    {
      auto args = new (zone) ZoneList<Expression*>(1, zone);
      args->Add(factory->NewVariableProxy(catch_variable), zone);
      rethrow = factory->NewExpressionStatement(
          factory->NewCallRuntime(Runtime::kReThrow, args, nopos), nopos);
    }

    Block* catch_block = factory->NewBlock(nullptr, 2, false, nopos);
    catch_block->statements()->Add(set_completion_throw, zone);
    catch_block->statements()->Add(rethrow, zone);

    try_catch = factory->NewTryCatchStatementForReThrow(
        iterator_use, catch_scope, catch_variable, catch_block, nopos);
  }

  // try { #try_catch } finally { #maybe_close }
  Statement* try_finally;
  {
    Block* try_block = factory->NewBlock(nullptr, 1, false, nopos);
    try_block->statements()->Add(try_catch, zone);

    try_finally =
        factory->NewTryFinallyStatement(try_block, maybe_close, nopos);
  }

  target->statements()->Add(initialize_completion, zone);
  target->statements()->Add(try_finally, zone);
}

void ParserTraits::BuildIteratorCloseForCompletion(
    ZoneList<Statement*>* statements, Variable* iterator,
    Expression* completion) {
  //
  // This function adds two statements to [statements], corresponding to the
  // following code:
  //
  //   let iteratorReturn = iterator.return;
  //   if (!IS_NULL_OR_UNDEFINED(iteratorReturn)) {
  //     if (completion === kThrowCompletion) {
  //       if (!IS_CALLABLE(iteratorReturn)) {
  //         throw MakeTypeError(kReturnMethodNotCallable);
  //       }
  //       try { %_Call(iteratorReturn, iterator) } catch (_) { }
  //     } else {
  //       let output = %_Call(iteratorReturn, iterator);
  //       if (!IS_RECEIVER(output)) {
  //         %ThrowIterResultNotAnObject(output);
  //       }
  //     }
  //   }
  //

  const int nopos = kNoSourcePosition;
  auto factory = parser_->factory();
  auto avfactory = parser_->ast_value_factory();
  auto zone = parser_->zone();


  // let iteratorReturn = iterator.return;
  Variable* var_return = parser_->NewTemporary(avfactory->empty_string());
  Statement* get_return;
  {
    Expression* iterator_proxy = factory->NewVariableProxy(iterator);
    Expression* literal =
        factory->NewStringLiteral(avfactory->return_string(), nopos);
    Expression* property =
        factory->NewProperty(iterator_proxy, literal, nopos);
    Expression* return_proxy = factory->NewVariableProxy(var_return);
    Expression* assignment = factory->NewAssignment(
        Token::ASSIGN, return_proxy, property, nopos);
    get_return = factory->NewExpressionStatement(assignment, nopos);
  }

  // if (!IS_CALLABLE(iteratorReturn)) {
  //   throw MakeTypeError(kReturnMethodNotCallable);
  // }
  Statement* check_return_callable;
  {
    Expression* throw_expr = NewThrowTypeError(
        MessageTemplate::kReturnMethodNotCallable,
        avfactory->empty_string(), nopos);
    check_return_callable = CheckCallable(var_return, throw_expr, nopos);
  }

  // try { %_Call(iteratorReturn, iterator) } catch (_) { }
  Statement* try_call_return;
  {
    auto args = new (zone) ZoneList<Expression*>(2, zone);
    args->Add(factory->NewVariableProxy(var_return), zone);
    args->Add(factory->NewVariableProxy(iterator), zone);

    Expression* call =
        factory->NewCallRuntime(Runtime::kInlineCall, args, nopos);

    Block* try_block = factory->NewBlock(nullptr, 1, false, nopos);
    try_block->statements()->Add(factory->NewExpressionStatement(call, nopos),
                                 zone);

    Block* catch_block = factory->NewBlock(nullptr, 0, false, nopos);

    Scope* catch_scope = NewScope(CATCH_SCOPE);
    Variable* catch_variable = catch_scope->DeclareLocal(
        avfactory->dot_catch_string(), VAR, kCreatedInitialized,
        Variable::NORMAL);
    catch_scope->set_is_hidden();

    try_call_return = factory->NewTryCatchStatement(
        try_block, catch_scope, catch_variable, catch_block, nopos);
  }

  // let output = %_Call(iteratorReturn, iterator);
  // if (!IS_RECEIVER(output)) {
  //   %ThrowIteratorResultNotAnObject(output);
  // }
  Block* validate_return;
  {
    Variable* var_output = parser_->NewTemporary(avfactory->empty_string());
    Statement* call_return;
    {
      auto args = new (zone) ZoneList<Expression*>(2, zone);
      args->Add(factory->NewVariableProxy(var_return), zone);
      args->Add(factory->NewVariableProxy(iterator), zone);
      Expression* call =
          factory->NewCallRuntime(Runtime::kInlineCall, args, nopos);

      Expression* output_proxy = factory->NewVariableProxy(var_output);
      Expression* assignment =
          factory->NewAssignment(Token::ASSIGN, output_proxy, call, nopos);
      call_return = factory->NewExpressionStatement(assignment, nopos);
    }

    Expression* is_receiver_call;
    {
      auto args = new (zone) ZoneList<Expression*>(1, zone);
      args->Add(factory->NewVariableProxy(var_output), zone);
      is_receiver_call =
          factory->NewCallRuntime(Runtime::kInlineIsJSReceiver, args, nopos);
    }

    Statement* throw_call;
    {
      auto args = new (zone) ZoneList<Expression*>(1, zone);
      args->Add(factory->NewVariableProxy(var_output), zone);
      Expression* call = factory->NewCallRuntime(
          Runtime::kThrowIteratorResultNotAnObject, args, nopos);
      throw_call = factory->NewExpressionStatement(call, nopos);
    }

    Statement* check_return = factory->NewIfStatement(
        is_receiver_call, factory->NewEmptyStatement(nopos), throw_call, nopos);

    validate_return = factory->NewBlock(nullptr, 2, false, nopos);
    validate_return->statements()->Add(call_return, zone);
    validate_return->statements()->Add(check_return, zone);
  }

  // if (completion === kThrowCompletion) {
  //   #check_return_callable;
  //   #try_call_return;
  // } else {
  //   #validate_return;
  // }
  Statement* call_return_carefully;
  {
    Expression* condition = factory->NewCompareOperation(
        Token::EQ_STRICT, completion,
        factory->NewSmiLiteral(Parser::kThrowCompletion, nopos), nopos);

    Block* then_block = factory->NewBlock(nullptr, 2, false, nopos);
    then_block->statements()->Add(check_return_callable, zone);
    then_block->statements()->Add(try_call_return, zone);

    call_return_carefully =
        factory->NewIfStatement(condition, then_block, validate_return, nopos);
  }

  // if (!IS_NULL_OR_UNDEFINED(iteratorReturn)) { ... }
  Statement* maybe_call_return;
  {
    Expression* condition = factory->NewCompareOperation(
        Token::EQ, factory->NewVariableProxy(var_return),
        factory->NewNullLiteral(nopos), nopos);

    maybe_call_return =
        factory->NewIfStatement(condition, factory->NewEmptyStatement(nopos),
                                call_return_carefully, nopos);
  }


  statements->Add(get_return, zone);
  statements->Add(maybe_call_return, zone);
}

Statement* ParserTraits::FinalizeForOfStatement(ForOfStatement* loop,
                                                Variable* var_completion,
                                                int pos) {
  //
  // This function replaces the loop with the following wrapping:
  //
  //   completion = kNormalCompletion;
  //   try {
  //     try {
  //       #loop;
  //     } catch(e) {
  //       if (completion === kAbruptCompletion) completion = kThrowCompletion;
  //       %ReThrow(e);
  //     }
  //   } finally {
  //     if (!(completion === kNormalCompletion || IS_UNDEFINED(#iterator))) {
  //       #BuildIteratorCloseForCompletion(#iterator, completion)
  //     }
  //   }
  //
  // Note that the loop's body and its assign_each already contain appropriate
  // assignments to completion (see InitializeForOfStatement).
  //

  const int nopos = kNoSourcePosition;
  auto factory = parser_->factory();
  auto zone = parser_->zone();

  // !(completion === kNormalCompletion || IS_UNDEFINED(#iterator))
  Expression* closing_condition;
  {
    Expression* lhs = factory->NewCompareOperation(
        Token::EQ_STRICT, factory->NewVariableProxy(var_completion),
        factory->NewSmiLiteral(Parser::kNormalCompletion, nopos), nopos);
    Expression* rhs = factory->NewCompareOperation(
        Token::EQ_STRICT, factory->NewVariableProxy(loop->iterator()),
        factory->NewUndefinedLiteral(nopos), nopos);
    closing_condition = factory->NewUnaryOperation(
        Token::NOT, factory->NewBinaryOperation(Token::OR, lhs, rhs, nopos),
        nopos);
  }

  Block* final_loop = factory->NewBlock(nullptr, 2, false, nopos);
  {
    Block* try_block = factory->NewBlock(nullptr, 1, false, nopos);
    try_block->statements()->Add(loop, zone);

    FinalizeIteratorUse(var_completion, closing_condition, loop->iterator(),
                        try_block, final_loop);
  }

  return final_loop;
}

#ifdef DEBUG
void Parser::Print(AstNode* node) {
  ast_value_factory()->Internalize(Isolate::Current());
  node->Print(Isolate::Current());
}
#endif  // DEBUG

#undef CHECK_OK
#undef CHECK_OK_VOID
#undef CHECK_FAILED

}  // namespace internal
}  // namespace v8<|MERGE_RESOLUTION|>--- conflicted
+++ resolved
@@ -81,6 +81,7 @@
   set_stack_limit(isolate_->stack_guard()->real_climit());
   set_unicode_cache(isolate_->unicode_cache());
   set_language_mode(shared->language_mode());
+  set_typed(shared->typed());
   set_shared_info(shared);
 
   Handle<Script> script(Script::cast(shared->script()));
@@ -376,8 +377,8 @@
 #define DUMMY )  // to make indentation work
 #undef DUMMY
 
-#define CHECK_FAILED /**/); \
-  if (failed_) return nullptr;  \
+#define CHECK_FAILED /**/);    \
+  if (failed_) return nullptr; \
   ((void)0
 #define DUMMY )  // to make indentation work
 #undef DUMMY
@@ -1030,12 +1031,8 @@
     } else {
       // Don't count the mode in the use counters--give the program a chance
       // to enable script-wide strict mode below.
-<<<<<<< HEAD
-      scope_->SetLanguageMode(info->language_mode());
-      if (info->is_typed()) scope_->SetTyped();
-=======
       this->scope()->SetLanguageMode(info->language_mode());
->>>>>>> 5c6719fc
+      if (info->is_typed()) this->scope()->SetTyped();
       ParseStatementList(body, Token::EOS, &ok);
     }
 
@@ -1205,12 +1202,8 @@
       if (info->calls_eval()) {
         scope->RecordEvalCall();
       }
-<<<<<<< HEAD
-      SetLanguageMode(scope, shared_info->language_mode());
-      if (shared_info->typed()) scope->SetTyped();
-=======
       SetLanguageMode(scope, info->language_mode());
->>>>>>> 5c6719fc
+      if (info->is_typed()) scope->SetTyped();
 
       scope->set_start_position(info->start_position());
       ExpressionClassifier formals_classifier(this);
@@ -1220,22 +1213,16 @@
         // Parsing patterns as variable reference expression creates
         // NewUnresolved references in current scope. Entrer arrow function
         // scope for formal parameter parsing.
-<<<<<<< HEAD
-        BlockState block_state(&scope_, scope);
-        if (peek() == Token::LPAREN ||
-            (scope_->typed() && peek() == Token::LT)) {
-          if (scope_->typed() && peek() == Token::LT) ParseTypeParameters(&ok);
-=======
         BlockState block_state(&scope_state_, scope);
-        if (Check(Token::LPAREN)) {
->>>>>>> 5c6719fc
+        if (peek() == Token::LPAREN || (typed() && peek() == Token::LT)) {
+          if (typed() && peek() == Token::LT) ParseTypeParameters(&ok);
           // '(' StrictFormalParameters ')'
           if (ok) Expect(Token::LPAREN, &ok);
           if (ok)
             ParseFormalParameterList(&formals, true, &formals_classifier, &ok);
           if (ok) ok = Check(Token::RPAREN);
           // Parse optional type annotation in typed mode.
-          if (ok && scope_->typed() && Check(Token::COLON)) ParseValidType(&ok);
+          if (ok && typed() && Check(Token::COLON)) ParseValidType(&ok);
         } else {
           // BindingIdentifier
           ParseFormalParameter(&formals, false, &formals_classifier, &ok);
@@ -1275,18 +1262,11 @@
           raw_name, IsSubclassConstructor(info->function_kind()),
           info->start_position(), info->end_position(), info->language_mode());
     } else {
-<<<<<<< HEAD
       result = ParseFunctionLiteral(
           raw_name, Scanner::Location::invalid(), kSkipFunctionNameCheck,
-          shared_info->kind(), kNoSourcePosition, function_type,
-          shared_info->language_mode(), shared_info->typed(),
-          typesystem::kNormalTypes, &ok);
-=======
-      result = ParseFunctionLiteral(raw_name, Scanner::Location::invalid(),
-                                    kSkipFunctionNameCheck,
-                                    info->function_kind(), kNoSourcePosition,
-                                    function_type, info->language_mode(), &ok);
->>>>>>> 5c6719fc
+          info->function_kind(), kNoSourcePosition, function_type,
+          info->language_mode(), info->is_typed(), typesystem::kNormalTypes,
+          &ok);
     }
     // Make sure the results agree.
     DCHECK(ok == (result != nullptr));
@@ -1338,7 +1318,6 @@
                 ast_value_factory()->use_strict_string() &&
             token_loc.end_pos - token_loc.beg_pos ==
                 ast_value_factory()->use_strict_string()->length() + 2;
-<<<<<<< HEAD
         bool use_types_found =
             allow_harmony_types() &&
             literal->raw_value()->AsString() ==
@@ -1349,30 +1328,22 @@
           // Typed mode implies strict mode. If there are several
           // "use strict" / "use types" directives, do the strict
           // mode changes only once.
-          if (is_sloppy(scope_->language_mode())) {
+          if (is_sloppy(language_mode())) {
             RaiseLanguageMode(STRICT);
           }
 
           if (use_types_found) {
             // We do not allow "use types" directives in function scopes.
-            if (scope_->is_function_scope()) {
+            if (this->scope()->is_function_scope()) {
               ParserTraits::ReportMessageAt(
                   token_loc, MessageTemplate::kIllegalTypedModeDirective);
               *ok = false;
-              return nullptr;
+              return;
             }
-            scope_->SetTyped();
+            this->scope()->SetTyped();
           }
 
-          if (!scope_->HasSimpleParameters()) {
-=======
-        if (use_strict_found) {
-          if (is_sloppy(language_mode())) {
-            RaiseLanguageMode(STRICT);
-          }
-
           if (!this->scope()->HasSimpleParameters()) {
->>>>>>> 5c6719fc
             // TC39 deemed "use strict" directives to be an error when occurring
             // in the body of a function with non-simple parameter list, on
             // 29/7/2015. https://goo.gl/ueA7Ln
@@ -1422,9 +1393,8 @@
   //    Declaration
 
   // Allow ambient variable, function, and class declarations.
-  bool ambient =
-      scope_->typed() && CheckContextualKeyword(CStrVector("declare"));
-  if (ambient && !scope_->is_toplevel_scope()) {
+  bool ambient = typed() && CheckContextualKeyword(CStrVector("declare"));
+  if (ambient && !scope()->is_toplevel_scope()) {
     *ok = false;
     ReportMessage(MessageTemplate::kIllegalDeclare);
     return nullptr;
@@ -1446,7 +1416,7 @@
       break;
     case Token::IDENTIFIER:
     case Token::FUTURE_STRICT_RESERVED_WORD: {
-      if (!scope_->typed() || ambient) break;
+      if (!typed() || ambient) break;
       int pos = peek_position();
       if (PeekContextualKeyword(CStrVector("type")) &&
           PeekAhead() == Token::IDENTIFIER) {
@@ -1505,8 +1475,7 @@
   // ModuleBody :
   //    ModuleItem*
 
-<<<<<<< HEAD
-  DCHECK(scope_->is_module_scope());
+  DCHECK(scope()->is_module_scope());
 
   bool directive_prologue = true;  // Parsing directive prologue.
 
@@ -1516,7 +1485,7 @@
     }
 
     Scanner::Location token_loc = scanner()->peek_location();
-    Statement* stat = ParseModuleItem(CHECK_OK);
+    Statement* stat = ParseModuleItem(CHECK_OK_VOID);
     if (stat == NULL || stat->IsEmpty()) {
       directive_prologue = false;  // End of directive prologue.
       continue;
@@ -1538,26 +1507,19 @@
           // Store the usage count; The actual use counter on the isolate is
           // incremented after parsing is done.
           ++use_counts_[v8::Isolate::kUseAsm];
-          scope_->SetAsmModule();
+          scope()->SetAsmModule();
         // Check "use types".
         } else if (allow_harmony_types() &&
                    literal->raw_value()->AsString() ==
                        ast_value_factory()->use_types_string() &&
                    token_loc.end_pos - token_loc.beg_pos ==
                        ast_value_factory()->use_types_string()->length() + 2) {
-          scope_->SetTyped();
+          scope()->SetTyped();
         }
       } else {
         // End of the directive prologue.
         directive_prologue = false;
       }
-=======
-  DCHECK(scope()->is_module_scope());
-  while (peek() != Token::EOS) {
-    Statement* stat = ParseModuleItem(CHECK_OK_VOID);
-    if (stat && !stat->IsEmpty()) {
-      body->Add(stat, zone());
->>>>>>> 5c6719fc
     }
 
     body->Add(stat, zone());
@@ -1792,8 +1754,7 @@
 
   // Allow ambient function and class declarations to be exported as default.
   int ambient_pos = peek_position();
-  bool ambient =
-      scope_->typed() && CheckContextualKeyword(CStrVector("declare"));
+  bool ambient = typed() && CheckContextualKeyword(CStrVector("declare"));
 
   switch (peek()) {
     case Token::FUNCTION:
@@ -1872,8 +1833,7 @@
   Expect(Token::EXPORT, CHECK_OK);
 
   // Allow exported ambient variable, function, and class declarations.
-  bool ambient =
-      scope_->typed() && CheckContextualKeyword(CStrVector("declare"));
+  bool ambient = typed() && CheckContextualKeyword(CStrVector("declare"));
 
   Statement* result = nullptr;
   ZoneList<const AstRawString*> names(1, zone());
@@ -1978,14 +1938,10 @@
       return nullptr;
   }
 
-<<<<<<< HEAD
   // Exported ambients are not checked.
   if (ambient) return factory()->NewEmptyStatement(pos);
 
-  ModuleDescriptor* descriptor = scope_->module();
-=======
   ModuleDescriptor* descriptor = module();
->>>>>>> 5c6719fc
   for (int i = 0; i < names.length(); ++i) {
     // TODO(neis): Provide better location.
     descriptor->AddExport(names[i], names[i], scanner()->location(), zone());
@@ -2363,7 +2319,7 @@
   FunctionNameValidity name_validity;
   const AstRawString* variable_name;
   if (default_export &&
-      (peek() == Token::LPAREN || (scope_->typed() && peek() == Token::LT))) {
+      (peek() == Token::LPAREN || (typed() && peek() == Token::LT))) {
     name = ast_value_factory()->default_string();
     name_validity = kSkipFunctionNameCheck;
     variable_name = ast_value_factory()->star_default_star_string();
@@ -2459,16 +2415,11 @@
     variable_name = name;
   }
 
-<<<<<<< HEAD
-  ClassLiteral* value =
+  Expression* value =
       ParseClassLiteral(nullptr, name, scanner()->location(),
                         is_strict_reserved, pos, ambient, CHECK_OK);
   // Return no class declaration in case of an ambient.
   if (ambient) return factory()->NewEmptyStatement(kNoSourcePosition);
-=======
-  Expression* value = ParseClassLiteral(nullptr, name, scanner()->location(),
-                                        is_strict_reserved, pos, CHECK_OK);
->>>>>>> 5c6719fc
 
   Declaration* decl = DeclareVariable(variable_name, LET, pos, CHECK_OK);
   decl->proxy()->var()->set_initializer_position(position());
@@ -2617,7 +2568,7 @@
 
     // Parse optional type annotation.
     typename TypeSystem::Type type = this->EmptyType();
-    if (scope_->typed() && Check(Token::COLON)) {  // Braces required here.
+    if (typed() && Check(Token::COLON)) {  // Braces required here.
       type = ParseValidType(CHECK_OK);
     }
     USE(type);  // TODO(nikolaos): really use it!
@@ -4374,17 +4325,9 @@
     ParseStatementList(inner_body, Token::RBRACE, CHECK_OK_VOID);
     return_value = factory()->NewUndefinedLiteral(kNoSourcePosition);
   } else {
-<<<<<<< HEAD
     return_value = ParseAssignmentExpression(accept_IN, typesystem::kNoCover,
-                                             classifier, ok);
-    if (!*ok) return;
-    ParserTraits::RewriteNonPattern(classifier, ok);
-    if (!*ok) return;
-=======
-    return_value =
-        ParseAssignmentExpression(accept_IN, classifier, CHECK_OK_VOID);
+                                             classifier, CHECK_OK_VOID);
     ParserTraits::RewriteNonPattern(classifier, CHECK_OK_VOID);
->>>>>>> 5c6719fc
   }
 
   return_value = BuildPromiseResolve(return_value, return_value->position());
@@ -4490,12 +4433,6 @@
     function_name = ast_value_factory()->empty_string();
   }
 
-<<<<<<< HEAD
-  Scope* scope = NewScope(scope_, FUNCTION_SCOPE, kind);
-  SetLanguageMode(scope, language_mode);
-  if (is_typed) scope->SetTyped();
-  ZoneList<Statement*>* body = NULL;
-=======
   FunctionLiteral::EagerCompileHint eager_compile_hint =
       function_state_->next_function_is_parenthesized()
           ? FunctionLiteral::kShouldEagerCompile
@@ -4568,7 +4505,6 @@
   }
 
   ZoneList<Statement*>* body = nullptr;
->>>>>>> 5c6719fc
   int arity = -1;
   int materialized_literal_count = -1;
   int expected_property_count = -1;
@@ -4592,6 +4528,7 @@
 
     DeclarationScope* scope = NewFunctionScope(kind);
     SetLanguageMode(scope, language_mode);
+    if (is_typed) scope->SetTyped();
     if (!use_temp_zone) {
       main_scope = scope;
     } else {
@@ -4622,8 +4559,7 @@
     // Parse optional type parameters.
     typename TypeSystem::TypeParameters type_parameters =
         this->NullTypeParameters();
-    if (scope_->typed() &&
-        !(type_flags & typesystem::kDisallowTypeParameters) &&
+    if (typed() && !(type_flags & typesystem::kDisallowTypeParameters) &&
         peek() == Token::LT) {  // Braces required here.
       type_parameters = ParseTypeParameters(CHECK_OK);
     }
@@ -4644,8 +4580,7 @@
 
     // Parse optional type annotation.
     typename TypeSystem::Type result_type = this->EmptyType();
-    if (scope_->typed() &&
-        !(type_flags & typesystem::kDisallowTypeAnnotation) &&
+    if (typed() && !(type_flags & typesystem::kDisallowTypeAnnotation) &&
         Check(Token::COLON)) {  // Braces required here.
       result_type = ParseValidType(CHECK_OK);
     }
@@ -4654,10 +4589,10 @@
     // Allow or even enforce a function signature (i.e., literal without body),
     // In that case, return a nullptr instead of a function literal.
     if ((type_flags & typesystem::kDisallowBody) ||
-        (peek() != Token::LBRACE && scope_->typed() &&
+        (peek() != Token::LBRACE && typed() &&
          (type_flags & typesystem::kAllowSignature))) {
       ExpectSemicolon(CHECK_OK);
-      scope_->DiscardScope();
+      this->scope()->DiscardScope();
       return nullptr;
     }
 
@@ -5165,12 +5100,8 @@
     DCHECK_EQ(function_scope, scope());
     DCHECK_EQ(function_scope, inner_scope->outer_scope());
     DCHECK_EQ(body, inner_block->statements());
-<<<<<<< HEAD
-    SetLanguageMode(scope_, inner_scope->language_mode());
-    if (inner_scope->typed()) scope_->SetTyped();
-=======
     SetLanguageMode(function_scope, inner_scope->language_mode());
->>>>>>> 5c6719fc
+    if (inner_scope->typed()) function_scope->SetTyped();
     Block* init_block = BuildParameterInitializationBlock(parameters, CHECK_OK);
 
     if (is_sloppy(inner_scope->language_mode())) {
@@ -5246,34 +5177,20 @@
 #undef SET_ALLOW
   }
   PreParser::PreParseResult result = reusable_preparser_->PreParseLazyFunction(
-<<<<<<< HEAD
       language_mode(), typed(), function_state_->kind(),
-      scope_->has_simple_parameters(), parsing_module_, logger, bookmark,
-      use_counts_);
-=======
-      language_mode(), function_state_->kind(),
       scope()->AsDeclarationScope()->has_simple_parameters(), parsing_module_,
       logger, bookmark, use_counts_);
->>>>>>> 5c6719fc
   if (pre_parse_timer_ != NULL) {
     pre_parse_timer_->Stop();
   }
   return result;
 }
 
-<<<<<<< HEAD
-ClassLiteral* Parser::ParseClassLiteral(ExpressionClassifier* classifier,
-                                        const AstRawString* name,
-                                        Scanner::Location class_name_location,
-                                        bool name_is_strict_reserved, int pos,
-                                        bool ambient, bool* ok) {
-=======
 Expression* Parser::ParseClassLiteral(ExpressionClassifier* classifier,
                                       const AstRawString* name,
                                       Scanner::Location class_name_location,
                                       bool name_is_strict_reserved, int pos,
-                                      bool* ok) {
->>>>>>> 5c6719fc
+                                      bool ambient, bool* ok) {
   // All parts of a ClassDeclaration and ClassExpression are strict code.
   if (name_is_strict_reserved) {
     ReportMessageAt(class_name_location,
@@ -5303,11 +5220,10 @@
             DefaultInitializationFlag(CONST), CHECK_OK);
   }
 
-<<<<<<< HEAD
   // Parse optional type parameters.
   typename TypeSystem::TypeParameters type_parameters =
       this->NullTypeParameters();
-  if (scope_->typed() && peek() == Token::LT) {  // Braces required here.
+  if (typed() && peek() == Token::LT) {  // Braces required here.
     type_parameters = ParseTypeParameters(CHECK_OK);
   }
   USE(type_parameters);  // TODO(nikolaos): really use them!
@@ -5317,15 +5233,10 @@
   // Parse optional extends clause.
   Expression* extends = NULL;
   if (Check(Token::EXTENDS)) {
-    block_scope->set_start_position(scanner()->location().end_pos);
+    block_state.set_start_position(scanner()->location().end_pos);
     started_scope = true;
     // TODO(nikolaos): If this remains an expression, we have to explicitly
     // allow type arguments.
-=======
-  Expression* extends = nullptr;
-  if (Check(Token::EXTENDS)) {
-    block_state.set_start_position(scanner()->location().end_pos);
->>>>>>> 5c6719fc
     ExpressionClassifier extends_classifier(this);
     extends = ParseLeftHandSideExpression(&extends_classifier, CHECK_OK);
     CheckNoTailCallExpressions(&extends_classifier, CHECK_OK);
@@ -5334,19 +5245,14 @@
       classifier->Accumulate(&extends_classifier,
                              ExpressionClassifier::ExpressionProductions);
     }
-<<<<<<< HEAD
-=======
-  } else {
-    block_state.set_start_position(scanner()->location().end_pos);
->>>>>>> 5c6719fc
   }
 
   // Parse optional implements clause.
   ZoneList<typesystem::Type*>* implements = nullptr;
-  if (scope_->typed() && CheckContextualKeyword(CStrVector("implements"))) {
+  if (typed() && CheckContextualKeyword(CStrVector("implements"))) {
     implements = new (zone()) ZoneList<typesystem::Type*>(1, zone());
     if (!started_scope) {
-      block_scope->set_start_position(scanner()->location().end_pos);
+      block_state.set_start_position(scanner()->location().end_pos);
       started_scope = true;
     }
     do {
@@ -5357,7 +5263,7 @@
   USE(implements);  // TODO(nikolaos): really use it!
 
   if (!started_scope) {
-    block_scope->set_start_position(scanner()->location().end_pos);
+    block_state.set_start_position(scanner()->location().end_pos);
   }
 
   ClassLiteralChecker checker(this);
@@ -5377,17 +5283,12 @@
     ExpressionClassifier property_classifier(this);
     const AstRawString* property_name = nullptr;
     ObjectLiteral::Property* property = ParsePropertyDefinition(
-<<<<<<< HEAD
-        &checker, in_class, has_extends, MethodKind::Normal, &is_computed_name,
+        &checker, in_class, has_extends, MethodKind::kNormal, &is_computed_name,
         &has_seen_constructor, &property_classifier, &property_name, ambient,
         CHECK_OK);
     // Ignore member variable declarations, method signatures and members of
     // ambients in typed mode.
     if (property == nullptr) continue;
-=======
-        &checker, in_class, has_extends, MethodKind::kNormal, &is_computed_name,
-        &has_seen_constructor, &property_classifier, &property_name, CHECK_OK);
->>>>>>> 5c6719fc
     RewriteNonPattern(&property_classifier, CHECK_OK);
     if (classifier != nullptr) {
       classifier->Accumulate(&property_classifier,
@@ -5741,6 +5642,7 @@
   Parser parser(info);
   if (parser.Parse(info)) {
     info->set_language_mode(info->literal()->language_mode());
+    info->set_typed(info->literal()->typed());
     return true;
   }
   return false;
