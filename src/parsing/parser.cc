// Copyright 2012 the V8 project authors. All rights reserved.
// Use of this source code is governed by a BSD-style license that can be
// found in the LICENSE file.

#include "src/parsing/parser.h"

#include "src/api.h"
#include "src/ast/ast.h"
#include "src/ast/ast-expression-rewriter.h"
#include "src/ast/ast-expression-visitor.h"
#include "src/ast/ast-literal-reindexer.h"
#include "src/ast/scopeinfo.h"
#include "src/bailout-reason.h"
#include "src/base/platform/platform.h"
#include "src/bootstrapper.h"
#include "src/char-predicates-inl.h"
#include "src/codegen.h"
#include "src/compiler.h"
#include "src/messages.h"
#include "src/parsing/parameter-initializer-rewriter.h"
#include "src/parsing/parser-base.h"
#include "src/parsing/rewriter.h"
#include "src/parsing/scanner-character-streams.h"
#include "src/runtime/runtime.h"
#include "src/string-stream.h"
#include "src/tracing/trace-event.h"

namespace v8 {
namespace internal {

ScriptData::ScriptData(const byte* data, int length)
    : owns_data_(false), rejected_(false), data_(data), length_(length) {
  if (!IsAligned(reinterpret_cast<intptr_t>(data), kPointerAlignment)) {
    byte* copy = NewArray<byte>(length);
    DCHECK(IsAligned(reinterpret_cast<intptr_t>(copy), kPointerAlignment));
    CopyBytes(copy, data, length);
    data_ = copy;
    AcquireDataOwnership();
  }
}


ParseInfo::ParseInfo(Zone* zone)
    : zone_(zone),
      flags_(0),
      source_stream_(nullptr),
      source_stream_encoding_(ScriptCompiler::StreamedSource::ONE_BYTE),
      extension_(nullptr),
      compile_options_(ScriptCompiler::kNoCompileOptions),
      script_scope_(nullptr),
      unicode_cache_(nullptr),
      stack_limit_(0),
      hash_seed_(0),
      cached_data_(nullptr),
      ast_value_factory_(nullptr),
      literal_(nullptr),
      scope_(nullptr) {}


ParseInfo::ParseInfo(Zone* zone, Handle<JSFunction> function)
    : ParseInfo(zone, Handle<SharedFunctionInfo>(function->shared())) {
  set_closure(function);
  set_context(Handle<Context>(function->context()));
}


ParseInfo::ParseInfo(Zone* zone, Handle<SharedFunctionInfo> shared)
    : ParseInfo(zone) {
  isolate_ = shared->GetIsolate();

  set_lazy();
  set_hash_seed(isolate_->heap()->HashSeed());
  set_stack_limit(isolate_->stack_guard()->real_climit());
  set_unicode_cache(isolate_->unicode_cache());
  set_language_mode(shared->language_mode());
  set_shared_info(shared);

  Handle<Script> script(Script::cast(shared->script()));
  set_script(script);
  if (!script.is_null() && script->type() == Script::TYPE_NATIVE) {
    set_native();
  }
}


ParseInfo::ParseInfo(Zone* zone, Handle<Script> script) : ParseInfo(zone) {
  isolate_ = script->GetIsolate();

  set_hash_seed(isolate_->heap()->HashSeed());
  set_stack_limit(isolate_->stack_guard()->real_climit());
  set_unicode_cache(isolate_->unicode_cache());
  set_script(script);

  if (script->type() == Script::TYPE_NATIVE) {
    set_native();
  }
}


FunctionEntry ParseData::GetFunctionEntry(int start) {
  // The current pre-data entry must be a FunctionEntry with the given
  // start position.
  if ((function_index_ + FunctionEntry::kSize <= Length()) &&
      (static_cast<int>(Data()[function_index_]) == start)) {
    int index = function_index_;
    function_index_ += FunctionEntry::kSize;
    Vector<unsigned> subvector(&(Data()[index]), FunctionEntry::kSize);
    return FunctionEntry(subvector);
  }
  return FunctionEntry();
}


int ParseData::FunctionCount() {
  int functions_size = FunctionsSize();
  if (functions_size < 0) return 0;
  if (functions_size % FunctionEntry::kSize != 0) return 0;
  return functions_size / FunctionEntry::kSize;
}


bool ParseData::IsSane() {
  if (!IsAligned(script_data_->length(), sizeof(unsigned))) return false;
  // Check that the header data is valid and doesn't specify
  // point to positions outside the store.
  int data_length = Length();
  if (data_length < PreparseDataConstants::kHeaderSize) return false;
  if (Magic() != PreparseDataConstants::kMagicNumber) return false;
  if (Version() != PreparseDataConstants::kCurrentVersion) return false;
  if (HasError()) return false;
  // Check that the space allocated for function entries is sane.
  int functions_size = FunctionsSize();
  if (functions_size < 0) return false;
  if (functions_size % FunctionEntry::kSize != 0) return false;
  // Check that the total size has room for header and function entries.
  int minimum_size =
      PreparseDataConstants::kHeaderSize + functions_size;
  if (data_length < minimum_size) return false;
  return true;
}


void ParseData::Initialize() {
  // Prepares state for use.
  int data_length = Length();
  if (data_length >= PreparseDataConstants::kHeaderSize) {
    function_index_ = PreparseDataConstants::kHeaderSize;
  }
}


bool ParseData::HasError() {
  return Data()[PreparseDataConstants::kHasErrorOffset];
}


unsigned ParseData::Magic() {
  return Data()[PreparseDataConstants::kMagicOffset];
}


unsigned ParseData::Version() {
  return Data()[PreparseDataConstants::kVersionOffset];
}


int ParseData::FunctionsSize() {
  return static_cast<int>(Data()[PreparseDataConstants::kFunctionsSizeOffset]);
}


void Parser::SetCachedData(ParseInfo* info) {
  if (compile_options_ == ScriptCompiler::kNoCompileOptions) {
    cached_parse_data_ = NULL;
  } else {
    DCHECK(info->cached_data() != NULL);
    if (compile_options_ == ScriptCompiler::kConsumeParserCache) {
      cached_parse_data_ = ParseData::FromCachedData(*info->cached_data());
    }
  }
}

FunctionLiteral* Parser::DefaultConstructor(const AstRawString* name,
                                            bool call_super, Scope* scope,
                                            int pos, int end_pos,
                                            LanguageMode language_mode) {
  int materialized_literal_count = -1;
  int expected_property_count = -1;
  int parameter_count = 0;
  if (name == nullptr) name = ast_value_factory()->empty_string();

  FunctionKind kind = call_super ? FunctionKind::kDefaultSubclassConstructor
                                 : FunctionKind::kDefaultBaseConstructor;
  Scope* function_scope = NewScope(scope, FUNCTION_SCOPE, kind);
  SetLanguageMode(function_scope,
                  static_cast<LanguageMode>(language_mode | STRICT));
  // Set start and end position to the same value
  function_scope->set_start_position(pos);
  function_scope->set_end_position(pos);
  ZoneList<Statement*>* body = NULL;

  {
    AstNodeFactory function_factory(ast_value_factory());
    FunctionState function_state(&function_state_, &scope_, function_scope,
                                 kind, &function_factory);

    body = new (zone()) ZoneList<Statement*>(call_super ? 2 : 1, zone());
    if (call_super) {
      // $super_constructor = %_GetSuperConstructor(<this-function>)
      // %reflect_construct($super_constructor, arguments, new.target)
      ZoneList<Expression*>* args =
          new (zone()) ZoneList<Expression*>(2, zone());
      VariableProxy* this_function_proxy = scope_->NewUnresolved(
          factory(), ast_value_factory()->this_function_string(),
          Variable::NORMAL, pos);
      ZoneList<Expression*>* tmp =
          new (zone()) ZoneList<Expression*>(1, zone());
      tmp->Add(this_function_proxy, zone());
      Expression* super_constructor = factory()->NewCallRuntime(
          Runtime::kInlineGetSuperConstructor, tmp, pos);
      args->Add(super_constructor, zone());
      VariableProxy* arguments_proxy = scope_->NewUnresolved(
          factory(), ast_value_factory()->arguments_string(), Variable::NORMAL,
          pos);
      args->Add(arguments_proxy, zone());
      VariableProxy* new_target_proxy = scope_->NewUnresolved(
          factory(), ast_value_factory()->new_target_string(), Variable::NORMAL,
          pos);
      args->Add(new_target_proxy, zone());
      CallRuntime* call = factory()->NewCallRuntime(
          Context::REFLECT_CONSTRUCT_INDEX, args, pos);
      body->Add(factory()->NewReturnStatement(call, pos), zone());
    }

    materialized_literal_count = function_state.materialized_literal_count();
    expected_property_count = function_state.expected_property_count();
  }

  FunctionLiteral* function_literal = factory()->NewFunctionLiteral(
      name, function_scope, body, materialized_literal_count,
      expected_property_count, parameter_count,
      FunctionLiteral::kNoDuplicateParameters,
      FunctionLiteral::kAnonymousExpression,
      FunctionLiteral::kShouldLazyCompile, kind, pos);

  return function_literal;
}


// ----------------------------------------------------------------------------
// Target is a support class to facilitate manipulation of the
// Parser's target_stack_ (the stack of potential 'break' and
// 'continue' statement targets). Upon construction, a new target is
// added; it is removed upon destruction.

class Target BASE_EMBEDDED {
 public:
  Target(Target** variable, BreakableStatement* statement)
      : variable_(variable), statement_(statement), previous_(*variable) {
    *variable = this;
  }

  ~Target() {
    *variable_ = previous_;
  }

  Target* previous() { return previous_; }
  BreakableStatement* statement() { return statement_; }

 private:
  Target** variable_;
  BreakableStatement* statement_;
  Target* previous_;
};


class TargetScope BASE_EMBEDDED {
 public:
  explicit TargetScope(Target** variable)
      : variable_(variable), previous_(*variable) {
    *variable = NULL;
  }

  ~TargetScope() {
    *variable_ = previous_;
  }

 private:
  Target** variable_;
  Target* previous_;
};


// ----------------------------------------------------------------------------
// The CHECK_OK macro is a convenient macro to enforce error
// handling for functions that may fail (by returning !*ok).
//
// CAUTION: This macro appends extra statements after a call,
// thus it must never be used where only a single statement
// is correct (e.g. an if statement branch w/o braces)!

#define CHECK_OK  ok);   \
  if (!*ok) return NULL; \
  ((void)0
#define DUMMY )  // to make indentation work
#undef DUMMY

#define CHECK_FAILED  /**/);   \
  if (failed_) return NULL; \
  ((void)0
#define DUMMY )  // to make indentation work
#undef DUMMY

// ----------------------------------------------------------------------------
// Implementation of Parser

bool ParserTraits::IsEval(const AstRawString* identifier) const {
  return identifier == parser_->ast_value_factory()->eval_string();
}


bool ParserTraits::IsArguments(const AstRawString* identifier) const {
  return identifier == parser_->ast_value_factory()->arguments_string();
}


bool ParserTraits::IsEvalOrArguments(const AstRawString* identifier) const {
  return IsEval(identifier) || IsArguments(identifier);
}

bool ParserTraits::IsUndefined(const AstRawString* identifier) const {
  return identifier == parser_->ast_value_factory()->undefined_string();
}

bool ParserTraits::IsPrototype(const AstRawString* identifier) const {
  return identifier == parser_->ast_value_factory()->prototype_string();
}


bool ParserTraits::IsConstructor(const AstRawString* identifier) const {
  return identifier == parser_->ast_value_factory()->constructor_string();
}


bool ParserTraits::IsThisProperty(Expression* expression) {
  DCHECK(expression != NULL);
  Property* property = expression->AsProperty();
  return property != NULL && property->obj()->IsVariableProxy() &&
         property->obj()->AsVariableProxy()->is_this();
}


bool ParserTraits::IsIdentifier(Expression* expression) {
  VariableProxy* operand = expression->AsVariableProxy();
  return operand != NULL && !operand->is_this();
}


void ParserTraits::PushPropertyName(FuncNameInferrer* fni,
                                    Expression* expression) {
  if (expression->IsPropertyName()) {
    fni->PushLiteralName(expression->AsLiteral()->AsRawPropertyName());
  } else {
    fni->PushLiteralName(
        parser_->ast_value_factory()->anonymous_function_string());
  }
}


void ParserTraits::CheckAssigningFunctionLiteralToProperty(Expression* left,
                                                           Expression* right) {
  DCHECK(left != NULL);
  if (left->IsProperty() && right->IsFunctionLiteral()) {
    right->AsFunctionLiteral()->set_pretenure();
  }
}


Expression* ParserTraits::MarkExpressionAsAssigned(Expression* expression) {
  VariableProxy* proxy =
      expression != NULL ? expression->AsVariableProxy() : NULL;
  if (proxy != NULL) proxy->set_is_assigned();
  return expression;
}


bool ParserTraits::ShortcutNumericLiteralBinaryExpression(
    Expression** x, Expression* y, Token::Value op, int pos,
    AstNodeFactory* factory) {
  if ((*x)->AsLiteral() && (*x)->AsLiteral()->raw_value()->IsNumber() &&
      y->AsLiteral() && y->AsLiteral()->raw_value()->IsNumber()) {
    double x_val = (*x)->AsLiteral()->raw_value()->AsNumber();
    double y_val = y->AsLiteral()->raw_value()->AsNumber();
    bool x_has_dot = (*x)->AsLiteral()->raw_value()->ContainsDot();
    bool y_has_dot = y->AsLiteral()->raw_value()->ContainsDot();
    bool has_dot = x_has_dot || y_has_dot;
    switch (op) {
      case Token::ADD:
        *x = factory->NewNumberLiteral(x_val + y_val, pos, has_dot);
        return true;
      case Token::SUB:
        *x = factory->NewNumberLiteral(x_val - y_val, pos, has_dot);
        return true;
      case Token::MUL:
        *x = factory->NewNumberLiteral(x_val * y_val, pos, has_dot);
        return true;
      case Token::DIV:
        *x = factory->NewNumberLiteral(x_val / y_val, pos, has_dot);
        return true;
      case Token::BIT_OR: {
        int value = DoubleToInt32(x_val) | DoubleToInt32(y_val);
        *x = factory->NewNumberLiteral(value, pos, has_dot);
        return true;
      }
      case Token::BIT_AND: {
        int value = DoubleToInt32(x_val) & DoubleToInt32(y_val);
        *x = factory->NewNumberLiteral(value, pos, has_dot);
        return true;
      }
      case Token::BIT_XOR: {
        int value = DoubleToInt32(x_val) ^ DoubleToInt32(y_val);
        *x = factory->NewNumberLiteral(value, pos, has_dot);
        return true;
      }
      case Token::SHL: {
        int value = DoubleToInt32(x_val) << (DoubleToInt32(y_val) & 0x1f);
        *x = factory->NewNumberLiteral(value, pos, has_dot);
        return true;
      }
      case Token::SHR: {
        uint32_t shift = DoubleToInt32(y_val) & 0x1f;
        uint32_t value = DoubleToUint32(x_val) >> shift;
        *x = factory->NewNumberLiteral(value, pos, has_dot);
        return true;
      }
      case Token::SAR: {
        uint32_t shift = DoubleToInt32(y_val) & 0x1f;
        int value = ArithmeticShiftRight(DoubleToInt32(x_val), shift);
        *x = factory->NewNumberLiteral(value, pos, has_dot);
        return true;
      }
      case Token::EXP: {
        double value = std::pow(x_val, y_val);
        int int_value = static_cast<int>(value);
        *x = factory->NewNumberLiteral(
            int_value == value && value != -0.0 ? int_value : value, pos,
            has_dot);
        return true;
      }
      default:
        break;
    }
  }
  return false;
}


Expression* ParserTraits::BuildUnaryExpression(Expression* expression,
                                               Token::Value op, int pos,
                                               AstNodeFactory* factory) {
  DCHECK(expression != NULL);
  if (expression->IsLiteral()) {
    const AstValue* literal = expression->AsLiteral()->raw_value();
    if (op == Token::NOT) {
      // Convert the literal to a boolean condition and negate it.
      bool condition = literal->BooleanValue();
      return factory->NewBooleanLiteral(!condition, pos);
    } else if (literal->IsNumber()) {
      // Compute some expressions involving only number literals.
      double value = literal->AsNumber();
      bool has_dot = literal->ContainsDot();
      switch (op) {
        case Token::ADD:
          return expression;
        case Token::SUB:
          return factory->NewNumberLiteral(-value, pos, has_dot);
        case Token::BIT_NOT:
          return factory->NewNumberLiteral(~DoubleToInt32(value), pos, has_dot);
        default:
          break;
      }
    }
  }
  // Desugar '+foo' => 'foo*1'
  if (op == Token::ADD) {
    return factory->NewBinaryOperation(
        Token::MUL, expression, factory->NewNumberLiteral(1, pos, true), pos);
  }
  // The same idea for '-foo' => 'foo*(-1)'.
  if (op == Token::SUB) {
    return factory->NewBinaryOperation(
        Token::MUL, expression, factory->NewNumberLiteral(-1, pos), pos);
  }
  // ...and one more time for '~foo' => 'foo^(~0)'.
  if (op == Token::BIT_NOT) {
    return factory->NewBinaryOperation(
        Token::BIT_XOR, expression, factory->NewNumberLiteral(~0, pos), pos);
  }
  return factory->NewUnaryOperation(op, expression, pos);
}

Expression* ParserTraits::BuildIteratorResult(Expression* value, bool done) {
  int pos = RelocInfo::kNoPosition;
  AstNodeFactory* factory = parser_->factory();
  Zone* zone = parser_->zone();

  if (value == nullptr) value = factory->NewUndefinedLiteral(pos);

  auto args = new (zone) ZoneList<Expression*>(2, zone);
  args->Add(value, zone);
  args->Add(factory->NewBooleanLiteral(done, pos), zone);

  return factory->NewCallRuntime(Runtime::kInlineCreateIterResultObject, args,
                                 pos);
}

Expression* ParserTraits::NewThrowReferenceError(
    MessageTemplate::Template message, int pos) {
  return NewThrowError(Runtime::kNewReferenceError, message,
                       parser_->ast_value_factory()->empty_string(), pos);
}


Expression* ParserTraits::NewThrowSyntaxError(MessageTemplate::Template message,
                                              const AstRawString* arg,
                                              int pos) {
  return NewThrowError(Runtime::kNewSyntaxError, message, arg, pos);
}


Expression* ParserTraits::NewThrowTypeError(MessageTemplate::Template message,
                                            const AstRawString* arg, int pos) {
  return NewThrowError(Runtime::kNewTypeError, message, arg, pos);
}


Expression* ParserTraits::NewThrowError(Runtime::FunctionId id,
                                        MessageTemplate::Template message,
                                        const AstRawString* arg, int pos) {
  Zone* zone = parser_->zone();
  ZoneList<Expression*>* args = new (zone) ZoneList<Expression*>(2, zone);
  args->Add(parser_->factory()->NewSmiLiteral(message, pos), zone);
  args->Add(parser_->factory()->NewStringLiteral(arg, pos), zone);
  CallRuntime* call_constructor =
      parser_->factory()->NewCallRuntime(id, args, pos);
  return parser_->factory()->NewThrow(call_constructor, pos);
}


void ParserTraits::ReportMessageAt(Scanner::Location source_location,
                                   MessageTemplate::Template message,
                                   const char* arg, ParseErrorType error_type) {
  if (parser_->stack_overflow()) {
    // Suppress the error message (syntax error or such) in the presence of a
    // stack overflow. The isolate allows only one pending exception at at time
    // and we want to report the stack overflow later.
    return;
  }
  parser_->pending_error_handler_.ReportMessageAt(source_location.beg_pos,
                                                  source_location.end_pos,
                                                  message, arg, error_type);
}


void ParserTraits::ReportMessage(MessageTemplate::Template message,
                                 const char* arg, ParseErrorType error_type) {
  Scanner::Location source_location = parser_->scanner()->location();
  ReportMessageAt(source_location, message, arg, error_type);
}


void ParserTraits::ReportMessage(MessageTemplate::Template message,
                                 const AstRawString* arg,
                                 ParseErrorType error_type) {
  Scanner::Location source_location = parser_->scanner()->location();
  ReportMessageAt(source_location, message, arg, error_type);
}


void ParserTraits::ReportMessageAt(Scanner::Location source_location,
                                   MessageTemplate::Template message,
                                   const AstRawString* arg,
                                   ParseErrorType error_type) {
  if (parser_->stack_overflow()) {
    // Suppress the error message (syntax error or such) in the presence of a
    // stack overflow. The isolate allows only one pending exception at at time
    // and we want to report the stack overflow later.
    return;
  }
  parser_->pending_error_handler_.ReportMessageAt(source_location.beg_pos,
                                                  source_location.end_pos,
                                                  message, arg, error_type);
}


const AstRawString* ParserTraits::GetSymbol(Scanner* scanner) {
  const AstRawString* result =
      parser_->scanner()->CurrentSymbol(parser_->ast_value_factory());
  DCHECK(result != NULL);
  return result;
}


const AstRawString* ParserTraits::GetNumberAsSymbol(Scanner* scanner) {
  double double_value = parser_->scanner()->DoubleValue();
  char array[100];
  const char* string =
      DoubleToCString(double_value, Vector<char>(array, arraysize(array)));
  return parser_->ast_value_factory()->GetOneByteString(string);
}


const AstRawString* ParserTraits::GetNextSymbol(Scanner* scanner) {
  return parser_->scanner()->NextSymbol(parser_->ast_value_factory());
}


Expression* ParserTraits::ThisExpression(Scope* scope, AstNodeFactory* factory,
                                         int pos) {
  return scope->NewUnresolved(factory,
                              parser_->ast_value_factory()->this_string(),
                              Variable::THIS, pos, pos + 4);
}


Expression* ParserTraits::SuperPropertyReference(Scope* scope,
                                                 AstNodeFactory* factory,
                                                 int pos) {
  // this_function[home_object_symbol]
  VariableProxy* this_function_proxy = scope->NewUnresolved(
      factory, parser_->ast_value_factory()->this_function_string(),
      Variable::NORMAL, pos);
  Expression* home_object_symbol_literal =
      factory->NewSymbolLiteral("home_object_symbol", RelocInfo::kNoPosition);
  Expression* home_object = factory->NewProperty(
      this_function_proxy, home_object_symbol_literal, pos);
  return factory->NewSuperPropertyReference(
      ThisExpression(scope, factory, pos)->AsVariableProxy(), home_object, pos);
}


Expression* ParserTraits::SuperCallReference(Scope* scope,
                                             AstNodeFactory* factory, int pos) {
  VariableProxy* new_target_proxy = scope->NewUnresolved(
      factory, parser_->ast_value_factory()->new_target_string(),
      Variable::NORMAL, pos);
  VariableProxy* this_function_proxy = scope->NewUnresolved(
      factory, parser_->ast_value_factory()->this_function_string(),
      Variable::NORMAL, pos);
  return factory->NewSuperCallReference(
      ThisExpression(scope, factory, pos)->AsVariableProxy(), new_target_proxy,
      this_function_proxy, pos);
}


Expression* ParserTraits::NewTargetExpression(Scope* scope,
                                              AstNodeFactory* factory,
                                              int pos) {
  static const int kNewTargetStringLength = 10;
  auto proxy = scope->NewUnresolved(
      factory, parser_->ast_value_factory()->new_target_string(),
      Variable::NORMAL, pos, pos + kNewTargetStringLength);
  proxy->set_is_new_target();
  return proxy;
}


Expression* ParserTraits::FunctionSentExpression(Scope* scope,
                                                 AstNodeFactory* factory,
                                                 int pos) {
  // We desugar function.sent into %GeneratorGetInput(generator).
  Zone* zone = parser_->zone();
  ZoneList<Expression*>* args = new (zone) ZoneList<Expression*>(1, zone);
  VariableProxy* generator = factory->NewVariableProxy(
      parser_->function_state_->generator_object_variable());
  args->Add(generator, zone);
  return factory->NewCallRuntime(Runtime::kGeneratorGetInput, args, pos);
}


Literal* ParserTraits::ExpressionFromLiteral(Token::Value token, int pos,
                                             Scanner* scanner,
                                             AstNodeFactory* factory) {
  switch (token) {
    case Token::NULL_LITERAL:
      return factory->NewNullLiteral(pos);
    case Token::TRUE_LITERAL:
      return factory->NewBooleanLiteral(true, pos);
    case Token::FALSE_LITERAL:
      return factory->NewBooleanLiteral(false, pos);
    case Token::SMI: {
      int value = scanner->smi_value();
      return factory->NewSmiLiteral(value, pos);
    }
    case Token::NUMBER: {
      bool has_dot = scanner->ContainsDot();
      double value = scanner->DoubleValue();
      return factory->NewNumberLiteral(value, pos, has_dot);
    }
    default:
      DCHECK(false);
  }
  return NULL;
}


Expression* ParserTraits::ExpressionFromIdentifier(const AstRawString* name,
                                                   int start_position,
                                                   int end_position,
                                                   Scope* scope,
                                                   AstNodeFactory* factory) {
  if (parser_->fni_ != NULL) parser_->fni_->PushVariableName(name);
  return scope->NewUnresolved(factory, name, Variable::NORMAL, start_position,
                              end_position);
}


Expression* ParserTraits::ExpressionFromString(int pos, Scanner* scanner,
                                               AstNodeFactory* factory) {
  const AstRawString* symbol = GetSymbol(scanner);
  if (parser_->fni_ != NULL) parser_->fni_->PushLiteralName(symbol);
  return factory->NewStringLiteral(symbol, pos);
}


Expression* ParserTraits::GetIterator(Expression* iterable,
                                      AstNodeFactory* factory, int pos) {
  Expression* iterator_symbol_literal =
      factory->NewSymbolLiteral("iterator_symbol", RelocInfo::kNoPosition);
  Expression* prop =
      factory->NewProperty(iterable, iterator_symbol_literal, pos);
  Zone* zone = parser_->zone();
  ZoneList<Expression*>* args = new (zone) ZoneList<Expression*>(0, zone);
  return factory->NewCall(prop, args, pos);
}


Literal* ParserTraits::GetLiteralTheHole(int position,
                                         AstNodeFactory* factory) {
  return factory->NewTheHoleLiteral(RelocInfo::kNoPosition);
}


Expression* ParserTraits::ParseV8Intrinsic(bool* ok) {
  return parser_->ParseV8Intrinsic(ok);
}


FunctionLiteral* ParserTraits::ParseFunctionLiteral(
    const AstRawString* name, Scanner::Location function_name_location,
    FunctionNameValidity function_name_validity, FunctionKind kind,
    int function_token_position, FunctionLiteral::FunctionType type,
    LanguageMode language_mode, bool* ok) {
  return parser_->ParseFunctionLiteral(
      name, function_name_location, function_name_validity, kind,
      function_token_position, type, language_mode, ok);
}


ClassLiteral* ParserTraits::ParseClassLiteral(
    const AstRawString* name, Scanner::Location class_name_location,
    bool name_is_strict_reserved, int pos, bool* ok) {
  return parser_->ParseClassLiteral(name, class_name_location,
                                    name_is_strict_reserved, pos, ok);
}

Parser::Parser(ParseInfo* info)
    : ParserBase<ParserTraits>(info->zone(), &scanner_, info->stack_limit(),
                               info->extension(), info->ast_value_factory(),
                               NULL, this),
      scanner_(info->unicode_cache(), info->allow_html_comments()),
      reusable_preparser_(NULL),
      original_scope_(NULL),
      target_stack_(NULL),
      compile_options_(info->compile_options()),
      cached_parse_data_(NULL),
      total_preparse_skipped_(0),
      pre_parse_timer_(NULL),
      parsing_on_main_thread_(true) {
  // Even though we were passed ParseInfo, we should not store it in
  // Parser - this makes sure that Isolate is not accidentally accessed via
  // ParseInfo during background parsing.
  DCHECK(!info->script().is_null() || info->source_stream() != NULL);
  set_allow_lazy(info->allow_lazy_parsing());
  set_allow_natives(FLAG_allow_natives_syntax || info->is_native());
  set_allow_harmony_sloppy(FLAG_harmony_sloppy);
  set_allow_harmony_sloppy_function(FLAG_harmony_sloppy_function);
  set_allow_harmony_sloppy_let(FLAG_harmony_sloppy_let);
  set_allow_legacy_const(FLAG_legacy_const);
  set_allow_harmony_do_expressions(FLAG_harmony_do_expressions);
  set_allow_harmony_function_name(FLAG_harmony_function_name);
  set_allow_harmony_function_sent(FLAG_harmony_function_sent);
  set_allow_harmony_restrictive_declarations(
      FLAG_harmony_restrictive_declarations);
<<<<<<< HEAD
  set_allow_harmony_types(FLAG_harmony_types);
=======
  set_allow_harmony_exponentiation_operator(
      FLAG_harmony_exponentiation_operator);
>>>>>>> 2a1570ef
  for (int feature = 0; feature < v8::Isolate::kUseCounterFeatureCount;
       ++feature) {
    use_counts_[feature] = 0;
  }
  if (info->ast_value_factory() == NULL) {
    // info takes ownership of AstValueFactory.
    info->set_ast_value_factory(new AstValueFactory(zone(), info->hash_seed()));
    info->set_ast_value_factory_owned();
    ast_value_factory_ = info->ast_value_factory();
  }
}


FunctionLiteral* Parser::ParseProgram(Isolate* isolate, ParseInfo* info) {
  // TODO(bmeurer): We temporarily need to pass allow_nesting = true here,
  // see comment for HistogramTimerScope class.

  // It's OK to use the Isolate & counters here, since this function is only
  // called in the main thread.
  DCHECK(parsing_on_main_thread_);

  HistogramTimerScope timer_scope(isolate->counters()->parse(), true);
  TRACE_EVENT0("v8", "V8.Parse");
  Handle<String> source(String::cast(info->script()->source()));
  isolate->counters()->total_parse_size()->Increment(source->length());
  base::ElapsedTimer timer;
  if (FLAG_trace_parse) {
    timer.Start();
  }
  fni_ = new (zone()) FuncNameInferrer(ast_value_factory(), zone());

  // Initialize parser state.
  CompleteParserRecorder recorder;

  if (produce_cached_parse_data()) {
    log_ = &recorder;
  } else if (consume_cached_parse_data()) {
    cached_parse_data_->Initialize();
  }

  source = String::Flatten(source);
  FunctionLiteral* result;

  if (source->IsExternalTwoByteString()) {
    // Notice that the stream is destroyed at the end of the branch block.
    // The last line of the blocks can't be moved outside, even though they're
    // identical calls.
    ExternalTwoByteStringUtf16CharacterStream stream(
        Handle<ExternalTwoByteString>::cast(source), 0, source->length());
    scanner_.Initialize(&stream);
    result = DoParseProgram(info);
  } else {
    GenericStringUtf16CharacterStream stream(source, 0, source->length());
    scanner_.Initialize(&stream);
    result = DoParseProgram(info);
  }
  if (result != NULL) {
    DCHECK_EQ(scanner_.peek_location().beg_pos, source->length());
  }
  HandleSourceURLComments(isolate, info->script());

  if (FLAG_trace_parse && result != NULL) {
    double ms = timer.Elapsed().InMillisecondsF();
    if (info->is_eval()) {
      PrintF("[parsing eval");
    } else if (info->script()->name()->IsString()) {
      String* name = String::cast(info->script()->name());
      base::SmartArrayPointer<char> name_chars = name->ToCString();
      PrintF("[parsing script: %s", name_chars.get());
    } else {
      PrintF("[parsing script");
    }
    PrintF(" - took %0.3f ms]\n", ms);
  }
  if (produce_cached_parse_data()) {
    if (result != NULL) *info->cached_data() = recorder.GetScriptData();
    log_ = NULL;
  }
  return result;
}


FunctionLiteral* Parser::DoParseProgram(ParseInfo* info) {
  // Note that this function can be called from the main thread or from a
  // background thread. We should not access anything Isolate / heap dependent
  // via ParseInfo, and also not pass it forward.
  DCHECK(scope_ == NULL);
  DCHECK(target_stack_ == NULL);

  Mode parsing_mode = FLAG_lazy && allow_lazy() ? PARSE_LAZILY : PARSE_EAGERLY;
  if (allow_natives() || extension_ != NULL) parsing_mode = PARSE_EAGERLY;

  FunctionLiteral* result = NULL;
  {
    // TODO(wingo): Add an outer SCRIPT_SCOPE corresponding to the native
    // context, which will have the "this" binding for script scopes.
    Scope* scope = NewScope(scope_, SCRIPT_SCOPE);
    info->set_script_scope(scope);
    if (!info->context().is_null() && !info->context()->IsNativeContext()) {
      scope = Scope::DeserializeScopeChain(info->isolate(), zone(),
                                           *info->context(), scope);
      // The Scope is backed up by ScopeInfo (which is in the V8 heap); this
      // means the Parser cannot operate independent of the V8 heap. Tell the
      // string table to internalize strings and values right after they're
      // created. This kind of parsing can only be done in the main thread.
      DCHECK(parsing_on_main_thread_);
      ast_value_factory()->Internalize(info->isolate());
    }
    original_scope_ = scope;
    if (info->is_eval()) {
      if (!scope->is_script_scope() || is_strict(info->language_mode())) {
        parsing_mode = PARSE_EAGERLY;
      }
      scope = NewScope(scope, EVAL_SCOPE);
    } else if (info->is_module()) {
      scope = NewScope(scope, MODULE_SCOPE);
    }

    scope->set_start_position(0);

    // Enter 'scope' with the given parsing mode.
    ParsingModeScope parsing_mode_scope(this, parsing_mode);
    AstNodeFactory function_factory(ast_value_factory());
    FunctionState function_state(&function_state_, &scope_, scope,
                                 kNormalFunction, &function_factory);

    // Don't count the mode in the use counters--give the program a chance
    // to enable script/module-wide strict mode below.
    scope_->SetLanguageMode(info->language_mode());
    if (info->is_typed()) scope_->SetTyped();
    ZoneList<Statement*>* body = new(zone()) ZoneList<Statement*>(16, zone());
    bool ok = true;
    int beg_pos = scanner()->location().beg_pos;
    if (info->is_module()) {
      ParseModuleItemList(body, &ok);
    } else {
      ParseStatementList(body, Token::EOS, &ok);
    }

    // The parser will peek but not consume EOS.  Our scope logically goes all
    // the way to the EOS, though.
    scope->set_end_position(scanner()->peek_location().beg_pos);

    if (ok && is_strict(language_mode())) {
      CheckStrictOctalLiteral(beg_pos, scanner()->location().end_pos, &ok);
    }
    if (ok && is_sloppy(language_mode()) && allow_harmony_sloppy_function()) {
      // TODO(littledan): Function bindings on the global object that modify
      // pre-existing bindings should be made writable, enumerable and
      // nonconfigurable if possible, whereas this code will leave attributes
      // unchanged if the property already exists.
      InsertSloppyBlockFunctionVarBindings(scope, &ok);
    }
    if (ok) {
      CheckConflictingVarDeclarations(scope_, &ok);
    }

    if (ok && info->parse_restriction() == ONLY_SINGLE_FUNCTION_LITERAL) {
      if (body->length() != 1 ||
          !body->at(0)->IsExpressionStatement() ||
          !body->at(0)->AsExpressionStatement()->
              expression()->IsFunctionLiteral()) {
        ReportMessage(MessageTemplate::kSingleFunctionLiteral);
        ok = false;
      }
    }

    if (ok) {
      ParserTraits::RewriteDestructuringAssignments();
      result = factory()->NewScriptOrEvalFunctionLiteral(
          scope_, body, function_state.materialized_literal_count(),
          function_state.expected_property_count());
    }
  }

  // Make sure the target stack is empty.
  DCHECK(target_stack_ == NULL);

  return result;
}


FunctionLiteral* Parser::ParseLazy(Isolate* isolate, ParseInfo* info) {
  // It's OK to use the Isolate & counters here, since this function is only
  // called in the main thread.
  DCHECK(parsing_on_main_thread_);
  HistogramTimerScope timer_scope(isolate->counters()->parse_lazy());
  TRACE_EVENT0("v8", "V8.ParseLazy");
  Handle<String> source(String::cast(info->script()->source()));
  isolate->counters()->total_parse_size()->Increment(source->length());
  base::ElapsedTimer timer;
  if (FLAG_trace_parse) {
    timer.Start();
  }
  Handle<SharedFunctionInfo> shared_info = info->shared_info();

  // Initialize parser state.
  source = String::Flatten(source);
  FunctionLiteral* result;
  if (source->IsExternalTwoByteString()) {
    ExternalTwoByteStringUtf16CharacterStream stream(
        Handle<ExternalTwoByteString>::cast(source),
        shared_info->start_position(),
        shared_info->end_position());
    result = ParseLazy(isolate, info, &stream);
  } else {
    GenericStringUtf16CharacterStream stream(source,
                                             shared_info->start_position(),
                                             shared_info->end_position());
    result = ParseLazy(isolate, info, &stream);
  }

  if (FLAG_trace_parse && result != NULL) {
    double ms = timer.Elapsed().InMillisecondsF();
    base::SmartArrayPointer<char> name_chars =
        result->debug_name()->ToCString();
    PrintF("[parsing function: %s - took %0.3f ms]\n", name_chars.get(), ms);
  }
  return result;
}

static FunctionLiteral::FunctionType ComputeFunctionType(
    Handle<SharedFunctionInfo> shared_info) {
  if (shared_info->is_declaration()) {
    return FunctionLiteral::kDeclaration;
  } else if (shared_info->is_named_expression()) {
    return FunctionLiteral::kNamedExpression;
  } else if (IsConciseMethod(shared_info->kind()) ||
             IsAccessorFunction(shared_info->kind())) {
    return FunctionLiteral::kAccessorOrMethod;
  }
  return FunctionLiteral::kAnonymousExpression;
}

FunctionLiteral* Parser::ParseLazy(Isolate* isolate, ParseInfo* info,
                                   Utf16CharacterStream* source) {
  Handle<SharedFunctionInfo> shared_info = info->shared_info();
  scanner_.Initialize(source);
  DCHECK(scope_ == NULL);
  DCHECK(target_stack_ == NULL);

  Handle<String> name(String::cast(shared_info->name()));
  DCHECK(ast_value_factory());
  fni_ = new (zone()) FuncNameInferrer(ast_value_factory(), zone());
  const AstRawString* raw_name = ast_value_factory()->GetString(name);
  fni_->PushEnclosingName(raw_name);

  ParsingModeScope parsing_mode(this, PARSE_EAGERLY);

  // Place holder for the result.
  FunctionLiteral* result = NULL;

  {
    // Parse the function literal.
    Scope* scope = NewScope(scope_, SCRIPT_SCOPE);
    info->set_script_scope(scope);
    if (!info->closure().is_null()) {
      // Ok to use Isolate here, since lazy function parsing is only done in the
      // main thread.
      DCHECK(parsing_on_main_thread_);
      scope = Scope::DeserializeScopeChain(isolate, zone(),
                                           info->closure()->context(), scope);
    }
    original_scope_ = scope;
    AstNodeFactory function_factory(ast_value_factory());
    FunctionState function_state(&function_state_, &scope_, scope,
                                 shared_info->kind(), &function_factory);
    DCHECK(is_sloppy(scope->language_mode()) ||
           is_strict(info->language_mode()));
    DCHECK(info->language_mode() == shared_info->language_mode());
    FunctionLiteral::FunctionType function_type =
        ComputeFunctionType(shared_info);
    bool ok = true;

    if (shared_info->is_arrow()) {
      // TODO(adamk): We should construct this scope from the ScopeInfo.
      Scope* scope =
          NewScope(scope_, FUNCTION_SCOPE, FunctionKind::kArrowFunction);

      // These two bits only need to be explicitly set because we're
      // not passing the ScopeInfo to the Scope constructor.
      // TODO(adamk): Remove these calls once the above NewScope call
      // passes the ScopeInfo.
      if (shared_info->scope_info()->CallsEval()) {
        scope->RecordEvalCall();
      }
      SetLanguageMode(scope, shared_info->language_mode());

      scope->set_start_position(shared_info->start_position());
      ExpressionClassifier formals_classifier(this);
      ParserFormalParameters formals(scope);
      Checkpoint checkpoint(this);
      {
        // Parsing patterns as variable reference expression creates
        // NewUnresolved references in current scope. Entrer arrow function
        // scope for formal parameter parsing.
        BlockState block_state(&scope_, scope);
        if (Check(Token::LPAREN)) {
          // '(' StrictFormalParameters ')'
          ParseFormalParameterList(&formals, &formals_classifier, &ok);
          if (ok) ok = Check(Token::RPAREN);
        } else {
          // BindingIdentifier
          ParseFormalParameter(&formals, &formals_classifier, &ok);
          if (ok) {
            DeclareFormalParameter(formals.scope, formals.at(0),
                                   &formals_classifier);
          }
        }
      }

      if (ok) {
        checkpoint.Restore(&formals.materialized_literals_count);
        // Pass `accept_IN=true` to ParseArrowFunctionLiteral --- This should
        // not be observable, or else the preparser would have failed.
        Expression* expression =
            ParseArrowFunctionLiteral(true, formals, formals_classifier, &ok);
        if (ok) {
          // Scanning must end at the same position that was recorded
          // previously. If not, parsing has been interrupted due to a stack
          // overflow, at which point the partially parsed arrow function
          // concise body happens to be a valid expression. This is a problem
          // only for arrow functions with single expression bodies, since there
          // is no end token such as "}" for normal functions.
          if (scanner()->location().end_pos == shared_info->end_position()) {
            // The pre-parser saw an arrow function here, so the full parser
            // must produce a FunctionLiteral.
            DCHECK(expression->IsFunctionLiteral());
            result = expression->AsFunctionLiteral();
          } else {
            ok = false;
          }
        }
      }
    } else if (shared_info->is_default_constructor()) {
      result = DefaultConstructor(
          raw_name, IsSubclassConstructor(shared_info->kind()), scope,
          shared_info->start_position(), shared_info->end_position(),
          shared_info->language_mode());
    } else {
      result = ParseFunctionLiteral(raw_name, Scanner::Location::invalid(),
                                    kSkipFunctionNameCheck, shared_info->kind(),
                                    RelocInfo::kNoPosition, function_type,
                                    shared_info->language_mode(), &ok);
    }
    // Make sure the results agree.
    DCHECK(ok == (result != NULL));
  }

  // Make sure the target stack is empty.
  DCHECK(target_stack_ == NULL);

  if (result != NULL) {
    Handle<String> inferred_name(shared_info->inferred_name());
    result->set_inferred_name(inferred_name);
  }
  return result;
}


void* Parser::ParseStatementList(ZoneList<Statement*>* body, int end_token,
                                 bool* ok) {
  // StatementList ::
  //   (StatementListItem)* <end_token>

  // Allocate a target stack to use for this set of source
  // elements. This way, all scripts and functions get their own
  // target stack thus avoiding illegal breaks and continues across
  // functions.
  TargetScope scope(&this->target_stack_);

  DCHECK(body != NULL);
  bool directive_prologue = true;     // Parsing directive prologue.

  while (peek() != end_token) {
    if (directive_prologue && peek() != Token::STRING) {
      directive_prologue = false;
    }

    Scanner::Location token_loc = scanner()->peek_location();
    Statement* stat = ParseStatementListItem(CHECK_OK);
    if (stat == NULL || stat->IsEmpty()) {
      directive_prologue = false;   // End of directive prologue.
      continue;
    }

    if (directive_prologue) {
      // A shot at a directive.
      ExpressionStatement* e_stat;
      Literal* literal;
      // Still processing directive prologue?
      if ((e_stat = stat->AsExpressionStatement()) != NULL &&
          (literal = e_stat->expression()->AsLiteral()) != NULL &&
          literal->raw_value()->IsString()) {
        // Check "use strict" directive (ES5 14.1), "use asm" directive.
        bool use_strict_found =
            literal->raw_value()->AsString() ==
                ast_value_factory()->use_strict_string() &&
            token_loc.end_pos - token_loc.beg_pos ==
                ast_value_factory()->use_strict_string()->length() + 2;
        bool use_types_found =
            allow_harmony_types() &&
            literal->raw_value()->AsString() ==
                ast_value_factory()->use_types_string() &&
            token_loc.end_pos - token_loc.beg_pos ==
                ast_value_factory()->use_types_string()->length() + 2;
        if (use_strict_found || use_types_found) {
          // Typed mode implies strict mode. If there are several
          // "use strict" / "use types" directives, do the strict
          // mode changes only once.
          if (is_sloppy(scope_->language_mode())) {
            RaiseLanguageMode(STRICT);
          }

          if (use_types_found) {
            // We do not allow "use types" directives in function scopes.
            if (scope_->is_function_scope()) {
              ParserTraits::ReportMessageAt(
                  token_loc, MessageTemplate::kIllegalTypedModeDirective);
              *ok = false;
              return nullptr;
            }
            scope_->SetTyped();
          }

          if (!scope_->HasSimpleParameters()) {
            // TC39 deemed "use strict" directives to be an error when occurring
            // in the body of a function with non-simple parameter list, on
            // 29/7/2015. https://goo.gl/ueA7Ln
            const AstRawString* string = literal->raw_value()->AsString();
            ParserTraits::ReportMessageAt(
                token_loc, MessageTemplate::kIllegalLanguageModeDirective,
                string);
            *ok = false;
            return nullptr;
          }
          // Because declarations in strict eval code don't leak into the scope
          // of the eval call, it is likely that functions declared in strict
          // eval code will be used within the eval code, so lazy parsing is
          // probably not a win.
          if (scope_->is_eval_scope()) mode_ = PARSE_EAGERLY;
        } else if (literal->raw_value()->AsString() ==
                       ast_value_factory()->use_asm_string() &&
                   token_loc.end_pos - token_loc.beg_pos ==
                       ast_value_factory()->use_asm_string()->length() + 2) {
          // Store the usage count; The actual use counter on the isolate is
          // incremented after parsing is done.
          ++use_counts_[v8::Isolate::kUseAsm];
          scope_->SetAsmModule();
        } else {
          // Should not change mode, but will increment UseCounter
          // if appropriate. Ditto usages below.
          RaiseLanguageMode(SLOPPY);
        }
      } else {
        // End of the directive prologue.
        directive_prologue = false;
        RaiseLanguageMode(SLOPPY);
      }
    } else {
      RaiseLanguageMode(SLOPPY);
    }

    body->Add(stat, zone());
  }

  return 0;
}


Statement* Parser::ParseStatementListItem(bool* ok) {
  // (Ecma 262 6th Edition, 13.1):
  // StatementListItem:
  //    Statement
  //    Declaration

  switch (peek()) {
    case Token::FUNCTION:
      return ParseFunctionDeclaration(NULL, ok);
    case Token::CLASS:
      Consume(Token::CLASS);
      return ParseClassDeclaration(NULL, ok);
    case Token::CONST:
      if (allow_const()) {
        return ParseVariableStatement(kStatementListItem, NULL, ok);
      }
      break;
    case Token::VAR:
      return ParseVariableStatement(kStatementListItem, NULL, ok);
    case Token::LET:
      if (IsNextLetKeyword()) {
        return ParseVariableStatement(kStatementListItem, NULL, ok);
      }
      break;
    default:
      break;
  }
  return ParseStatement(NULL, ok);
}


Statement* Parser::ParseModuleItem(bool* ok) {
  // (Ecma 262 6th Edition, 15.2):
  // ModuleItem :
  //    ImportDeclaration
  //    ExportDeclaration
  //    StatementListItem

  switch (peek()) {
    case Token::IMPORT:
      return ParseImportDeclaration(ok);
    case Token::EXPORT:
      return ParseExportDeclaration(ok);
    default:
      return ParseStatementListItem(ok);
  }
}


void* Parser::ParseModuleItemList(ZoneList<Statement*>* body, bool* ok) {
  // (Ecma 262 6th Edition, 15.2):
  // Module :
  //    ModuleBody?
  //
  // ModuleBody :
  //    ModuleItem*

  DCHECK(scope_->is_module_scope());
  RaiseLanguageMode(STRICT);

  while (peek() != Token::EOS) {
    Statement* stat = ParseModuleItem(CHECK_OK);
    if (stat && !stat->IsEmpty()) {
      body->Add(stat, zone());
    }
  }

  // Check that all exports are bound.
  ModuleDescriptor* descriptor = scope_->module();
  for (ModuleDescriptor::Iterator it = descriptor->iterator(); !it.done();
       it.Advance()) {
    if (scope_->LookupLocal(it.local_name()) == NULL) {
      // TODO(adamk): Pass both local_name and export_name once ParserTraits
      // supports multiple arg error messages.
      // Also try to report this at a better location.
      ParserTraits::ReportMessage(MessageTemplate::kModuleExportUndefined,
                                  it.local_name());
      *ok = false;
      return NULL;
    }
  }

  return NULL;
}


const AstRawString* Parser::ParseModuleSpecifier(bool* ok) {
  // ModuleSpecifier :
  //    StringLiteral

  Expect(Token::STRING, CHECK_OK);
  return GetSymbol(scanner());
}


void* Parser::ParseExportClause(ZoneList<const AstRawString*>* export_names,
                                ZoneList<Scanner::Location>* export_locations,
                                ZoneList<const AstRawString*>* local_names,
                                Scanner::Location* reserved_loc, bool* ok) {
  // ExportClause :
  //   '{' '}'
  //   '{' ExportsList '}'
  //   '{' ExportsList ',' '}'
  //
  // ExportsList :
  //   ExportSpecifier
  //   ExportsList ',' ExportSpecifier
  //
  // ExportSpecifier :
  //   IdentifierName
  //   IdentifierName 'as' IdentifierName

  Expect(Token::LBRACE, CHECK_OK);

  Token::Value name_tok;
  while ((name_tok = peek()) != Token::RBRACE) {
    // Keep track of the first reserved word encountered in case our
    // caller needs to report an error.
    if (!reserved_loc->IsValid() &&
        !Token::IsIdentifier(name_tok, STRICT, false)) {
      *reserved_loc = scanner()->location();
    }
    const AstRawString* local_name = ParseIdentifierName(CHECK_OK);
    const AstRawString* export_name = NULL;
    if (CheckContextualKeyword(CStrVector("as"))) {
      export_name = ParseIdentifierName(CHECK_OK);
    }
    if (export_name == NULL) {
      export_name = local_name;
    }
    export_names->Add(export_name, zone());
    local_names->Add(local_name, zone());
    export_locations->Add(scanner()->location(), zone());
    if (peek() == Token::RBRACE) break;
    Expect(Token::COMMA, CHECK_OK);
  }

  Expect(Token::RBRACE, CHECK_OK);

  return 0;
}


ZoneList<ImportDeclaration*>* Parser::ParseNamedImports(int pos, bool* ok) {
  // NamedImports :
  //   '{' '}'
  //   '{' ImportsList '}'
  //   '{' ImportsList ',' '}'
  //
  // ImportsList :
  //   ImportSpecifier
  //   ImportsList ',' ImportSpecifier
  //
  // ImportSpecifier :
  //   BindingIdentifier
  //   IdentifierName 'as' BindingIdentifier

  Expect(Token::LBRACE, CHECK_OK);

  ZoneList<ImportDeclaration*>* result =
      new (zone()) ZoneList<ImportDeclaration*>(1, zone());
  while (peek() != Token::RBRACE) {
    const AstRawString* import_name = ParseIdentifierName(CHECK_OK);
    const AstRawString* local_name = import_name;
    // In the presence of 'as', the left-side of the 'as' can
    // be any IdentifierName. But without 'as', it must be a valid
    // BindingIdentifier.
    if (CheckContextualKeyword(CStrVector("as"))) {
      local_name = ParseIdentifierName(CHECK_OK);
    }
    if (!Token::IsIdentifier(scanner()->current_token(), STRICT, false)) {
      *ok = false;
      ReportMessage(MessageTemplate::kUnexpectedReserved);
      return NULL;
    } else if (IsEvalOrArguments(local_name)) {
      *ok = false;
      ReportMessage(MessageTemplate::kStrictEvalArguments);
      return NULL;
    }
    VariableProxy* proxy = NewUnresolved(local_name, IMPORT);
    ImportDeclaration* declaration =
        factory()->NewImportDeclaration(proxy, import_name, NULL, scope_, pos);
    Declare(declaration, DeclarationDescriptor::NORMAL, true, CHECK_OK);
    result->Add(declaration, zone());
    if (peek() == Token::RBRACE) break;
    Expect(Token::COMMA, CHECK_OK);
  }

  Expect(Token::RBRACE, CHECK_OK);

  return result;
}


Statement* Parser::ParseImportDeclaration(bool* ok) {
  // ImportDeclaration :
  //   'import' ImportClause 'from' ModuleSpecifier ';'
  //   'import' ModuleSpecifier ';'
  //
  // ImportClause :
  //   NameSpaceImport
  //   NamedImports
  //   ImportedDefaultBinding
  //   ImportedDefaultBinding ',' NameSpaceImport
  //   ImportedDefaultBinding ',' NamedImports
  //
  // NameSpaceImport :
  //   '*' 'as' ImportedBinding

  int pos = peek_position();
  Expect(Token::IMPORT, CHECK_OK);

  Token::Value tok = peek();

  // 'import' ModuleSpecifier ';'
  if (tok == Token::STRING) {
    const AstRawString* module_specifier = ParseModuleSpecifier(CHECK_OK);
    scope_->module()->AddModuleRequest(module_specifier, zone());
    ExpectSemicolon(CHECK_OK);
    return factory()->NewEmptyStatement(pos);
  }

  // Parse ImportedDefaultBinding if present.
  ImportDeclaration* import_default_declaration = NULL;
  if (tok != Token::MUL && tok != Token::LBRACE) {
    const AstRawString* local_name =
        ParseIdentifier(kDontAllowRestrictedIdentifiers, CHECK_OK);
    VariableProxy* proxy = NewUnresolved(local_name, IMPORT);
    import_default_declaration = factory()->NewImportDeclaration(
        proxy, ast_value_factory()->default_string(), NULL, scope_, pos);
    Declare(import_default_declaration, DeclarationDescriptor::NORMAL, true,
            CHECK_OK);
  }

  const AstRawString* module_instance_binding = NULL;
  ZoneList<ImportDeclaration*>* named_declarations = NULL;
  if (import_default_declaration == NULL || Check(Token::COMMA)) {
    switch (peek()) {
      case Token::MUL: {
        Consume(Token::MUL);
        ExpectContextualKeyword(CStrVector("as"), CHECK_OK);
        module_instance_binding =
            ParseIdentifier(kDontAllowRestrictedIdentifiers, CHECK_OK);
        // TODO(ES6): Add an appropriate declaration.
        break;
      }

      case Token::LBRACE:
        named_declarations = ParseNamedImports(pos, CHECK_OK);
        break;

      default:
        *ok = false;
        ReportUnexpectedToken(scanner()->current_token());
        return NULL;
    }
  }

  ExpectContextualKeyword(CStrVector("from"), CHECK_OK);
  const AstRawString* module_specifier = ParseModuleSpecifier(CHECK_OK);
  scope_->module()->AddModuleRequest(module_specifier, zone());

  if (module_instance_binding != NULL) {
    // TODO(ES6): Set the module specifier for the module namespace binding.
  }

  if (import_default_declaration != NULL) {
    import_default_declaration->set_module_specifier(module_specifier);
  }

  if (named_declarations != NULL) {
    for (int i = 0; i < named_declarations->length(); ++i) {
      named_declarations->at(i)->set_module_specifier(module_specifier);
    }
  }

  ExpectSemicolon(CHECK_OK);
  return factory()->NewEmptyStatement(pos);
}


Statement* Parser::ParseExportDefault(bool* ok) {
  //  Supports the following productions, starting after the 'default' token:
  //    'export' 'default' FunctionDeclaration
  //    'export' 'default' ClassDeclaration
  //    'export' 'default' AssignmentExpression[In] ';'

  Expect(Token::DEFAULT, CHECK_OK);
  Scanner::Location default_loc = scanner()->location();

  const AstRawString* default_string = ast_value_factory()->default_string();
  ZoneList<const AstRawString*> names(1, zone());
  Statement* result = nullptr;
  Expression* default_export = nullptr;
  switch (peek()) {
    case Token::FUNCTION: {
      Consume(Token::FUNCTION);
      int pos = position();
      bool is_generator = Check(Token::MUL);
      if (peek() == Token::LPAREN) {
        // FunctionDeclaration[+Default] ::
        //   'function' '(' FormalParameters ')' '{' FunctionBody '}'
        //
        // GeneratorDeclaration[+Default] ::
        //   'function' '*' '(' FormalParameters ')' '{' FunctionBody '}'
        default_export = ParseFunctionLiteral(
            default_string, Scanner::Location::invalid(),
            kSkipFunctionNameCheck,
            is_generator ? FunctionKind::kGeneratorFunction
                         : FunctionKind::kNormalFunction,
            pos, FunctionLiteral::kDeclaration, language_mode(), CHECK_OK);
        result = factory()->NewEmptyStatement(RelocInfo::kNoPosition);
      } else {
        result = ParseFunctionDeclaration(pos, is_generator, &names, CHECK_OK);
      }
      break;
    }

    case Token::CLASS:
      Consume(Token::CLASS);
      if (peek() == Token::EXTENDS || peek() == Token::LBRACE) {
        // ClassDeclaration[+Default] ::
        //   'class' ('extends' LeftHandExpression)? '{' ClassBody '}'
        default_export =
            ParseClassLiteral(default_string, Scanner::Location::invalid(),
                              false, position(), CHECK_OK);
        result = factory()->NewEmptyStatement(RelocInfo::kNoPosition);
      } else {
        result = ParseClassDeclaration(&names, CHECK_OK);
      }
      break;

    default: {
      int pos = peek_position();
      ExpressionClassifier classifier(this);
      Expression* expr = ParseAssignmentExpression(true, &classifier, CHECK_OK);
      RewriteNonPattern(&classifier, CHECK_OK);

      ExpectSemicolon(CHECK_OK);
      result = factory()->NewExpressionStatement(expr, pos);
      break;
    }
  }

  DCHECK_LE(names.length(), 1);
  if (names.length() == 1) {
    scope_->module()->AddLocalExport(default_string, names.first(), zone(), ok);
    if (!*ok) {
      ParserTraits::ReportMessageAt(
          default_loc, MessageTemplate::kDuplicateExport, default_string);
      return nullptr;
    }
  } else {
    // TODO(ES6): Assign result to a const binding with the name "*default*"
    // and add an export entry with "*default*" as the local name.
    USE(default_export);
  }

  return result;
}


Statement* Parser::ParseExportDeclaration(bool* ok) {
  // ExportDeclaration:
  //    'export' '*' 'from' ModuleSpecifier ';'
  //    'export' ExportClause ('from' ModuleSpecifier)? ';'
  //    'export' VariableStatement
  //    'export' Declaration
  //    'export' 'default' ... (handled in ParseExportDefault)

  int pos = peek_position();
  Expect(Token::EXPORT, CHECK_OK);

  Statement* result = NULL;
  ZoneList<const AstRawString*> names(1, zone());
  switch (peek()) {
    case Token::DEFAULT:
      return ParseExportDefault(ok);

    case Token::MUL: {
      Consume(Token::MUL);
      ExpectContextualKeyword(CStrVector("from"), CHECK_OK);
      const AstRawString* module_specifier = ParseModuleSpecifier(CHECK_OK);
      scope_->module()->AddModuleRequest(module_specifier, zone());
      // TODO(ES6): scope_->module()->AddStarExport(...)
      ExpectSemicolon(CHECK_OK);
      return factory()->NewEmptyStatement(pos);
    }

    case Token::LBRACE: {
      // There are two cases here:
      //
      // 'export' ExportClause ';'
      // and
      // 'export' ExportClause FromClause ';'
      //
      // In the first case, the exported identifiers in ExportClause must
      // not be reserved words, while in the latter they may be. We
      // pass in a location that gets filled with the first reserved word
      // encountered, and then throw a SyntaxError if we are in the
      // non-FromClause case.
      Scanner::Location reserved_loc = Scanner::Location::invalid();
      ZoneList<const AstRawString*> export_names(1, zone());
      ZoneList<Scanner::Location> export_locations(1, zone());
      ZoneList<const AstRawString*> local_names(1, zone());
      ParseExportClause(&export_names, &export_locations, &local_names,
                        &reserved_loc, CHECK_OK);
      const AstRawString* indirect_export_module_specifier = NULL;
      if (CheckContextualKeyword(CStrVector("from"))) {
        indirect_export_module_specifier = ParseModuleSpecifier(CHECK_OK);
      } else if (reserved_loc.IsValid()) {
        // No FromClause, so reserved words are invalid in ExportClause.
        *ok = false;
        ReportMessageAt(reserved_loc, MessageTemplate::kUnexpectedReserved);
        return NULL;
      }
      ExpectSemicolon(CHECK_OK);
      const int length = export_names.length();
      DCHECK_EQ(length, local_names.length());
      DCHECK_EQ(length, export_locations.length());
      if (indirect_export_module_specifier == NULL) {
        for (int i = 0; i < length; ++i) {
          scope_->module()->AddLocalExport(export_names[i], local_names[i],
                                           zone(), ok);
          if (!*ok) {
            ParserTraits::ReportMessageAt(export_locations[i],
                                          MessageTemplate::kDuplicateExport,
                                          export_names[i]);
            return NULL;
          }
        }
      } else {
        scope_->module()->AddModuleRequest(indirect_export_module_specifier,
                                           zone());
        for (int i = 0; i < length; ++i) {
          // TODO(ES6): scope_->module()->AddIndirectExport(...);(
        }
      }
      return factory()->NewEmptyStatement(pos);
    }

    case Token::FUNCTION:
      result = ParseFunctionDeclaration(&names, CHECK_OK);
      break;

    case Token::CLASS:
      Consume(Token::CLASS);
      result = ParseClassDeclaration(&names, CHECK_OK);
      break;

    case Token::VAR:
    case Token::LET:
    case Token::CONST:
      result = ParseVariableStatement(kStatementListItem, &names, CHECK_OK);
      break;

    default:
      *ok = false;
      ReportUnexpectedToken(scanner()->current_token());
      return NULL;
  }

  // Extract declared names into export declarations.
  ModuleDescriptor* descriptor = scope_->module();
  for (int i = 0; i < names.length(); ++i) {
    descriptor->AddLocalExport(names[i], names[i], zone(), ok);
    if (!*ok) {
      // TODO(adamk): Possibly report this error at the right place.
      ParserTraits::ReportMessage(MessageTemplate::kDuplicateExport, names[i]);
      return NULL;
    }
  }

  DCHECK_NOT_NULL(result);
  return result;
}


Statement* Parser::ParseStatement(ZoneList<const AstRawString*>* labels,
                                  bool* ok) {
  // Statement ::
  //   EmptyStatement
  //   ...

  if (peek() == Token::SEMICOLON) {
    Next();
    return factory()->NewEmptyStatement(RelocInfo::kNoPosition);
  }
  return ParseSubStatement(labels, ok);
}


Statement* Parser::ParseSubStatement(ZoneList<const AstRawString*>* labels,
                                     bool* ok) {
  // Statement ::
  //   Block
  //   VariableStatement
  //   EmptyStatement
  //   ExpressionStatement
  //   IfStatement
  //   IterationStatement
  //   ContinueStatement
  //   BreakStatement
  //   ReturnStatement
  //   WithStatement
  //   LabelledStatement
  //   SwitchStatement
  //   ThrowStatement
  //   TryStatement
  //   DebuggerStatement

  // Note: Since labels can only be used by 'break' and 'continue'
  // statements, which themselves are only valid within blocks,
  // iterations or 'switch' statements (i.e., BreakableStatements),
  // labels can be simply ignored in all other cases; except for
  // trivial labeled break statements 'label: break label' which is
  // parsed into an empty statement.
  switch (peek()) {
    case Token::LBRACE:
      return ParseBlock(labels, ok);

    case Token::SEMICOLON:
      Next();
      return factory()->NewEmptyStatement(RelocInfo::kNoPosition);

    case Token::IF:
      return ParseIfStatement(labels, ok);

    case Token::DO:
      return ParseDoWhileStatement(labels, ok);

    case Token::WHILE:
      return ParseWhileStatement(labels, ok);

    case Token::FOR:
      return ParseForStatement(labels, ok);

    case Token::CONTINUE:
    case Token::BREAK:
    case Token::RETURN:
    case Token::THROW:
    case Token::TRY: {
      // These statements must have their labels preserved in an enclosing
      // block
      if (labels == NULL) {
        return ParseStatementAsUnlabelled(labels, ok);
      } else {
        Block* result =
            factory()->NewBlock(labels, 1, false, RelocInfo::kNoPosition);
        Target target(&this->target_stack_, result);
        Statement* statement = ParseStatementAsUnlabelled(labels, CHECK_OK);
        if (result) result->statements()->Add(statement, zone());
        return result;
      }
    }

    case Token::WITH:
      return ParseWithStatement(labels, ok);

    case Token::SWITCH:
      return ParseSwitchStatement(labels, ok);

    case Token::FUNCTION:
      // FunctionDeclaration only allowed as a StatementListItem, not in
      // an arbitrary Statement position. Exceptions such as
      // ES#sec-functiondeclarations-in-ifstatement-statement-clauses
      // are handled by calling ParseScopedStatement rather than
      // ParseSubStatement directly.
      ReportMessageAt(scanner()->peek_location(),
                      is_strict(language_mode())
                          ? MessageTemplate::kStrictFunction
                          : MessageTemplate::kSloppyFunction);
      *ok = false;
      return nullptr;

    case Token::DEBUGGER:
      return ParseDebuggerStatement(ok);

    case Token::VAR:
      return ParseVariableStatement(kStatement, NULL, ok);

    case Token::CONST:
      // In ES6 CONST is not allowed as a Statement, only as a
      // LexicalDeclaration, however we continue to allow it in sloppy mode for
      // backwards compatibility.
      if (is_sloppy(language_mode()) && allow_legacy_const()) {
        return ParseVariableStatement(kStatement, NULL, ok);
      }

    // Fall through.
    default:
      return ParseExpressionOrLabelledStatement(labels, ok);
  }
}

Statement* Parser::ParseStatementAsUnlabelled(
    ZoneList<const AstRawString*>* labels, bool* ok) {
  switch (peek()) {
    case Token::CONTINUE:
      return ParseContinueStatement(ok);

    case Token::BREAK:
      return ParseBreakStatement(labels, ok);

    case Token::RETURN:
      return ParseReturnStatement(ok);

    case Token::THROW:
      return ParseThrowStatement(ok);

    case Token::TRY:
      return ParseTryStatement(ok);

    default:
      UNREACHABLE();
      return NULL;
  }
}


VariableProxy* Parser::NewUnresolved(const AstRawString* name,
                                     VariableMode mode) {
  // If we are inside a function, a declaration of a var/const variable is a
  // truly local variable, and the scope of the variable is always the function
  // scope.
  // Let/const variables in harmony mode are always added to the immediately
  // enclosing scope.
  Scope* scope =
      IsLexicalVariableMode(mode) ? scope_ : scope_->DeclarationScope();
  return scope->NewUnresolved(factory(), name, Variable::NORMAL,
                              scanner()->location().beg_pos,
                              scanner()->location().end_pos);
}


Variable* Parser::Declare(Declaration* declaration,
                          DeclarationDescriptor::Kind declaration_kind,
                          bool resolve, bool* ok, Scope* scope) {
  VariableProxy* proxy = declaration->proxy();
  DCHECK(proxy->raw_name() != NULL);
  const AstRawString* name = proxy->raw_name();
  VariableMode mode = declaration->mode();
  bool is_function_declaration = declaration->IsFunctionDeclaration();
  if (scope == nullptr) scope = scope_;
  Scope* declaration_scope =
      IsLexicalVariableMode(mode) ? scope : scope->DeclarationScope();
  Variable* var = NULL;

  // If a suitable scope exists, then we can statically declare this
  // variable and also set its mode. In any case, a Declaration node
  // will be added to the scope so that the declaration can be added
  // to the corresponding activation frame at runtime if necessary.
  // For instance, var declarations inside a sloppy eval scope need
  // to be added to the calling function context. Similarly, strict
  // mode eval scope and lexical eval bindings do not leak variable
  // declarations to the caller's scope so we declare all locals, too.
  if (declaration_scope->is_function_scope() ||
      declaration_scope->is_block_scope() ||
      declaration_scope->is_module_scope() ||
      declaration_scope->is_script_scope() ||
      (declaration_scope->is_eval_scope() &&
       (is_strict(declaration_scope->language_mode()) ||
        IsLexicalVariableMode(mode)))) {
    // Declare the variable in the declaration scope.
    var = declaration_scope->LookupLocal(name);
    if (var == NULL) {
      // Declare the name.
      Variable::Kind kind = Variable::NORMAL;
      if (is_function_declaration) {
        kind = Variable::FUNCTION;
      }
      var = declaration_scope->DeclareLocal(
          name, mode, declaration->initialization(), kind, kNotAssigned);
    } else if ((mode == CONST_LEGACY || var->mode() == CONST_LEGACY) &&
               !declaration_scope->is_script_scope()) {
      // Duplicate legacy const definitions throw at runtime.
      DCHECK(is_sloppy(language_mode()));
      Expression* expression = NewThrowSyntaxError(
          MessageTemplate::kVarRedeclaration, name, declaration->position());
      declaration_scope->SetIllegalRedeclaration(expression);
    } else if ((IsLexicalVariableMode(mode) ||
                IsLexicalVariableMode(var->mode())) &&
               // Lexical bindings may appear for some parameters in sloppy
               // mode even with --harmony-sloppy off.
               (is_strict(language_mode()) || allow_harmony_sloppy())) {
      // Allow duplicate function decls for web compat, see bug 4693.
      if (is_sloppy(language_mode()) && is_function_declaration &&
          var->is_function()) {
        DCHECK(IsLexicalVariableMode(mode) &&
               IsLexicalVariableMode(var->mode()));
        ++use_counts_[v8::Isolate::kSloppyModeBlockScopedFunctionRedefinition];
      } else {
        // The name was declared in this scope before; check for conflicting
        // re-declarations. We have a conflict if either of the declarations
        // is not a var (in script scope, we also have to ignore legacy const
        // for compatibility). There is similar code in runtime.cc in the
        // Declare functions. The function CheckConflictingVarDeclarations
        // checks for var and let bindings from different scopes whereas this
        // is a check for conflicting declarations within the same scope. This
        // check also covers the special case
        //
        // function () { let x; { var x; } }
        //
        // because the var declaration is hoisted to the function scope where
        // 'x' is already bound.
        DCHECK(IsDeclaredVariableMode(var->mode()));
        // In harmony we treat re-declarations as early errors. See
        // ES5 16 for a definition of early errors.
        if (declaration_kind == DeclarationDescriptor::NORMAL) {
          ParserTraits::ReportMessage(MessageTemplate::kVarRedeclaration, name);
        } else {
          ParserTraits::ReportMessage(MessageTemplate::kParamDupe);
        }
        *ok = false;
        return nullptr;
      }
    } else if (mode == VAR) {
      var->set_maybe_assigned();
    }
  } else if (declaration_scope->is_eval_scope() &&
             is_sloppy(declaration_scope->language_mode()) &&
             !IsLexicalVariableMode(mode)) {
    // In a var binding in a sloppy direct eval, pollute the enclosing scope
    // with this new binding by doing the following:
    // The proxy is bound to a lookup variable to force a dynamic declaration
    // using the DeclareLookupSlot runtime function.
    Variable::Kind kind = Variable::NORMAL;
    // TODO(sigurds) figure out if kNotAssigned is OK here
    var = new (zone()) Variable(declaration_scope, name, mode, kind,
                                declaration->initialization(), kNotAssigned);
    var->AllocateTo(VariableLocation::LOOKUP, -1);
    var->SetFromEval();
    resolve = true;
  }


  // We add a declaration node for every declaration. The compiler
  // will only generate code if necessary. In particular, declarations
  // for inner local variables that do not represent functions won't
  // result in any generated code.
  //
  // Note that we always add an unresolved proxy even if it's not
  // used, simply because we don't know in this method (w/o extra
  // parameters) if the proxy is needed or not. The proxy will be
  // bound during variable resolution time unless it was pre-bound
  // below.
  //
  // WARNING: This will lead to multiple declaration nodes for the
  // same variable if it is declared several times. This is not a
  // semantic issue as long as we keep the source order, but it may be
  // a performance issue since it may lead to repeated
  // RuntimeHidden_DeclareLookupSlot calls.
  declaration_scope->AddDeclaration(declaration);

  if (mode == CONST_LEGACY && declaration_scope->is_script_scope()) {
    // For global const variables we bind the proxy to a variable.
    DCHECK(resolve);  // should be set by all callers
    Variable::Kind kind = Variable::NORMAL;
    var = new (zone()) Variable(declaration_scope, name, mode, kind,
                                kNeedsInitialization, kNotAssigned);
  }

  // If requested and we have a local variable, bind the proxy to the variable
  // at parse-time. This is used for functions (and consts) declared inside
  // statements: the corresponding function (or const) variable must be in the
  // function scope and not a statement-local scope, e.g. as provided with a
  // 'with' statement:
  //
  //   with (obj) {
  //     function f() {}
  //   }
  //
  // which is translated into:
  //
  //   with (obj) {
  //     // in this case this is not: 'var f; f = function () {};'
  //     var f = function () {};
  //   }
  //
  // Note that if 'f' is accessed from inside the 'with' statement, it
  // will be allocated in the context (because we must be able to look
  // it up dynamically) but it will also be accessed statically, i.e.,
  // with a context slot index and a context chain length for this
  // initialization code. Thus, inside the 'with' statement, we need
  // both access to the static and the dynamic context chain; the
  // runtime needs to provide both.
  if (resolve && var != NULL) {
    proxy->BindTo(var);
  }
  return var;
}


// Language extension which is only enabled for source files loaded
// through the API's extension mechanism.  A native function
// declaration is resolved by looking up the function through a
// callback provided by the extension.
Statement* Parser::ParseNativeDeclaration(bool* ok) {
  int pos = peek_position();
  Expect(Token::FUNCTION, CHECK_OK);
  // Allow "eval" or "arguments" for backward compatibility.
  const AstRawString* name =
      ParseIdentifier(kAllowRestrictedIdentifiers, CHECK_OK);
  Expect(Token::LPAREN, CHECK_OK);
  bool done = (peek() == Token::RPAREN);
  while (!done) {
    ParseIdentifier(kAllowRestrictedIdentifiers, CHECK_OK);
    done = (peek() == Token::RPAREN);
    if (!done) {
      Expect(Token::COMMA, CHECK_OK);
    }
  }
  Expect(Token::RPAREN, CHECK_OK);
  Expect(Token::SEMICOLON, CHECK_OK);

  // Make sure that the function containing the native declaration
  // isn't lazily compiled. The extension structures are only
  // accessible while parsing the first time not when reparsing
  // because of lazy compilation.
  // TODO(adamk): Should this be ClosureScope()?
  scope_->DeclarationScope()->ForceEagerCompilation();

  // TODO(1240846): It's weird that native function declarations are
  // introduced dynamically when we meet their declarations, whereas
  // other functions are set up when entering the surrounding scope.
  VariableProxy* proxy = NewUnresolved(name, VAR);
  Declaration* declaration =
      factory()->NewVariableDeclaration(proxy, VAR, scope_, pos);
  Declare(declaration, DeclarationDescriptor::NORMAL, true, CHECK_OK);
  NativeFunctionLiteral* lit = factory()->NewNativeFunctionLiteral(
      name, extension_, RelocInfo::kNoPosition);
  return factory()->NewExpressionStatement(
      factory()->NewAssignment(Token::INIT, proxy, lit, RelocInfo::kNoPosition),
      pos);
}


Statement* Parser::ParseFunctionDeclaration(
    ZoneList<const AstRawString*>* names, bool* ok) {
  Expect(Token::FUNCTION, CHECK_OK);
  int pos = position();
  bool is_generator = Check(Token::MUL);
  return ParseFunctionDeclaration(pos, is_generator, names, ok);
}


Statement* Parser::ParseFunctionDeclaration(
    int pos, bool is_generator, ZoneList<const AstRawString*>* names,
    bool* ok) {
  // FunctionDeclaration ::
  //   'function' Identifier '(' FormalParameters ')' '{' FunctionBody '}'
  // GeneratorDeclaration ::
  //   'function' '*' Identifier '(' FormalParameters ')' '{' FunctionBody '}'
  //
  // 'function' and '*' (if present) have been consumed by the caller.
  bool is_strict_reserved = false;
  const AstRawString* name = ParseIdentifierOrStrictReservedWord(
      &is_strict_reserved, CHECK_OK);

  FuncNameInferrer::State fni_state(fni_);
  if (fni_ != NULL) fni_->PushEnclosingName(name);
  FunctionLiteral* fun = ParseFunctionLiteral(
      name, scanner()->location(),
      is_strict_reserved ? kFunctionNameIsStrictReserved
                         : kFunctionNameValidityUnknown,
      is_generator ? FunctionKind::kGeneratorFunction
                   : FunctionKind::kNormalFunction,
      pos, FunctionLiteral::kDeclaration, language_mode(), CHECK_OK);

  // Even if we're not at the top-level of the global or a function
  // scope, we treat it as such and introduce the function with its
  // initial value upon entering the corresponding scope.
  // In ES6, a function behaves as a lexical binding, except in
  // a script scope, or the initial scope of eval or another function.
  VariableMode mode =
      (is_strict(language_mode()) || allow_harmony_sloppy_function()) &&
      !scope_->is_declaration_scope()
          ? LET
          : VAR;
  VariableProxy* proxy = NewUnresolved(name, mode);
  Declaration* declaration =
      factory()->NewFunctionDeclaration(proxy, mode, fun, scope_, pos);
  Declare(declaration, DeclarationDescriptor::NORMAL, true, CHECK_OK);
  if (names) names->Add(name, zone());
  EmptyStatement* empty = factory()->NewEmptyStatement(RelocInfo::kNoPosition);
  if (is_sloppy(language_mode()) && allow_harmony_sloppy_function() &&
      !scope_->is_declaration_scope()) {
    SloppyBlockFunctionStatement* delegate =
        factory()->NewSloppyBlockFunctionStatement(empty, scope_);
    scope_->DeclarationScope()->sloppy_block_function_map()->Declare(name,
                                                                     delegate);
    return delegate;
  }
  return empty;
}


Statement* Parser::ParseClassDeclaration(ZoneList<const AstRawString*>* names,
                                         bool* ok) {
  // ClassDeclaration ::
  //   'class' Identifier ('extends' LeftHandExpression)? '{' ClassBody '}'
  //
  // 'class' is expected to be consumed by the caller.
  //
  // A ClassDeclaration
  //
  //   class C { ... }
  //
  // has the same semantics as:
  //
  //   let C = class C { ... };
  //
  // so rewrite it as such.

  if (!allow_harmony_sloppy() && is_sloppy(language_mode())) {
    ReportMessage(MessageTemplate::kSloppyLexical);
    *ok = false;
    return NULL;
  }

  int pos = position();
  bool is_strict_reserved = false;
  const AstRawString* name =
      ParseIdentifierOrStrictReservedWord(&is_strict_reserved, CHECK_OK);
  ClassLiteral* value = ParseClassLiteral(name, scanner()->location(),
                                          is_strict_reserved, pos, CHECK_OK);

  VariableProxy* proxy = NewUnresolved(name, LET);
  Declaration* declaration =
      factory()->NewVariableDeclaration(proxy, LET, scope_, pos);
  Declare(declaration, DeclarationDescriptor::NORMAL, true, CHECK_OK);
  proxy->var()->set_initializer_position(position());
  Assignment* assignment =
      factory()->NewAssignment(Token::INIT, proxy, value, pos);
  Statement* assignment_statement =
      factory()->NewExpressionStatement(assignment, RelocInfo::kNoPosition);
  if (names) names->Add(name, zone());
  return assignment_statement;
}


Block* Parser::ParseBlock(ZoneList<const AstRawString*>* labels,
                          bool finalize_block_scope, bool* ok) {
  // The harmony mode uses block elements instead of statements.
  //
  // Block ::
  //   '{' StatementList '}'

  // Construct block expecting 16 statements.
  Block* body =
      factory()->NewBlock(labels, 16, false, RelocInfo::kNoPosition);
  Scope* block_scope = NewScope(scope_, BLOCK_SCOPE);

  // Parse the statements and collect escaping labels.
  Expect(Token::LBRACE, CHECK_OK);
  block_scope->set_start_position(scanner()->location().beg_pos);
  { BlockState block_state(&scope_, block_scope);
    Target target(&this->target_stack_, body);

    while (peek() != Token::RBRACE) {
      Statement* stat = ParseStatementListItem(CHECK_OK);
      if (stat && !stat->IsEmpty()) {
        body->statements()->Add(stat, zone());
      }
    }
  }
  Expect(Token::RBRACE, CHECK_OK);
  block_scope->set_end_position(scanner()->location().end_pos);
  if (finalize_block_scope) {
    block_scope = block_scope->FinalizeBlockScope();
  }
  body->set_scope(block_scope);
  return body;
}


Block* Parser::ParseBlock(ZoneList<const AstRawString*>* labels, bool* ok) {
  return ParseBlock(labels, true, ok);
}


Block* Parser::DeclarationParsingResult::BuildInitializationBlock(
    ZoneList<const AstRawString*>* names, bool* ok) {
  Block* result = descriptor.parser->factory()->NewBlock(
      NULL, 1, true, descriptor.declaration_pos);
  for (auto declaration : declarations) {
    PatternRewriter::DeclareAndInitializeVariables(
        result, &descriptor, &declaration, names, CHECK_OK);
  }
  return result;
}


Block* Parser::ParseVariableStatement(VariableDeclarationContext var_context,
                                      ZoneList<const AstRawString*>* names,
                                      bool* ok) {
  // VariableStatement ::
  //   VariableDeclarations ';'

  // The scope of a var/const declared variable anywhere inside a function
  // is the entire function (ECMA-262, 3rd, 10.1.3, and 12.2). Thus we can
  // transform a source-level var/const declaration into a (Function)
  // Scope declaration, and rewrite the source-level initialization into an
  // assignment statement. We use a block to collect multiple assignments.
  //
  // We mark the block as initializer block because we don't want the
  // rewriter to add a '.result' assignment to such a block (to get compliant
  // behavior for code such as print(eval('var x = 7')), and for cosmetic
  // reasons when pretty-printing. Also, unless an assignment (initialization)
  // is inside an initializer block, it is ignored.

  DeclarationParsingResult parsing_result;
  Block* result =
      ParseVariableDeclarations(var_context, &parsing_result, names, CHECK_OK);
  ExpectSemicolon(CHECK_OK);
  return result;
}

Block* Parser::ParseVariableDeclarations(
    VariableDeclarationContext var_context,
    DeclarationParsingResult* parsing_result,
    ZoneList<const AstRawString*>* names, bool* ok) {
  // VariableDeclarations ::
  //   ('var' | 'const' | 'let') (Identifier ('=' AssignmentExpression)?)+[',']
  //
  // The ES6 Draft Rev3 specifies the following grammar for const declarations
  //
  // ConstDeclaration ::
  //   const ConstBinding (',' ConstBinding)* ';'
  // ConstBinding ::
  //   Identifier '=' AssignmentExpression
  //
  // TODO(ES6):
  // ConstBinding ::
  //   BindingPattern '=' AssignmentExpression

  parsing_result->descriptor.parser = this;
  parsing_result->descriptor.declaration_kind = DeclarationDescriptor::NORMAL;
  parsing_result->descriptor.declaration_pos = peek_position();
  parsing_result->descriptor.initialization_pos = peek_position();
  parsing_result->descriptor.mode = VAR;

  Block* init_block = nullptr;
  if (var_context != kForStatement) {
    init_block = factory()->NewBlock(
        NULL, 1, true, parsing_result->descriptor.declaration_pos);
  }

  if (peek() == Token::VAR) {
    Consume(Token::VAR);
  } else if (peek() == Token::CONST && allow_const()) {
    Consume(Token::CONST);
    if (is_sloppy(language_mode()) && allow_legacy_const()) {
      parsing_result->descriptor.mode = CONST_LEGACY;
      ++use_counts_[v8::Isolate::kLegacyConst];
    } else {
      DCHECK(is_strict(language_mode()) || allow_harmony_sloppy());
      DCHECK(var_context != kStatement);
      parsing_result->descriptor.mode = CONST;
    }
  } else if (peek() == Token::LET && allow_let()) {
    Consume(Token::LET);
    DCHECK(var_context != kStatement);
    parsing_result->descriptor.mode = LET;
  } else {
    UNREACHABLE();  // by current callers
  }

  parsing_result->descriptor.scope = scope_;
  parsing_result->descriptor.hoist_scope = nullptr;


  bool first_declaration = true;
  int bindings_start = peek_position();
  do {
    FuncNameInferrer::State fni_state(fni_);

    // Parse name.
    if (!first_declaration) Consume(Token::COMMA);

    Expression* pattern;
    int decl_pos = peek_position();
    {
      ExpressionClassifier pattern_classifier(this);
      pattern = ParsePrimaryExpression(&pattern_classifier, CHECK_OK);
      ValidateBindingPattern(&pattern_classifier, CHECK_OK);
      if (IsLexicalVariableMode(parsing_result->descriptor.mode)) {
        ValidateLetPattern(&pattern_classifier, CHECK_OK);
      }
    }

    // Optional type annotation.
    if (scope_->typed() && Check(Token::COLON)) {
      typename TypeSystem::Type type = ParseValidType(CHECK_OK);
      USE(type);
    }

    Scanner::Location variable_loc = scanner()->location();
    const AstRawString* single_name =
        pattern->IsVariableProxy() ? pattern->AsVariableProxy()->raw_name()
                                   : nullptr;
    if (single_name != nullptr) {
      if (fni_ != NULL) fni_->PushVariableName(single_name);
    }

    Expression* value = NULL;
    int initializer_position = RelocInfo::kNoPosition;
    if (Check(Token::ASSIGN)) {
      ExpressionClassifier classifier(this);
      value = ParseAssignmentExpression(var_context != kForStatement,
                                        &classifier, CHECK_OK);
      RewriteNonPattern(&classifier, CHECK_OK);
      variable_loc.end_pos = scanner()->location().end_pos;

      if (!parsing_result->first_initializer_loc.IsValid()) {
        parsing_result->first_initializer_loc = variable_loc;
      }

      // Don't infer if it is "a = function(){...}();"-like expression.
      if (single_name) {
        if (fni_ != NULL && value->AsCall() == NULL &&
            value->AsCallNew() == NULL) {
          fni_->Infer();
        } else {
          fni_->RemoveLastFunction();
        }
      }

      if (allow_harmony_function_name()) {
        ParserTraits::SetFunctionNameFromIdentifierRef(value, pattern);
      }

      // End position of the initializer is after the assignment expression.
      initializer_position = scanner()->location().end_pos;
    } else {
      // Initializers may be either required or implied unless this is a
      // for-in/of iteration variable.
      if (var_context != kForStatement || !PeekInOrOf()) {
        // ES6 'const' and binding patterns require initializers.
        if (parsing_result->descriptor.mode == CONST ||
            !pattern->IsVariableProxy()) {
          ParserTraits::ReportMessageAt(
              Scanner::Location(decl_pos, scanner()->location().end_pos),
              MessageTemplate::kDeclarationMissingInitializer,
              !pattern->IsVariableProxy() ? "destructuring" : "const");
          *ok = false;
          return nullptr;
        }

        // 'let x' and (legacy) 'const x' initialize 'x' to undefined.
        if (parsing_result->descriptor.mode == LET ||
            parsing_result->descriptor.mode == CONST_LEGACY) {
          value = GetLiteralUndefined(position());
        }
      }

      // End position of the initializer is after the variable.
      initializer_position = position();
    }

    DeclarationParsingResult::Declaration decl(pattern, initializer_position,
                                               value);
    if (var_context == kForStatement) {
      // Save the declaration for further handling in ParseForStatement.
      parsing_result->declarations.Add(decl);
    } else {
      // Immediately declare the variable otherwise. This avoids O(N^2)
      // behavior (where N is the number of variables in a single
      // declaration) in the PatternRewriter having to do with removing
      // and adding VariableProxies to the Scope (see bug 4699).
      DCHECK_NOT_NULL(init_block);
      PatternRewriter::DeclareAndInitializeVariables(
          init_block, &parsing_result->descriptor, &decl, names, CHECK_OK);
    }
    first_declaration = false;
  } while (peek() == Token::COMMA);

  parsing_result->bindings_loc =
      Scanner::Location(bindings_start, scanner()->location().end_pos);

  DCHECK(*ok);
  return init_block;
}


static bool ContainsLabel(ZoneList<const AstRawString*>* labels,
                          const AstRawString* label) {
  DCHECK(label != NULL);
  if (labels != NULL) {
    for (int i = labels->length(); i-- > 0; ) {
      if (labels->at(i) == label) {
        return true;
      }
    }
  }
  return false;
}


Statement* Parser::ParseExpressionOrLabelledStatement(
    ZoneList<const AstRawString*>* labels, bool* ok) {
  // ExpressionStatement | LabelledStatement ::
  //   Expression ';'
  //   Identifier ':' Statement
  //
  // ExpressionStatement[Yield] :
  //   [lookahead ∉ {{, function, class, let [}] Expression[In, ?Yield] ;

  int pos = peek_position();

  switch (peek()) {
    case Token::FUNCTION:
    case Token::LBRACE:
      UNREACHABLE();  // Always handled by the callers.
    case Token::CLASS:
      ReportUnexpectedToken(Next());
      *ok = false;
      return nullptr;

    default:
      break;
  }

  bool starts_with_idenfifier = peek_any_identifier();
  Expression* expr = ParseExpression(true, CHECK_OK);
  if (peek() == Token::COLON && starts_with_idenfifier && expr != NULL &&
      expr->AsVariableProxy() != NULL &&
      !expr->AsVariableProxy()->is_this()) {
    // Expression is a single identifier, and not, e.g., a parenthesized
    // identifier.
    VariableProxy* var = expr->AsVariableProxy();
    const AstRawString* label = var->raw_name();
    // TODO(1240780): We don't check for redeclaration of labels
    // during preparsing since keeping track of the set of active
    // labels requires nontrivial changes to the way scopes are
    // structured.  However, these are probably changes we want to
    // make later anyway so we should go back and fix this then.
    if (ContainsLabel(labels, label) || TargetStackContainsLabel(label)) {
      ParserTraits::ReportMessage(MessageTemplate::kLabelRedeclaration, label);
      *ok = false;
      return NULL;
    }
    if (labels == NULL) {
      labels = new(zone()) ZoneList<const AstRawString*>(4, zone());
    }
    labels->Add(label, zone());
    // Remove the "ghost" variable that turned out to be a label
    // from the top scope. This way, we don't try to resolve it
    // during the scope processing.
    scope_->RemoveUnresolved(var);
    Expect(Token::COLON, CHECK_OK);
    // ES#sec-labelled-function-declarations Labelled Function Declarations
    if (peek() == Token::FUNCTION && is_sloppy(language_mode())) {
      return ParseFunctionDeclaration(labels, ok);
    }
    return ParseStatement(labels, ok);
  }

  // If we have an extension, we allow a native function declaration.
  // A native function declaration starts with "native function" with
  // no line-terminator between the two words.
  if (extension_ != NULL && peek() == Token::FUNCTION &&
      !scanner()->HasAnyLineTerminatorBeforeNext() && expr != NULL &&
      expr->AsVariableProxy() != NULL &&
      expr->AsVariableProxy()->raw_name() ==
          ast_value_factory()->native_string() &&
      !scanner()->literal_contains_escapes()) {
    return ParseNativeDeclaration(ok);
  }

  // Parsed expression statement, followed by semicolon.
  // Detect attempts at 'let' declarations in sloppy mode.
  if (!allow_harmony_sloppy_let() && peek() == Token::IDENTIFIER &&
      expr->AsVariableProxy() != NULL &&
      expr->AsVariableProxy()->raw_name() ==
          ast_value_factory()->let_string()) {
    ReportMessage(MessageTemplate::kSloppyLexical, NULL);
    *ok = false;
    return NULL;
  }
  ExpectSemicolon(CHECK_OK);
  return factory()->NewExpressionStatement(expr, pos);
}


IfStatement* Parser::ParseIfStatement(ZoneList<const AstRawString*>* labels,
                                      bool* ok) {
  // IfStatement ::
  //   'if' '(' Expression ')' Statement ('else' Statement)?

  int pos = peek_position();
  Expect(Token::IF, CHECK_OK);
  Expect(Token::LPAREN, CHECK_OK);
  Expression* condition = ParseExpression(true, CHECK_OK);
  Expect(Token::RPAREN, CHECK_OK);
  Statement* then_statement = ParseScopedStatement(labels, false, CHECK_OK);
  Statement* else_statement = NULL;
  if (peek() == Token::ELSE) {
    Next();
    else_statement = ParseScopedStatement(labels, false, CHECK_OK);
  } else {
    else_statement = factory()->NewEmptyStatement(RelocInfo::kNoPosition);
  }
  return factory()->NewIfStatement(
      condition, then_statement, else_statement, pos);
}


Statement* Parser::ParseContinueStatement(bool* ok) {
  // ContinueStatement ::
  //   'continue' Identifier? ';'

  int pos = peek_position();
  Expect(Token::CONTINUE, CHECK_OK);
  const AstRawString* label = NULL;
  Token::Value tok = peek();
  if (!scanner()->HasAnyLineTerminatorBeforeNext() &&
      tok != Token::SEMICOLON && tok != Token::RBRACE && tok != Token::EOS) {
    // ECMA allows "eval" or "arguments" as labels even in strict mode.
    label = ParseIdentifier(kAllowRestrictedIdentifiers, CHECK_OK);
  }
  IterationStatement* target = LookupContinueTarget(label, CHECK_OK);
  if (target == NULL) {
    // Illegal continue statement.
    MessageTemplate::Template message = MessageTemplate::kIllegalContinue;
    if (label != NULL) {
      message = MessageTemplate::kUnknownLabel;
    }
    ParserTraits::ReportMessage(message, label);
    *ok = false;
    return NULL;
  }
  ExpectSemicolon(CHECK_OK);
  return factory()->NewContinueStatement(target, pos);
}


Statement* Parser::ParseBreakStatement(ZoneList<const AstRawString*>* labels,
                                       bool* ok) {
  // BreakStatement ::
  //   'break' Identifier? ';'

  int pos = peek_position();
  Expect(Token::BREAK, CHECK_OK);
  const AstRawString* label = NULL;
  Token::Value tok = peek();
  if (!scanner()->HasAnyLineTerminatorBeforeNext() &&
      tok != Token::SEMICOLON && tok != Token::RBRACE && tok != Token::EOS) {
    // ECMA allows "eval" or "arguments" as labels even in strict mode.
    label = ParseIdentifier(kAllowRestrictedIdentifiers, CHECK_OK);
  }
  // Parse labeled break statements that target themselves into
  // empty statements, e.g. 'l1: l2: l3: break l2;'
  if (label != NULL && ContainsLabel(labels, label)) {
    ExpectSemicolon(CHECK_OK);
    return factory()->NewEmptyStatement(pos);
  }
  BreakableStatement* target = NULL;
  target = LookupBreakTarget(label, CHECK_OK);
  if (target == NULL) {
    // Illegal break statement.
    MessageTemplate::Template message = MessageTemplate::kIllegalBreak;
    if (label != NULL) {
      message = MessageTemplate::kUnknownLabel;
    }
    ParserTraits::ReportMessage(message, label);
    *ok = false;
    return NULL;
  }
  ExpectSemicolon(CHECK_OK);
  return factory()->NewBreakStatement(target, pos);
}


Statement* Parser::ParseReturnStatement(bool* ok) {
  // ReturnStatement ::
  //   'return' Expression? ';'

  // Consume the return token. It is necessary to do that before
  // reporting any errors on it, because of the way errors are
  // reported (underlining).
  Expect(Token::RETURN, CHECK_OK);
  Scanner::Location loc = scanner()->location();
  function_state_->set_return_location(loc);

  Token::Value tok = peek();
  Statement* result;
  Expression* return_value;
  if (scanner()->HasAnyLineTerminatorBeforeNext() ||
      tok == Token::SEMICOLON ||
      tok == Token::RBRACE ||
      tok == Token::EOS) {
    if (IsSubclassConstructor(function_state_->kind())) {
      return_value = ThisExpression(scope_, factory(), loc.beg_pos);
    } else {
      return_value = GetLiteralUndefined(position());
    }
  } else {
    int pos = peek_position();
    return_value = ParseExpression(true, CHECK_OK);

    if (IsSubclassConstructor(function_state_->kind())) {
      // For subclass constructors we need to return this in case of undefined
      // return a Smi (transformed into an exception in the ConstructStub)
      // for a non object.
      //
      //   return expr;
      //
      // Is rewritten as:
      //
      //   return (temp = expr) === undefined ? this :
      //       %_IsJSReceiver(temp) ? temp : 1;

      // temp = expr
      Variable* temp = scope_->NewTemporary(
          ast_value_factory()->empty_string());
      Assignment* assign = factory()->NewAssignment(
          Token::ASSIGN, factory()->NewVariableProxy(temp), return_value, pos);

      // %_IsJSReceiver(temp)
      ZoneList<Expression*>* is_spec_object_args =
          new (zone()) ZoneList<Expression*>(1, zone());
      is_spec_object_args->Add(factory()->NewVariableProxy(temp), zone());
      Expression* is_spec_object_call = factory()->NewCallRuntime(
          Runtime::kInlineIsJSReceiver, is_spec_object_args, pos);

      // %_IsJSReceiver(temp) ? temp : throw_expression
      Expression* is_object_conditional = factory()->NewConditional(
          is_spec_object_call, factory()->NewVariableProxy(temp),
          factory()->NewSmiLiteral(1, pos), pos);

      // temp === undefined
      Expression* is_undefined = factory()->NewCompareOperation(
          Token::EQ_STRICT, assign,
          factory()->NewUndefinedLiteral(RelocInfo::kNoPosition), pos);

      // is_undefined ? this : is_object_conditional
      return_value = factory()->NewConditional(
          is_undefined, ThisExpression(scope_, factory(), pos),
          is_object_conditional, pos);
    }

    // ES6 14.6.1 Static Semantics: IsInTailPosition
    if (FLAG_harmony_tailcalls && !is_sloppy(language_mode())) {
      function_state_->AddExpressionInTailPosition(return_value);
    }
  }
  ExpectSemicolon(CHECK_OK);

  if (is_generator()) {
    return_value = BuildIteratorResult(return_value, true);
  }

  result = factory()->NewReturnStatement(return_value, loc.beg_pos);

  Scope* decl_scope = scope_->DeclarationScope();
  if (decl_scope->is_script_scope() || decl_scope->is_eval_scope()) {
    ReportMessageAt(loc, MessageTemplate::kIllegalReturn);
    *ok = false;
    return NULL;
  }
  return result;
}


Statement* Parser::ParseWithStatement(ZoneList<const AstRawString*>* labels,
                                      bool* ok) {
  // WithStatement ::
  //   'with' '(' Expression ')' Statement

  Expect(Token::WITH, CHECK_OK);
  int pos = position();

  if (is_strict(language_mode())) {
    ReportMessage(MessageTemplate::kStrictWith);
    *ok = false;
    return NULL;
  }

  Expect(Token::LPAREN, CHECK_OK);
  Expression* expr = ParseExpression(true, CHECK_OK);
  Expect(Token::RPAREN, CHECK_OK);

  Scope* with_scope = NewScope(scope_, WITH_SCOPE);
  Statement* body;
  { BlockState block_state(&scope_, with_scope);
    with_scope->set_start_position(scanner()->peek_location().beg_pos);
    body = ParseScopedStatement(labels, true, CHECK_OK);
    with_scope->set_end_position(scanner()->location().end_pos);
  }
  return factory()->NewWithStatement(with_scope, expr, body, pos);
}


CaseClause* Parser::ParseCaseClause(bool* default_seen_ptr, bool* ok) {
  // CaseClause ::
  //   'case' Expression ':' StatementList
  //   'default' ':' StatementList

  Expression* label = NULL;  // NULL expression indicates default case
  if (peek() == Token::CASE) {
    Expect(Token::CASE, CHECK_OK);
    label = ParseExpression(true, CHECK_OK);
  } else {
    Expect(Token::DEFAULT, CHECK_OK);
    if (*default_seen_ptr) {
      ReportMessage(MessageTemplate::kMultipleDefaultsInSwitch);
      *ok = false;
      return NULL;
    }
    *default_seen_ptr = true;
  }
  Expect(Token::COLON, CHECK_OK);
  int pos = position();
  ZoneList<Statement*>* statements =
      new(zone()) ZoneList<Statement*>(5, zone());
  Statement* stat = NULL;
  while (peek() != Token::CASE &&
         peek() != Token::DEFAULT &&
         peek() != Token::RBRACE) {
    stat = ParseStatementListItem(CHECK_OK);
    statements->Add(stat, zone());
  }
  return factory()->NewCaseClause(label, statements, pos);
}


Statement* Parser::ParseSwitchStatement(ZoneList<const AstRawString*>* labels,
                                        bool* ok) {
  // SwitchStatement ::
  //   'switch' '(' Expression ')' '{' CaseClause* '}'
  // In order to get the CaseClauses to execute in their own lexical scope,
  // but without requiring downstream code to have special scope handling
  // code for switch statements, desugar into blocks as follows:
  // {  // To group the statements--harmless to evaluate Expression in scope
  //   .tag_variable = Expression;
  //   {  // To give CaseClauses a scope
  //     switch (.tag_variable) { CaseClause* }
  //   }
  // }

  Block* switch_block =
      factory()->NewBlock(NULL, 2, false, RelocInfo::kNoPosition);
  int switch_pos = peek_position();

  Expect(Token::SWITCH, CHECK_OK);
  Expect(Token::LPAREN, CHECK_OK);
  Expression* tag = ParseExpression(true, CHECK_OK);
  Expect(Token::RPAREN, CHECK_OK);

  Variable* tag_variable =
      scope_->NewTemporary(ast_value_factory()->dot_switch_tag_string());
  Assignment* tag_assign = factory()->NewAssignment(
      Token::ASSIGN, factory()->NewVariableProxy(tag_variable), tag,
      tag->position());
  Statement* tag_statement =
      factory()->NewExpressionStatement(tag_assign, RelocInfo::kNoPosition);
  switch_block->statements()->Add(tag_statement, zone());

  // make statement: undefined;
  // This is needed so the tag isn't returned as the value, in case the switch
  // statements don't have a value.
  switch_block->statements()->Add(
      factory()->NewExpressionStatement(
          factory()->NewUndefinedLiteral(RelocInfo::kNoPosition),
          RelocInfo::kNoPosition),
      zone());

  Block* cases_block =
      factory()->NewBlock(NULL, 1, false, RelocInfo::kNoPosition);
  Scope* cases_scope = NewScope(scope_, BLOCK_SCOPE);
  cases_scope->SetNonlinear();

  SwitchStatement* switch_statement =
      factory()->NewSwitchStatement(labels, switch_pos);

  cases_scope->set_start_position(scanner()->location().beg_pos);
  {
    BlockState cases_block_state(&scope_, cases_scope);
    Target target(&this->target_stack_, switch_statement);

    Expression* tag_read = factory()->NewVariableProxy(tag_variable);

    bool default_seen = false;
    ZoneList<CaseClause*>* cases =
        new (zone()) ZoneList<CaseClause*>(4, zone());
    Expect(Token::LBRACE, CHECK_OK);
    while (peek() != Token::RBRACE) {
      CaseClause* clause = ParseCaseClause(&default_seen, CHECK_OK);
      cases->Add(clause, zone());
    }
    switch_statement->Initialize(tag_read, cases);
    cases_block->statements()->Add(switch_statement, zone());
  }
  Expect(Token::RBRACE, CHECK_OK);

  cases_scope->set_end_position(scanner()->location().end_pos);
  cases_scope = cases_scope->FinalizeBlockScope();
  cases_block->set_scope(cases_scope);

  switch_block->statements()->Add(cases_block, zone());

  return switch_block;
}


Statement* Parser::ParseThrowStatement(bool* ok) {
  // ThrowStatement ::
  //   'throw' Expression ';'

  Expect(Token::THROW, CHECK_OK);
  int pos = position();
  if (scanner()->HasAnyLineTerminatorBeforeNext()) {
    ReportMessage(MessageTemplate::kNewlineAfterThrow);
    *ok = false;
    return NULL;
  }
  Expression* exception = ParseExpression(true, CHECK_OK);
  ExpectSemicolon(CHECK_OK);

  return factory()->NewExpressionStatement(
      factory()->NewThrow(exception, pos), pos);
}

class Parser::DontCollectExpressionsInTailPositionScope {
 public:
  DontCollectExpressionsInTailPositionScope(
      Parser::FunctionState* function_state)
      : function_state_(function_state),
        old_value_(function_state->collect_expressions_in_tail_position()) {
    function_state->set_collect_expressions_in_tail_position(false);
  }
  ~DontCollectExpressionsInTailPositionScope() {
    function_state_->set_collect_expressions_in_tail_position(old_value_);
  }

 private:
  Parser::FunctionState* function_state_;
  bool old_value_;
};

// Collects all return expressions at tail call position in this scope
// to a separate list.
class Parser::CollectExpressionsInTailPositionToListScope {
 public:
  CollectExpressionsInTailPositionToListScope(
      Parser::FunctionState* function_state, List<Expression*>* list)
      : function_state_(function_state), list_(list) {
    function_state->expressions_in_tail_position().Swap(list_);
  }
  ~CollectExpressionsInTailPositionToListScope() {
    function_state_->expressions_in_tail_position().Swap(list_);
  }

 private:
  Parser::FunctionState* function_state_;
  List<Expression*>* list_;
};

TryStatement* Parser::ParseTryStatement(bool* ok) {
  // TryStatement ::
  //   'try' Block Catch
  //   'try' Block Finally
  //   'try' Block Catch Finally
  //
  // Catch ::
  //   'catch' '(' Identifier ')' Block
  //
  // Finally ::
  //   'finally' Block

  Expect(Token::TRY, CHECK_OK);
  int pos = position();

  Block* try_block;
  {
    DontCollectExpressionsInTailPositionScope no_tail_calls(function_state_);
    try_block = ParseBlock(NULL, CHECK_OK);
  }

  Token::Value tok = peek();
  if (tok != Token::CATCH && tok != Token::FINALLY) {
    ReportMessage(MessageTemplate::kNoCatchOrFinally);
    *ok = false;
    return NULL;
  }

  Scope* catch_scope = NULL;
  Variable* catch_variable = NULL;
  Block* catch_block = NULL;
  List<Expression*> expressions_in_tail_position_in_catch_block;
  if (tok == Token::CATCH) {
    Consume(Token::CATCH);

    Expect(Token::LPAREN, CHECK_OK);
    catch_scope = NewScope(scope_, CATCH_SCOPE);
    catch_scope->set_start_position(scanner()->location().beg_pos);

    ExpressionClassifier pattern_classifier(this);
    Expression* pattern = ParsePrimaryExpression(&pattern_classifier, CHECK_OK);
    ValidateBindingPattern(&pattern_classifier, CHECK_OK);

    const AstRawString* name = ast_value_factory()->dot_catch_string();
    bool is_simple = pattern->IsVariableProxy();
    if (is_simple) {
      auto proxy = pattern->AsVariableProxy();
      scope_->RemoveUnresolved(proxy);
      name = proxy->raw_name();
    }

    catch_variable = catch_scope->DeclareLocal(name, VAR, kCreatedInitialized,
                                               Variable::NORMAL);

    Expect(Token::RPAREN, CHECK_OK);

    {
      CollectExpressionsInTailPositionToListScope
          collect_expressions_in_tail_position_scope(
              function_state_, &expressions_in_tail_position_in_catch_block);
      BlockState block_state(&scope_, catch_scope);

      // TODO(adamk): Make a version of ParseBlock that takes a scope and
      // a block.
      catch_block =
          factory()->NewBlock(nullptr, 16, false, RelocInfo::kNoPosition);
      Scope* block_scope = NewScope(scope_, BLOCK_SCOPE);

      block_scope->set_start_position(scanner()->location().beg_pos);
      {
        BlockState block_state(&scope_, block_scope);
        Target target(&this->target_stack_, catch_block);

        if (!is_simple) {
          DeclarationDescriptor descriptor;
          descriptor.declaration_kind = DeclarationDescriptor::NORMAL;
          descriptor.parser = this;
          descriptor.scope = scope_;
          descriptor.hoist_scope = nullptr;
          descriptor.mode = LET;
          descriptor.declaration_pos = pattern->position();
          descriptor.initialization_pos = pattern->position();

          DeclarationParsingResult::Declaration decl(
              pattern, pattern->position(),
              factory()->NewVariableProxy(catch_variable));

          Block* init_block =
              factory()->NewBlock(nullptr, 8, true, RelocInfo::kNoPosition);
          PatternRewriter::DeclareAndInitializeVariables(
              init_block, &descriptor, &decl, nullptr, CHECK_OK);
          catch_block->statements()->Add(init_block, zone());
        }

        Expect(Token::LBRACE, CHECK_OK);
        while (peek() != Token::RBRACE) {
          Statement* stat = ParseStatementListItem(CHECK_OK);
          if (stat && !stat->IsEmpty()) {
            catch_block->statements()->Add(stat, zone());
          }
        }
        Consume(Token::RBRACE);
      }
      block_scope->set_end_position(scanner()->location().end_pos);
      block_scope = block_scope->FinalizeBlockScope();
      catch_block->set_scope(block_scope);
    }

    catch_scope->set_end_position(scanner()->location().end_pos);
    tok = peek();
  }

  Block* finally_block = NULL;
  DCHECK(tok == Token::FINALLY || catch_block != NULL);
  if (tok == Token::FINALLY) {
    Consume(Token::FINALLY);
    finally_block = ParseBlock(NULL, CHECK_OK);
  }

  // Simplify the AST nodes by converting:
  //   'try B0 catch B1 finally B2'
  // to:
  //   'try { try B0 catch B1 } finally B2'

  if (catch_block != NULL && finally_block != NULL) {
    // If we have both, create an inner try/catch.
    DCHECK(catch_scope != NULL && catch_variable != NULL);
    TryCatchStatement* statement =
        factory()->NewTryCatchStatement(try_block, catch_scope, catch_variable,
                                        catch_block, RelocInfo::kNoPosition);
    try_block = factory()->NewBlock(NULL, 1, false, RelocInfo::kNoPosition);
    try_block->statements()->Add(statement, zone());
    catch_block = NULL;  // Clear to indicate it's been handled.
  }

  TryStatement* result = NULL;
  if (catch_block != NULL) {
    // For a try-catch construct append return expressions from the catch block
    // to the list of return expressions.
    function_state_->expressions_in_tail_position().AddAll(
        expressions_in_tail_position_in_catch_block);

    DCHECK(finally_block == NULL);
    DCHECK(catch_scope != NULL && catch_variable != NULL);
    result = factory()->NewTryCatchStatement(try_block, catch_scope,
                                             catch_variable, catch_block, pos);
  } else {
    DCHECK(finally_block != NULL);
    result = factory()->NewTryFinallyStatement(try_block, finally_block, pos);
  }

  return result;
}


DoWhileStatement* Parser::ParseDoWhileStatement(
    ZoneList<const AstRawString*>* labels, bool* ok) {
  // DoStatement ::
  //   'do' Statement 'while' '(' Expression ')' ';'

  DoWhileStatement* loop =
      factory()->NewDoWhileStatement(labels, peek_position());
  Target target(&this->target_stack_, loop);

  Expect(Token::DO, CHECK_OK);
  Statement* body = ParseScopedStatement(NULL, true, CHECK_OK);
  Expect(Token::WHILE, CHECK_OK);
  Expect(Token::LPAREN, CHECK_OK);

  Expression* cond = ParseExpression(true, CHECK_OK);
  Expect(Token::RPAREN, CHECK_OK);

  // Allow do-statements to be terminated with and without
  // semi-colons. This allows code such as 'do;while(0)return' to
  // parse, which would not be the case if we had used the
  // ExpectSemicolon() functionality here.
  if (peek() == Token::SEMICOLON) Consume(Token::SEMICOLON);

  if (loop != NULL) loop->Initialize(cond, body);
  return loop;
}


WhileStatement* Parser::ParseWhileStatement(
    ZoneList<const AstRawString*>* labels, bool* ok) {
  // WhileStatement ::
  //   'while' '(' Expression ')' Statement

  WhileStatement* loop = factory()->NewWhileStatement(labels, peek_position());
  Target target(&this->target_stack_, loop);

  Expect(Token::WHILE, CHECK_OK);
  Expect(Token::LPAREN, CHECK_OK);
  Expression* cond = ParseExpression(true, CHECK_OK);
  Expect(Token::RPAREN, CHECK_OK);
  Statement* body = ParseScopedStatement(NULL, true, CHECK_OK);

  if (loop != NULL) loop->Initialize(cond, body);
  return loop;
}


// !%_IsJSReceiver(result = iterator.next()) &&
//     %ThrowIteratorResultNotAnObject(result)
Expression* Parser::BuildIteratorNextResult(Expression* iterator,
                                            Variable* result, int pos) {
  Expression* next_literal = factory()->NewStringLiteral(
      ast_value_factory()->next_string(), RelocInfo::kNoPosition);
  Expression* next_property =
      factory()->NewProperty(iterator, next_literal, RelocInfo::kNoPosition);
  ZoneList<Expression*>* next_arguments =
      new (zone()) ZoneList<Expression*>(0, zone());
  Expression* next_call =
      factory()->NewCall(next_property, next_arguments, pos);
  Expression* result_proxy = factory()->NewVariableProxy(result);
  Expression* left =
      factory()->NewAssignment(Token::ASSIGN, result_proxy, next_call, pos);

  // %_IsJSReceiver(...)
  ZoneList<Expression*>* is_spec_object_args =
      new (zone()) ZoneList<Expression*>(1, zone());
  is_spec_object_args->Add(left, zone());
  Expression* is_spec_object_call = factory()->NewCallRuntime(
      Runtime::kInlineIsJSReceiver, is_spec_object_args, pos);

  // %ThrowIteratorResultNotAnObject(result)
  Expression* result_proxy_again = factory()->NewVariableProxy(result);
  ZoneList<Expression*>* throw_arguments =
      new (zone()) ZoneList<Expression*>(1, zone());
  throw_arguments->Add(result_proxy_again, zone());
  Expression* throw_call = factory()->NewCallRuntime(
      Runtime::kThrowIteratorResultNotAnObject, throw_arguments, pos);

  return factory()->NewBinaryOperation(
      Token::AND,
      factory()->NewUnaryOperation(Token::NOT, is_spec_object_call, pos),
      throw_call, pos);
}

void Parser::InitializeForEachStatement(ForEachStatement* stmt,
                                        Expression* each, Expression* subject,
                                        Statement* body) {
  ForOfStatement* for_of = stmt->AsForOfStatement();
  if (for_of != NULL) {
    InitializeForOfStatement(for_of, each, subject, body,
                             RelocInfo::kNoPosition);
  } else {
    if (each->IsArrayLiteral() || each->IsObjectLiteral()) {
      Variable* temp =
          scope_->NewTemporary(ast_value_factory()->empty_string());
      VariableProxy* temp_proxy = factory()->NewVariableProxy(temp);
      Expression* assign_each = PatternRewriter::RewriteDestructuringAssignment(
          this, factory()->NewAssignment(Token::ASSIGN, each, temp_proxy,
                                         RelocInfo::kNoPosition),
          scope_);
      auto block =
          factory()->NewBlock(nullptr, 2, false, RelocInfo::kNoPosition);
      block->statements()->Add(factory()->NewExpressionStatement(
                                   assign_each, RelocInfo::kNoPosition),
                               zone());
      block->statements()->Add(body, zone());
      body = block;
      each = factory()->NewVariableProxy(temp);
    }
    stmt->Initialize(each, subject, body);
  }
}

void Parser::InitializeForOfStatement(ForOfStatement* for_of, Expression* each,
                                      Expression* iterable, Statement* body,
                                      int iterable_pos) {
  Variable* iterator =
      scope_->NewTemporary(ast_value_factory()->dot_iterator_string());
  Variable* result =
      scope_->NewTemporary(ast_value_factory()->dot_result_string());

  Expression* assign_iterator;
  Expression* next_result;
  Expression* result_done;
  Expression* assign_each;

  // Hackily disambiguate o from o.next and o [Symbol.iterator]().
  // TODO(verwaest): Come up with a better solution.
  int get_iterator_pos = iterable_pos != RelocInfo::kNoPosition
                             ? iterable_pos
                             : iterable->position() - 2;
  int next_result_pos = iterable_pos != RelocInfo::kNoPosition
                            ? iterable_pos
                            : iterable->position() - 1;

  // iterator = iterable[Symbol.iterator]()
  assign_iterator = factory()->NewAssignment(
      Token::ASSIGN, factory()->NewVariableProxy(iterator),
      GetIterator(iterable, factory(), get_iterator_pos), iterable->position());

  // !%_IsJSReceiver(result = iterator.next()) &&
  //     %ThrowIteratorResultNotAnObject(result)
  {
    // result = iterator.next()
    Expression* iterator_proxy = factory()->NewVariableProxy(iterator);
    next_result =
        BuildIteratorNextResult(iterator_proxy, result, next_result_pos);
  }

  // result.done
  {
    Expression* done_literal = factory()->NewStringLiteral(
        ast_value_factory()->done_string(), RelocInfo::kNoPosition);
    Expression* result_proxy = factory()->NewVariableProxy(result);
    result_done = factory()->NewProperty(result_proxy, done_literal,
                                         RelocInfo::kNoPosition);
  }

  // each = result.value
  {
    Expression* value_literal = factory()->NewStringLiteral(
        ast_value_factory()->value_string(), RelocInfo::kNoPosition);
    Expression* result_proxy = factory()->NewVariableProxy(result);
    Expression* result_value = factory()->NewProperty(
        result_proxy, value_literal, RelocInfo::kNoPosition);
    assign_each = factory()->NewAssignment(Token::ASSIGN, each, result_value,
                                           RelocInfo::kNoPosition);
    if (each->IsArrayLiteral() || each->IsObjectLiteral()) {
      assign_each = PatternRewriter::RewriteDestructuringAssignment(
          this, assign_each->AsAssignment(), scope_);
    }
  }

  for_of->Initialize(each, iterable, body, iterator, assign_iterator,
                     next_result, result_done, assign_each);
}

Statement* Parser::DesugarLexicalBindingsInForStatement(
    Scope* inner_scope, VariableMode mode, ZoneList<const AstRawString*>* names,
    ForStatement* loop, Statement* init, Expression* cond, Statement* next,
    Statement* body, bool* ok) {
  // ES6 13.7.4.8 specifies that on each loop iteration the let variables are
  // copied into a new environment.  Moreover, the "next" statement must be
  // evaluated not in the environment of the just completed iteration but in
  // that of the upcoming one.  We achieve this with the following desugaring.
  // Extra care is needed to preserve the completion value of the original loop.
  //
  // We are given a for statement of the form
  //
  //  labels: for (let/const x = i; cond; next) body
  //
  // and rewrite it as follows.  Here we write {{ ... }} for init-blocks, ie.,
  // blocks whose ignore_completion_value_ flag is set.
  //
  //  {
  //    let/const x = i;
  //    temp_x = x;
  //    first = 1;
  //    undefined;
  //    outer: for (;;) {
  //      let/const x = temp_x;
  //      {{ if (first == 1) {
  //           first = 0;
  //         } else {
  //           next;
  //         }
  //         flag = 1;
  //         if (!cond) break;
  //      }}
  //      labels: for (; flag == 1; flag = 0, temp_x = x) {
  //        body
  //      }
  //      {{ if (flag == 1)  // Body used break.
  //           break;
  //      }}
  //    }
  //  }

  DCHECK(names->length() > 0);
  ZoneList<Variable*> temps(names->length(), zone());

  Block* outer_block = factory()->NewBlock(NULL, names->length() + 4, false,
                                           RelocInfo::kNoPosition);

  // Add statement: let/const x = i.
  outer_block->statements()->Add(init, zone());

  const AstRawString* temp_name = ast_value_factory()->dot_for_string();

  // For each lexical variable x:
  //   make statement: temp_x = x.
  for (int i = 0; i < names->length(); i++) {
    VariableProxy* proxy = NewUnresolved(names->at(i), LET);
    Variable* temp = scope_->NewTemporary(temp_name);
    VariableProxy* temp_proxy = factory()->NewVariableProxy(temp);
    Assignment* assignment = factory()->NewAssignment(
        Token::ASSIGN, temp_proxy, proxy, RelocInfo::kNoPosition);
    Statement* assignment_statement = factory()->NewExpressionStatement(
        assignment, RelocInfo::kNoPosition);
    outer_block->statements()->Add(assignment_statement, zone());
    temps.Add(temp, zone());
  }

  Variable* first = NULL;
  // Make statement: first = 1.
  if (next) {
    first = scope_->NewTemporary(temp_name);
    VariableProxy* first_proxy = factory()->NewVariableProxy(first);
    Expression* const1 = factory()->NewSmiLiteral(1, RelocInfo::kNoPosition);
    Assignment* assignment = factory()->NewAssignment(
        Token::ASSIGN, first_proxy, const1, RelocInfo::kNoPosition);
    Statement* assignment_statement =
        factory()->NewExpressionStatement(assignment, RelocInfo::kNoPosition);
    outer_block->statements()->Add(assignment_statement, zone());
  }

  // make statement: undefined;
  outer_block->statements()->Add(
      factory()->NewExpressionStatement(
          factory()->NewUndefinedLiteral(RelocInfo::kNoPosition),
          RelocInfo::kNoPosition),
      zone());

  // Make statement: outer: for (;;)
  // Note that we don't actually create the label, or set this loop up as an
  // explicit break target, instead handing it directly to those nodes that
  // need to know about it. This should be safe because we don't run any code
  // in this function that looks up break targets.
  ForStatement* outer_loop =
      factory()->NewForStatement(NULL, RelocInfo::kNoPosition);
  outer_block->statements()->Add(outer_loop, zone());
  outer_block->set_scope(scope_);

  Block* inner_block =
      factory()->NewBlock(NULL, 3, false, RelocInfo::kNoPosition);
  {
    BlockState block_state(&scope_, inner_scope);

    Block* ignore_completion_block = factory()->NewBlock(
        NULL, names->length() + 3, true, RelocInfo::kNoPosition);
    ZoneList<Variable*> inner_vars(names->length(), zone());
    // For each let variable x:
    //    make statement: let/const x = temp_x.
    for (int i = 0; i < names->length(); i++) {
      VariableProxy* proxy = NewUnresolved(names->at(i), mode);
      Declaration* declaration = factory()->NewVariableDeclaration(
          proxy, mode, scope_, RelocInfo::kNoPosition);
      Declare(declaration, DeclarationDescriptor::NORMAL, true, CHECK_OK);
      inner_vars.Add(declaration->proxy()->var(), zone());
      VariableProxy* temp_proxy = factory()->NewVariableProxy(temps.at(i));
      Assignment* assignment = factory()->NewAssignment(
          Token::INIT, proxy, temp_proxy, RelocInfo::kNoPosition);
      Statement* assignment_statement =
          factory()->NewExpressionStatement(assignment, RelocInfo::kNoPosition);
      DCHECK(init->position() != RelocInfo::kNoPosition);
      proxy->var()->set_initializer_position(init->position());
      ignore_completion_block->statements()->Add(assignment_statement, zone());
    }

    // Make statement: if (first == 1) { first = 0; } else { next; }
    if (next) {
      DCHECK(first);
      Expression* compare = NULL;
      // Make compare expression: first == 1.
      {
        Expression* const1 =
            factory()->NewSmiLiteral(1, RelocInfo::kNoPosition);
        VariableProxy* first_proxy = factory()->NewVariableProxy(first);
        compare = factory()->NewCompareOperation(Token::EQ, first_proxy, const1,
                                                 RelocInfo::kNoPosition);
      }
      Statement* clear_first = NULL;
      // Make statement: first = 0.
      {
        VariableProxy* first_proxy = factory()->NewVariableProxy(first);
        Expression* const0 =
            factory()->NewSmiLiteral(0, RelocInfo::kNoPosition);
        Assignment* assignment = factory()->NewAssignment(
            Token::ASSIGN, first_proxy, const0, RelocInfo::kNoPosition);
        clear_first = factory()->NewExpressionStatement(assignment,
                                                        RelocInfo::kNoPosition);
      }
      Statement* clear_first_or_next = factory()->NewIfStatement(
          compare, clear_first, next, RelocInfo::kNoPosition);
      ignore_completion_block->statements()->Add(clear_first_or_next, zone());
    }

    Variable* flag = scope_->NewTemporary(temp_name);
    // Make statement: flag = 1.
    {
      VariableProxy* flag_proxy = factory()->NewVariableProxy(flag);
      Expression* const1 = factory()->NewSmiLiteral(1, RelocInfo::kNoPosition);
      Assignment* assignment = factory()->NewAssignment(
          Token::ASSIGN, flag_proxy, const1, RelocInfo::kNoPosition);
      Statement* assignment_statement =
          factory()->NewExpressionStatement(assignment, RelocInfo::kNoPosition);
      ignore_completion_block->statements()->Add(assignment_statement, zone());
    }

    // Make statement: if (!cond) break.
    if (cond) {
      Statement* stop =
          factory()->NewBreakStatement(outer_loop, RelocInfo::kNoPosition);
      Statement* noop = factory()->NewEmptyStatement(RelocInfo::kNoPosition);
      ignore_completion_block->statements()->Add(
          factory()->NewIfStatement(cond, noop, stop, cond->position()),
          zone());
    }

    inner_block->statements()->Add(ignore_completion_block, zone());
    // Make cond expression for main loop: flag == 1.
    Expression* flag_cond = NULL;
    {
      Expression* const1 = factory()->NewSmiLiteral(1, RelocInfo::kNoPosition);
      VariableProxy* flag_proxy = factory()->NewVariableProxy(flag);
      flag_cond = factory()->NewCompareOperation(Token::EQ, flag_proxy, const1,
                                                 RelocInfo::kNoPosition);
    }

    // Create chain of expressions "flag = 0, temp_x = x, ..."
    Statement* compound_next_statement = NULL;
    {
      Expression* compound_next = NULL;
      // Make expression: flag = 0.
      {
        VariableProxy* flag_proxy = factory()->NewVariableProxy(flag);
        Expression* const0 =
            factory()->NewSmiLiteral(0, RelocInfo::kNoPosition);
        compound_next = factory()->NewAssignment(
            Token::ASSIGN, flag_proxy, const0, RelocInfo::kNoPosition);
      }

      // Make the comma-separated list of temp_x = x assignments.
      int inner_var_proxy_pos = scanner()->location().beg_pos;
      for (int i = 0; i < names->length(); i++) {
        VariableProxy* temp_proxy = factory()->NewVariableProxy(temps.at(i));
        VariableProxy* proxy =
            factory()->NewVariableProxy(inner_vars.at(i), inner_var_proxy_pos);
        Assignment* assignment = factory()->NewAssignment(
            Token::ASSIGN, temp_proxy, proxy, RelocInfo::kNoPosition);
        compound_next = factory()->NewBinaryOperation(
            Token::COMMA, compound_next, assignment, RelocInfo::kNoPosition);
      }

      compound_next_statement = factory()->NewExpressionStatement(
          compound_next, RelocInfo::kNoPosition);
    }

    // Make statement: labels: for (; flag == 1; flag = 0, temp_x = x)
    // Note that we re-use the original loop node, which retains its labels
    // and ensures that any break or continue statements in body point to
    // the right place.
    loop->Initialize(NULL, flag_cond, compound_next_statement, body);
    inner_block->statements()->Add(loop, zone());

    // Make statement: {{if (flag == 1) break;}}
    {
      Expression* compare = NULL;
      // Make compare expresion: flag == 1.
      {
        Expression* const1 =
            factory()->NewSmiLiteral(1, RelocInfo::kNoPosition);
        VariableProxy* flag_proxy = factory()->NewVariableProxy(flag);
        compare = factory()->NewCompareOperation(Token::EQ, flag_proxy, const1,
                                                 RelocInfo::kNoPosition);
      }
      Statement* stop =
          factory()->NewBreakStatement(outer_loop, RelocInfo::kNoPosition);
      Statement* empty = factory()->NewEmptyStatement(RelocInfo::kNoPosition);
      Statement* if_flag_break = factory()->NewIfStatement(
          compare, stop, empty, RelocInfo::kNoPosition);
      Block* ignore_completion_block =
          factory()->NewBlock(NULL, 1, true, RelocInfo::kNoPosition);
      ignore_completion_block->statements()->Add(if_flag_break, zone());
      inner_block->statements()->Add(ignore_completion_block, zone());
    }

    inner_scope->set_end_position(scanner()->location().end_pos);
    inner_block->set_scope(inner_scope);
  }

  outer_loop->Initialize(NULL, NULL, NULL, inner_block);
  return outer_block;
}

Statement* Parser::ParseScopedStatement(ZoneList<const AstRawString*>* labels,
                                        bool legacy, bool* ok) {
  if (is_strict(language_mode()) || peek() != Token::FUNCTION ||
      (legacy && allow_harmony_restrictive_declarations())) {
    return ParseSubStatement(labels, ok);
  } else {
    if (legacy) {
      ++use_counts_[v8::Isolate::kLegacyFunctionDeclaration];
    }
    // Make a block around the statement for a lexical binding
    // is introduced by a FunctionDeclaration.
    Scope* body_scope = NewScope(scope_, BLOCK_SCOPE);
    BlockState block_state(&scope_, body_scope);
    Block* block = factory()->NewBlock(NULL, 1, false, RelocInfo::kNoPosition);
    Statement* body = ParseFunctionDeclaration(NULL, CHECK_OK);
    block->statements()->Add(body, zone());
    body_scope->set_end_position(scanner()->location().end_pos);
    body_scope = body_scope->FinalizeBlockScope();
    block->set_scope(body_scope);
    return block;
  }
}

Statement* Parser::ParseForStatement(ZoneList<const AstRawString*>* labels,
                                     bool* ok) {
  int stmt_pos = peek_position();
  Statement* init = NULL;
  ZoneList<const AstRawString*> lexical_bindings(1, zone());

  // Create an in-between scope for let-bound iteration variables.
  Scope* for_scope = NewScope(scope_, BLOCK_SCOPE);

  BlockState block_state(&scope_, for_scope);
  Expect(Token::FOR, CHECK_OK);
  Expect(Token::LPAREN, CHECK_OK);
  for_scope->set_start_position(scanner()->location().beg_pos);
  bool is_let_identifier_expression = false;
  DeclarationParsingResult parsing_result;
  if (peek() != Token::SEMICOLON) {
    if (peek() == Token::VAR || (peek() == Token::CONST && allow_const()) ||
        (peek() == Token::LET && IsNextLetKeyword())) {
      ParseVariableDeclarations(kForStatement, &parsing_result, nullptr,
                                CHECK_OK);

      ForEachStatement::VisitMode mode = ForEachStatement::ENUMERATE;
      int each_beg_pos = scanner()->location().beg_pos;
      int each_end_pos = scanner()->location().end_pos;

      if (CheckInOrOf(&mode, ok)) {
        if (!*ok) return nullptr;
        if (parsing_result.declarations.length() != 1) {
          ParserTraits::ReportMessageAt(
              parsing_result.bindings_loc,
              MessageTemplate::kForInOfLoopMultiBindings,
              ForEachStatement::VisitModeString(mode));
          *ok = false;
          return nullptr;
        }
        DeclarationParsingResult::Declaration& decl =
            parsing_result.declarations[0];
        if (parsing_result.first_initializer_loc.IsValid() &&
            (is_strict(language_mode()) || mode == ForEachStatement::ITERATE ||
             IsLexicalVariableMode(parsing_result.descriptor.mode) ||
             !decl.pattern->IsVariableProxy())) {
          ParserTraits::ReportMessageAt(
              parsing_result.first_initializer_loc,
              MessageTemplate::kForInOfLoopInitializer,
              ForEachStatement::VisitModeString(mode));
          *ok = false;
          return nullptr;
        }

        Block* init_block = nullptr;

        // special case for legacy for (var/const x =.... in)
        if (!IsLexicalVariableMode(parsing_result.descriptor.mode) &&
            decl.pattern->IsVariableProxy() && decl.initializer != nullptr) {
          ++use_counts_[v8::Isolate::kForInInitializer];
          const AstRawString* name =
              decl.pattern->AsVariableProxy()->raw_name();
          VariableProxy* single_var = scope_->NewUnresolved(
              factory(), name, Variable::NORMAL, each_beg_pos, each_end_pos);
          init_block = factory()->NewBlock(
              nullptr, 2, true, parsing_result.descriptor.declaration_pos);
          init_block->statements()->Add(
              factory()->NewExpressionStatement(
                  factory()->NewAssignment(Token::ASSIGN, single_var,
                                           decl.initializer,
                                           RelocInfo::kNoPosition),
                  RelocInfo::kNoPosition),
              zone());
        }

        // Rewrite a for-in/of statement of the form
        //
        //   for (let/const/var x in/of e) b
        //
        // into
        //
        //   {
        //     <let x' be a temporary variable>
        //     for (x' in/of e) {
        //       let/const/var x;
        //       x = x';
        //       b;
        //     }
        //     let x;  // for TDZ
        //   }

        Variable* temp =
            scope_->NewTemporary(ast_value_factory()->dot_for_string());
        ForEachStatement* loop =
            factory()->NewForEachStatement(mode, labels, stmt_pos);
        Target target(&this->target_stack_, loop);

        Expression* enumerable;
        if (mode == ForEachStatement::ITERATE) {
          ExpressionClassifier classifier(this);
          enumerable = ParseAssignmentExpression(true, &classifier, CHECK_OK);
          RewriteNonPattern(&classifier, CHECK_OK);
        } else {
          enumerable = ParseExpression(true, CHECK_OK);
        }

        Expect(Token::RPAREN, CHECK_OK);

        Scope* body_scope = NewScope(scope_, BLOCK_SCOPE);
        body_scope->set_start_position(scanner()->location().beg_pos);

        Block* body_block =
            factory()->NewBlock(NULL, 3, false, RelocInfo::kNoPosition);

        {
          BlockState block_state(&scope_, body_scope);

          Statement* body = ParseScopedStatement(NULL, true, CHECK_OK);

          auto each_initialization_block =
              factory()->NewBlock(nullptr, 1, true, RelocInfo::kNoPosition);
          {
            auto descriptor = parsing_result.descriptor;
            descriptor.declaration_pos = RelocInfo::kNoPosition;
            descriptor.initialization_pos = RelocInfo::kNoPosition;
            decl.initializer = factory()->NewVariableProxy(temp);

            PatternRewriter::DeclareAndInitializeVariables(
                each_initialization_block, &descriptor, &decl,
                IsLexicalVariableMode(descriptor.mode) ? &lexical_bindings
                                                       : nullptr,
                CHECK_OK);
          }

          body_block->statements()->Add(each_initialization_block, zone());
          body_block->statements()->Add(body, zone());
          VariableProxy* temp_proxy =
              factory()->NewVariableProxy(temp, each_beg_pos, each_end_pos);
          InitializeForEachStatement(loop, temp_proxy, enumerable, body_block);
        }
        body_scope->set_end_position(scanner()->location().end_pos);
        body_scope = body_scope->FinalizeBlockScope();
        body_block->set_scope(body_scope);

        // Create a TDZ for any lexically-bound names.
        if (IsLexicalVariableMode(parsing_result.descriptor.mode)) {
          DCHECK_NULL(init_block);

          init_block =
              factory()->NewBlock(nullptr, 1, false, RelocInfo::kNoPosition);

          for (int i = 0; i < lexical_bindings.length(); ++i) {
            // TODO(adamk): This needs to be some sort of special
            // INTERNAL variable that's invisible to the debugger
            // but visible to everything else.
            VariableProxy* tdz_proxy =
                NewUnresolved(lexical_bindings[i], LET);
            Declaration* tdz_decl = factory()->NewVariableDeclaration(
                tdz_proxy, LET, scope_, RelocInfo::kNoPosition);
            Variable* tdz_var = Declare(
                tdz_decl, DeclarationDescriptor::NORMAL, true, CHECK_OK);
            tdz_var->set_initializer_position(position());
          }
        }

        Statement* final_loop = loop->IsForOfStatement()
            ? FinalizeForOfStatement(
                loop->AsForOfStatement(), RelocInfo::kNoPosition)
            : loop;

        for_scope->set_end_position(scanner()->location().end_pos);
        for_scope = for_scope->FinalizeBlockScope();
        // Parsed for-in loop w/ variable declarations.
        if (init_block != nullptr) {
          init_block->statements()->Add(final_loop, zone());
          init_block->set_scope(for_scope);
          return init_block;
        } else {
          DCHECK_NULL(for_scope);
          return final_loop;
        }
      } else {
        init = parsing_result.BuildInitializationBlock(
            IsLexicalVariableMode(parsing_result.descriptor.mode)
                ? &lexical_bindings
                : nullptr,
            CHECK_OK);
      }
    } else {
      int lhs_beg_pos = peek_position();
      ExpressionClassifier classifier(this);
      Expression* expression = ParseExpression(false, &classifier, CHECK_OK);
      int lhs_end_pos = scanner()->location().end_pos;
      ForEachStatement::VisitMode mode = ForEachStatement::ENUMERATE;
      is_let_identifier_expression =
          expression->IsVariableProxy() &&
          expression->AsVariableProxy()->raw_name() ==
              ast_value_factory()->let_string();

      bool is_for_each = CheckInOrOf(&mode, ok);
      if (!*ok) return nullptr;
      bool is_destructuring = is_for_each && (expression->IsArrayLiteral() ||
                                              expression->IsObjectLiteral());

      if (is_destructuring) {
        ValidateAssignmentPattern(&classifier, CHECK_OK);
      } else {
        RewriteNonPattern(&classifier, CHECK_OK);
      }

      if (is_for_each) {
        if (!is_destructuring) {
          expression = this->CheckAndRewriteReferenceExpression(
              expression, lhs_beg_pos, lhs_end_pos,
              MessageTemplate::kInvalidLhsInFor, kSyntaxError, CHECK_OK);
        }

        ForEachStatement* loop =
            factory()->NewForEachStatement(mode, labels, stmt_pos);
        Target target(&this->target_stack_, loop);

        Expression* enumerable;
        if (mode == ForEachStatement::ITERATE) {
          ExpressionClassifier classifier(this);
          enumerable = ParseAssignmentExpression(true, &classifier, CHECK_OK);
          RewriteNonPattern(&classifier, CHECK_OK);
        } else {
          enumerable = ParseExpression(true, CHECK_OK);
        }

        Expect(Token::RPAREN, CHECK_OK);

        // For legacy compat reasons, give for loops similar treatment to
        // if statements in allowing a function declaration for a body
        Statement* body = ParseScopedStatement(NULL, true, CHECK_OK);
        InitializeForEachStatement(loop, expression, enumerable, body);

        Statement* final_loop = loop->IsForOfStatement()
            ? FinalizeForOfStatement(
                loop->AsForOfStatement(), RelocInfo::kNoPosition)
            : loop;

        for_scope->set_end_position(scanner()->location().end_pos);
        for_scope = for_scope->FinalizeBlockScope();
        DCHECK(for_scope == nullptr);
        return final_loop;

      } else {
        init = factory()->NewExpressionStatement(expression, lhs_beg_pos);
      }
    }
  }

  // Standard 'for' loop
  ForStatement* loop = factory()->NewForStatement(labels, stmt_pos);
  Target target(&this->target_stack_, loop);

  // Parsed initializer at this point.
  // Detect attempts at 'let' declarations in sloppy mode.
  if (!allow_harmony_sloppy_let() && peek() == Token::IDENTIFIER &&
      is_sloppy(language_mode()) && is_let_identifier_expression) {
    ReportMessage(MessageTemplate::kSloppyLexical, NULL);
    *ok = false;
    return NULL;
  }
  Expect(Token::SEMICOLON, CHECK_OK);

  Expression* cond = NULL;
  Statement* next = NULL;
  Statement* body = NULL;

  // If there are let bindings, then condition and the next statement of the
  // for loop must be parsed in a new scope.
  Scope* inner_scope = scope_;
  if (lexical_bindings.length() > 0) {
    inner_scope = NewScope(for_scope, BLOCK_SCOPE);
    inner_scope->set_start_position(scanner()->location().beg_pos);
  }
  {
    BlockState block_state(&scope_, inner_scope);

    if (peek() != Token::SEMICOLON) {
      cond = ParseExpression(true, CHECK_OK);
    }
    Expect(Token::SEMICOLON, CHECK_OK);

    if (peek() != Token::RPAREN) {
      Expression* exp = ParseExpression(true, CHECK_OK);
      next = factory()->NewExpressionStatement(exp, exp->position());
    }
    Expect(Token::RPAREN, CHECK_OK);

    body = ParseScopedStatement(NULL, true, CHECK_OK);
  }

  Statement* result = NULL;
  if (lexical_bindings.length() > 0) {
    BlockState block_state(&scope_, for_scope);
    result = DesugarLexicalBindingsInForStatement(
        inner_scope, parsing_result.descriptor.mode, &lexical_bindings, loop,
        init, cond, next, body, CHECK_OK);
    for_scope->set_end_position(scanner()->location().end_pos);
  } else {
    for_scope->set_end_position(scanner()->location().end_pos);
    for_scope = for_scope->FinalizeBlockScope();
    if (for_scope) {
      // Rewrite a for statement of the form
      //   for (const x = i; c; n) b
      //
      // into
      //
      //   {
      //     const x = i;
      //     for (; c; n) b
      //   }
      //
      // or, desugar
      //   for (; c; n) b
      // into
      //   {
      //     for (; c; n) b
      //   }
      // just in case b introduces a lexical binding some other way, e.g., if b
      // is a FunctionDeclaration.
      Block* block =
          factory()->NewBlock(NULL, 2, false, RelocInfo::kNoPosition);
      if (init != nullptr) {
        block->statements()->Add(init, zone());
      }
      block->statements()->Add(loop, zone());
      block->set_scope(for_scope);
      loop->Initialize(NULL, cond, next, body);
      result = block;
    } else {
      loop->Initialize(init, cond, next, body);
      result = loop;
    }
  }
  return result;
}


DebuggerStatement* Parser::ParseDebuggerStatement(bool* ok) {
  // In ECMA-262 'debugger' is defined as a reserved keyword. In some browser
  // contexts this is used as a statement which invokes the debugger as i a
  // break point is present.
  // DebuggerStatement ::
  //   'debugger' ';'

  int pos = peek_position();
  Expect(Token::DEBUGGER, CHECK_OK);
  ExpectSemicolon(CHECK_OK);
  return factory()->NewDebuggerStatement(pos);
}


bool CompileTimeValue::IsCompileTimeValue(Expression* expression) {
  if (expression->IsLiteral()) return true;
  MaterializedLiteral* lit = expression->AsMaterializedLiteral();
  return lit != NULL && lit->is_simple();
}


Handle<FixedArray> CompileTimeValue::GetValue(Isolate* isolate,
                                              Expression* expression) {
  Factory* factory = isolate->factory();
  DCHECK(IsCompileTimeValue(expression));
  Handle<FixedArray> result = factory->NewFixedArray(2, TENURED);
  ObjectLiteral* object_literal = expression->AsObjectLiteral();
  if (object_literal != NULL) {
    DCHECK(object_literal->is_simple());
    if (object_literal->fast_elements()) {
      result->set(kLiteralTypeSlot, Smi::FromInt(OBJECT_LITERAL_FAST_ELEMENTS));
    } else {
      result->set(kLiteralTypeSlot, Smi::FromInt(OBJECT_LITERAL_SLOW_ELEMENTS));
    }
    result->set(kElementsSlot, *object_literal->constant_properties());
  } else {
    ArrayLiteral* array_literal = expression->AsArrayLiteral();
    DCHECK(array_literal != NULL && array_literal->is_simple());
    result->set(kLiteralTypeSlot, Smi::FromInt(ARRAY_LITERAL));
    result->set(kElementsSlot, *array_literal->constant_elements());
  }
  return result;
}


CompileTimeValue::LiteralType CompileTimeValue::GetLiteralType(
    Handle<FixedArray> value) {
  Smi* literal_type = Smi::cast(value->get(kLiteralTypeSlot));
  return static_cast<LiteralType>(literal_type->value());
}


Handle<FixedArray> CompileTimeValue::GetElements(Handle<FixedArray> value) {
  return Handle<FixedArray>(FixedArray::cast(value->get(kElementsSlot)));
}


void ParserTraits::ParseArrowFunctionFormalParameters(
    ParserFormalParameters* parameters, Expression* expr,
    const Scanner::Location& params_loc, bool* ok) {
  if (parameters->Arity() >= Code::kMaxArguments) {
    ReportMessageAt(params_loc, MessageTemplate::kMalformedArrowFunParamList);
    *ok = false;
    return;
  }

  // ArrowFunctionFormals ::
  //    Binary(Token::COMMA, NonTailArrowFunctionFormals, Tail)
  //    Tail
  // NonTailArrowFunctionFormals ::
  //    Binary(Token::COMMA, NonTailArrowFunctionFormals, VariableProxy)
  //    VariableProxy
  // Tail ::
  //    VariableProxy
  //    Spread(VariableProxy)
  //
  // As we need to visit the parameters in left-to-right order, we recurse on
  // the left-hand side of comma expressions.
  //
  if (expr->IsBinaryOperation()) {
    BinaryOperation* binop = expr->AsBinaryOperation();
    // The classifier has already run, so we know that the expression is a valid
    // arrow function formals production.
    DCHECK_EQ(binop->op(), Token::COMMA);
    Expression* left = binop->left();
    Expression* right = binop->right();
    ParseArrowFunctionFormalParameters(parameters, left, params_loc, ok);
    if (!*ok) return;
    // LHS of comma expression should be unparenthesized.
    expr = right;
  }

  // Only the right-most expression may be a rest parameter.
  DCHECK(!parameters->has_rest);

  bool is_rest = expr->IsSpread();
  if (is_rest) {
    expr = expr->AsSpread()->expression();
    parameters->has_rest = true;
  }
  if (parameters->is_simple) {
    parameters->is_simple = !is_rest && expr->IsVariableProxy();
  }

  Expression* initializer = nullptr;
  if (expr->IsVariableProxy()) {
    // When the formal parameter was originally seen, it was parsed as a
    // VariableProxy and recorded as unresolved in the scope.  Here we undo that
    // parse-time side-effect for parameters that are single-names (not
    // patterns; for patterns that happens uniformly in
    // PatternRewriter::VisitVariableProxy).
    parser_->scope_->RemoveUnresolved(expr->AsVariableProxy());
  } else if (expr->IsAssignment()) {
    Assignment* assignment = expr->AsAssignment();
    DCHECK(!assignment->is_compound());
    initializer = assignment->value();
    expr = assignment->target();

    // TODO(adamk): Only call this if necessary.
    RewriteParameterInitializerScope(parser_->stack_limit(), initializer,
                                     parser_->scope_, parameters->scope);
  }

  // TODO(adamk): params_loc.end_pos is not the correct initializer position,
  // but it should be conservative enough to trigger hole checks for variables
  // referenced in the initializer (if any).
  AddFormalParameter(parameters, expr, initializer, params_loc.end_pos,
                     is_rest);
}


DoExpression* Parser::ParseDoExpression(bool* ok) {
  // AssignmentExpression ::
  //     do '{' StatementList '}'
  int pos = peek_position();

  Expect(Token::DO, CHECK_OK);
  Variable* result =
      scope_->NewTemporary(ast_value_factory()->dot_result_string());
  Block* block = ParseBlock(nullptr, false, CHECK_OK);
  DoExpression* expr = factory()->NewDoExpression(block, result, pos);
  if (!Rewriter::Rewrite(this, expr, ast_value_factory())) {
    *ok = false;
    return nullptr;
  }
  block->set_scope(block->scope()->FinalizeBlockScope());
  return expr;
}


void ParserTraits::ParseArrowFunctionFormalParameterList(
    ParserFormalParameters* parameters, Expression* expr,
    const Scanner::Location& params_loc,
    Scanner::Location* duplicate_loc, bool* ok) {
  if (expr->IsEmptyParentheses()) return;

  ParseArrowFunctionFormalParameters(parameters, expr, params_loc, ok);
  if (!*ok) return;

  Type::ExpressionClassifier classifier(parser_);
  if (!parameters->is_simple) {
    classifier.RecordNonSimpleParameter();
  }
  for (int i = 0; i < parameters->Arity(); ++i) {
    auto parameter = parameters->at(i);
    DeclareFormalParameter(parameters->scope, parameter, &classifier);
    if (!duplicate_loc->IsValid()) {
      *duplicate_loc = classifier.duplicate_formal_parameter_error().location;
    }
  }
  DCHECK_EQ(parameters->is_simple, parameters->scope->has_simple_parameters());
}


void ParserTraits::ReindexLiterals(const ParserFormalParameters& parameters) {
  if (parser_->function_state_->materialized_literal_count() > 0) {
    AstLiteralReindexer reindexer;

    for (const auto p : parameters.params) {
      if (p.pattern != nullptr) reindexer.Reindex(p.pattern);
      if (p.initializer != nullptr) reindexer.Reindex(p.initializer);
    }

    DCHECK(reindexer.count() <=
           parser_->function_state_->materialized_literal_count());
  }
}


FunctionLiteral* Parser::ParseFunctionLiteral(
    const AstRawString* function_name, Scanner::Location function_name_location,
    FunctionNameValidity function_name_validity, FunctionKind kind,
    int function_token_pos, FunctionLiteral::FunctionType function_type,
    LanguageMode language_mode, bool* ok) {
  // Function ::
  //   '(' FormalParameterList? ')' '{' FunctionBody '}'
  //
  // Getter ::
  //   '(' ')' '{' FunctionBody '}'
  //
  // Setter ::
  //   '(' PropertySetParameterList ')' '{' FunctionBody '}'

  int pos = function_token_pos == RelocInfo::kNoPosition
      ? peek_position() : function_token_pos;

  bool is_generator = IsGeneratorFunction(kind);

  // Anonymous functions were passed either the empty symbol or a null
  // handle as the function name.  Remember if we were passed a non-empty
  // handle to decide whether to invoke function name inference.
  bool should_infer_name = function_name == NULL;

  // We want a non-null handle as the function name.
  if (should_infer_name) {
    function_name = ast_value_factory()->empty_string();
  }

  // Function declarations are function scoped in normal mode, so they are
  // hoisted. In harmony block scoping mode they are block scoped, so they
  // are not hoisted.
  //
  // One tricky case are function declarations in a local sloppy-mode eval:
  // their declaration is hoisted, but they still see the local scope. E.g.,
  //
  // function() {
  //   var x = 0
  //   try { throw 1 } catch (x) { eval("function g() { return x }") }
  //   return g()
  // }
  //
  // needs to return 1. To distinguish such cases, we need to detect
  // (1) whether a function stems from a sloppy eval, and
  // (2) whether it actually hoists across the eval.
  // Unfortunately, we do not represent sloppy eval scopes, so we do not have
  // either information available directly, especially not when lazily compiling
  // a function like 'g'. We hence rely on the following invariants:
  // - (1) is the case iff the innermost scope of the deserialized scope chain
  //   under which we compile is _not_ a declaration scope. This holds because
  //   in all normal cases, function declarations are fully hoisted to a
  //   declaration scope and compiled relative to that.
  // - (2) is the case iff the current declaration scope is still the original
  //   one relative to the deserialized scope chain. Otherwise we must be
  //   compiling a function in an inner declaration scope in the eval, e.g. a
  //   nested function, and hoisting works normally relative to that.
  Scope* declaration_scope = scope_->DeclarationScope();
  Scope* original_declaration_scope = original_scope_->DeclarationScope();
  Scope* scope = function_type == FunctionLiteral::kDeclaration &&
                         is_sloppy(language_mode) &&
                         !allow_harmony_sloppy_function() &&
                         (original_scope_ == original_declaration_scope ||
                          declaration_scope != original_declaration_scope)
                     ? NewScope(declaration_scope, FUNCTION_SCOPE, kind)
                     : NewScope(scope_, FUNCTION_SCOPE, kind);
  SetLanguageMode(scope, language_mode);
  ZoneList<Statement*>* body = NULL;
  int arity = -1;
  int materialized_literal_count = -1;
  int expected_property_count = -1;
  DuplicateFinder duplicate_finder(scanner()->unicode_cache());
  FunctionLiteral::EagerCompileHint eager_compile_hint =
      parenthesized_function_ ? FunctionLiteral::kShouldEagerCompile
                              : FunctionLiteral::kShouldLazyCompile;
  bool should_be_used_once_hint = false;
  bool has_duplicate_parameters;
  // Parse function.
  {
    AstNodeFactory function_factory(ast_value_factory());
    FunctionState function_state(&function_state_, &scope_, scope, kind,
                                 &function_factory);
    scope_->SetScopeName(function_name);
    ExpressionClassifier formals_classifier(this, &duplicate_finder);

    if (is_generator) {
      // For generators, allocating variables in contexts is currently a win
      // because it minimizes the work needed to suspend and resume an
      // activation.  The machine code produced for generators (by full-codegen)
      // relies on this forced context allocation, but not in an essential way.
      scope_->ForceContextAllocation();

      // Calling a generator returns a generator object.  That object is stored
      // in a temporary variable, a definition that is used by "yield"
      // expressions. This also marks the FunctionState as a generator.
      Variable* temp = scope_->NewTemporary(
          ast_value_factory()->dot_generator_object_string());
      function_state.set_generator_object_variable(temp);
    }

    Expect(Token::LPAREN, CHECK_OK);
    int start_position = scanner()->location().beg_pos;
    scope_->set_start_position(start_position);
    ParserFormalParameters formals(scope);
    ParseFormalParameterList(&formals, &formals_classifier, CHECK_OK);
    arity = formals.Arity();
    Expect(Token::RPAREN, CHECK_OK);
    int formals_end_position = scanner()->location().end_pos;

    CheckArityRestrictions(arity, kind, formals.has_rest, start_position,
                           formals_end_position, CHECK_OK);
    Expect(Token::LBRACE, CHECK_OK);

    // Don't include the rest parameter into the function's formal parameter
    // count (esp. the SharedFunctionInfo::internal_formal_parameter_count,
    // which says whether we need to create an arguments adaptor frame).
    if (formals.has_rest) arity--;

    // Determine if the function can be parsed lazily. Lazy parsing is different
    // from lazy compilation; we need to parse more eagerly than we compile.

    // We can only parse lazily if we also compile lazily. The heuristics for
    // lazy compilation are:
    // - It must not have been prohibited by the caller to Parse (some callers
    //   need a full AST).
    // - The outer scope must allow lazy compilation of inner functions.
    // - The function mustn't be a function expression with an open parenthesis
    //   before; we consider that a hint that the function will be called
    //   immediately, and it would be a waste of time to make it lazily
    //   compiled.
    // These are all things we can know at this point, without looking at the
    // function itself.

    // In addition, we need to distinguish between these cases:
    // (function foo() {
    //   bar = function() { return 1; }
    //  })();
    // and
    // (function foo() {
    //   var a = 1;
    //   bar = function() { return a; }
    //  })();

    // Now foo will be parsed eagerly and compiled eagerly (optimization: assume
    // parenthesis before the function means that it will be called
    // immediately). The inner function *must* be parsed eagerly to resolve the
    // possible reference to the variable in foo's scope. However, it's possible
    // that it will be compiled lazily.

    // To make this additional case work, both Parser and PreParser implement a
    // logic where only top-level functions will be parsed lazily.
    bool is_lazily_parsed = mode() == PARSE_LAZILY &&
                            scope_->AllowsLazyParsing() &&
                            !parenthesized_function_;
    parenthesized_function_ = false;  // The bit was set for this function only.

    // Eager or lazy parse?
    // If is_lazily_parsed, we'll parse lazy. If we can set a bookmark, we'll
    // pass it to SkipLazyFunctionBody, which may use it to abort lazy
    // parsing if it suspect that wasn't a good idea. If so, or if we didn't
    // try to lazy parse in the first place, we'll have to parse eagerly.
    Scanner::BookmarkScope bookmark(scanner());
    if (is_lazily_parsed) {
      Scanner::BookmarkScope* maybe_bookmark =
          bookmark.Set() ? &bookmark : nullptr;
      SkipLazyFunctionBody(&materialized_literal_count,
                           &expected_property_count, /*CHECK_OK*/ ok,
                           maybe_bookmark);

      materialized_literal_count += formals.materialized_literals_count +
                                    function_state.materialized_literal_count();

      if (bookmark.HasBeenReset()) {
        // Trigger eager (re-)parsing, just below this block.
        is_lazily_parsed = false;

        // This is probably an initialization function. Inform the compiler it
        // should also eager-compile this function, and that we expect it to be
        // used once.
        eager_compile_hint = FunctionLiteral::kShouldEagerCompile;
        should_be_used_once_hint = true;
      }
    }
    if (!is_lazily_parsed) {
      // Determine whether the function body can be discarded after parsing.
      // The preconditions are:
      // - Lazy compilation has to be enabled.
      // - Neither V8 natives nor native function declarations can be allowed,
      //   since parsing one would retroactively force the function to be
      //   eagerly compiled.
      // - The invoker of this parser can't depend on the AST being eagerly
      //   built (either because the function is about to be compiled, or
      //   because the AST is going to be inspected for some reason).
      // - Because of the above, we can't be attempting to parse a
      //   FunctionExpression; even without enclosing parentheses it might be
      //   immediately invoked.
      // - The function literal shouldn't be hinted to eagerly compile.
      bool use_temp_zone =
          FLAG_lazy && !allow_natives() && extension_ == NULL && allow_lazy() &&
          function_type == FunctionLiteral::kDeclaration &&
          eager_compile_hint != FunctionLiteral::kShouldEagerCompile;
      // Open a new BodyScope, which sets our AstNodeFactory to allocate in the
      // new temporary zone if the preconditions are satisfied, and ensures that
      // the previous zone is always restored after parsing the body.
      // For the purpose of scope analysis, some ZoneObjects allocated by the
      // factory must persist after the function body is thrown away and
      // temp_zone is deallocated. These objects are instead allocated in a
      // parser-persistent zone (see parser_zone_ in AstNodeFactory).
      {
        Zone temp_zone;
        AstNodeFactory::BodyScope inner(factory(), &temp_zone, use_temp_zone);

        body = ParseEagerFunctionBody(function_name, pos, formals, kind,
                                      function_type, CHECK_OK);
      }
      materialized_literal_count = function_state.materialized_literal_count();
      expected_property_count = function_state.expected_property_count();
      if (use_temp_zone) {
        // If the preconditions are correct the function body should never be
        // accessed, but do this anyway for better behaviour if they're wrong.
        body = NULL;
      }
    }

    // Parsing the body may change the language mode in our scope.
    language_mode = scope->language_mode();

    // Validate name and parameter names. We can do this only after parsing the
    // function, since the function can declare itself strict.
    CheckFunctionName(language_mode, function_name, function_name_validity,
                      function_name_location, CHECK_OK);
    const bool allow_duplicate_parameters =
        is_sloppy(language_mode) && formals.is_simple && !IsConciseMethod(kind);
    ValidateFormalParameters(&formals_classifier, language_mode,
                             allow_duplicate_parameters, CHECK_OK);

    if (is_strict(language_mode)) {
      CheckStrictOctalLiteral(scope->start_position(), scope->end_position(),
                              CHECK_OK);
    }
    if (is_sloppy(language_mode) && allow_harmony_sloppy_function()) {
      InsertSloppyBlockFunctionVarBindings(scope, CHECK_OK);
    }
    CheckConflictingVarDeclarations(scope, CHECK_OK);

    if (body) {
      // If body can be inspected, rewrite queued destructuring assignments
      ParserTraits::RewriteDestructuringAssignments();
    }
    has_duplicate_parameters =
      !formals_classifier.is_valid_formal_parameter_list_without_duplicates();
  }

  FunctionLiteral::ParameterFlag duplicate_parameters =
      has_duplicate_parameters ? FunctionLiteral::kHasDuplicateParameters
                               : FunctionLiteral::kNoDuplicateParameters;

  FunctionLiteral* function_literal = factory()->NewFunctionLiteral(
      function_name, scope, body, materialized_literal_count,
      expected_property_count, arity, duplicate_parameters, function_type,
      eager_compile_hint, kind, pos);
  function_literal->set_function_token_position(function_token_pos);
  if (should_be_used_once_hint)
    function_literal->set_should_be_used_once_hint();

  if (fni_ != NULL && should_infer_name) fni_->AddFunction(function_literal);
  return function_literal;
}


void Parser::SkipLazyFunctionBody(int* materialized_literal_count,
                                  int* expected_property_count, bool* ok,
                                  Scanner::BookmarkScope* bookmark) {
  DCHECK_IMPLIES(bookmark, bookmark->HasBeenSet());
  if (produce_cached_parse_data()) CHECK(log_);

  int function_block_pos = position();
  if (consume_cached_parse_data() && !cached_parse_data_->rejected()) {
    // If we have cached data, we use it to skip parsing the function body. The
    // data contains the information we need to construct the lazy function.
    FunctionEntry entry =
        cached_parse_data_->GetFunctionEntry(function_block_pos);
    // Check that cached data is valid. If not, mark it as invalid (the embedder
    // handles it). Note that end position greater than end of stream is safe,
    // and hard to check.
    if (entry.is_valid() && entry.end_pos() > function_block_pos) {
      scanner()->SeekForward(entry.end_pos() - 1);

      scope_->set_end_position(entry.end_pos());
      Expect(Token::RBRACE, ok);
      if (!*ok) {
        return;
      }
      total_preparse_skipped_ += scope_->end_position() - function_block_pos;
      *materialized_literal_count = entry.literal_count();
      *expected_property_count = entry.property_count();
      SetLanguageMode(scope_, entry.language_mode());
      if (entry.uses_super_property()) scope_->RecordSuperPropertyUsage();
      if (entry.calls_eval()) scope_->RecordEvalCall();
      return;
    }
    cached_parse_data_->Reject();
  }
  // With no cached data, we partially parse the function, without building an
  // AST. This gathers the data needed to build a lazy function.
  SingletonLogger logger;
  PreParser::PreParseResult result =
      ParseLazyFunctionBodyWithPreParser(&logger, bookmark);
  if (bookmark && bookmark->HasBeenReset()) {
    return;  // Return immediately if pre-parser devided to abort parsing.
  }
  if (result == PreParser::kPreParseStackOverflow) {
    // Propagate stack overflow.
    set_stack_overflow();
    *ok = false;
    return;
  }
  if (logger.has_error()) {
    ParserTraits::ReportMessageAt(
        Scanner::Location(logger.start(), logger.end()), logger.message(),
        logger.argument_opt(), logger.error_type());
    *ok = false;
    return;
  }
  scope_->set_end_position(logger.end());
  Expect(Token::RBRACE, ok);
  if (!*ok) {
    return;
  }
  total_preparse_skipped_ += scope_->end_position() - function_block_pos;
  *materialized_literal_count = logger.literals();
  *expected_property_count = logger.properties();
  SetLanguageMode(scope_, logger.language_mode());
  if (logger.uses_super_property()) {
    scope_->RecordSuperPropertyUsage();
  }
  if (logger.calls_eval()) {
    scope_->RecordEvalCall();
  }
  if (produce_cached_parse_data()) {
    DCHECK(log_);
    // Position right after terminal '}'.
    int body_end = scanner()->location().end_pos;
    log_->LogFunction(function_block_pos, body_end, *materialized_literal_count,
                      *expected_property_count, scope_->language_mode(),
                      scope_->uses_super_property(), scope_->calls_eval());
  }
}


Statement* Parser::BuildAssertIsCoercible(Variable* var) {
  // if (var === null || var === undefined)
  //     throw /* type error kNonCoercible) */;

  Expression* condition = factory()->NewBinaryOperation(
      Token::OR, factory()->NewCompareOperation(
                     Token::EQ_STRICT, factory()->NewVariableProxy(var),
                     factory()->NewUndefinedLiteral(RelocInfo::kNoPosition),
                     RelocInfo::kNoPosition),
      factory()->NewCompareOperation(
          Token::EQ_STRICT, factory()->NewVariableProxy(var),
          factory()->NewNullLiteral(RelocInfo::kNoPosition),
          RelocInfo::kNoPosition),
      RelocInfo::kNoPosition);
  Expression* throw_type_error = this->NewThrowTypeError(
      MessageTemplate::kNonCoercible, ast_value_factory()->empty_string(),
      RelocInfo::kNoPosition);
  IfStatement* if_statement = factory()->NewIfStatement(
      condition, factory()->NewExpressionStatement(throw_type_error,
                                                   RelocInfo::kNoPosition),
      factory()->NewEmptyStatement(RelocInfo::kNoPosition),
      RelocInfo::kNoPosition);
  return if_statement;
}


class InitializerRewriter : public AstExpressionVisitor {
 public:
  InitializerRewriter(uintptr_t stack_limit, Expression* root, Parser* parser,
                      Scope* scope)
      : AstExpressionVisitor(stack_limit, root),
        parser_(parser),
        scope_(scope) {}

 private:
  void VisitExpression(Expression* expr) {
    RewritableExpression* to_rewrite = expr->AsRewritableExpression();
    if (to_rewrite == nullptr || to_rewrite->is_rewritten()) return;

    Parser::PatternRewriter::RewriteDestructuringAssignment(parser_, to_rewrite,
                                                            scope_);
  }

 private:
  Parser* parser_;
  Scope* scope_;
};


void Parser::RewriteParameterInitializer(Expression* expr, Scope* scope) {
  InitializerRewriter rewriter(stack_limit_, expr, this, scope);
  rewriter.Run();
}


Block* Parser::BuildParameterInitializationBlock(
    const ParserFormalParameters& parameters, bool* ok) {
  DCHECK(!parameters.is_simple);
  DCHECK(scope_->is_function_scope());
  Block* init_block =
      factory()->NewBlock(NULL, 1, true, RelocInfo::kNoPosition);
  for (int i = 0; i < parameters.params.length(); ++i) {
    auto parameter = parameters.params[i];
    if (parameter.is_rest && parameter.pattern->IsVariableProxy()) break;
    DeclarationDescriptor descriptor;
    descriptor.declaration_kind = DeclarationDescriptor::PARAMETER;
    descriptor.parser = this;
    descriptor.scope = scope_;
    descriptor.hoist_scope = nullptr;
    descriptor.mode = LET;
    descriptor.declaration_pos = parameter.pattern->position();
    // The position that will be used by the AssignmentExpression
    // which copies from the temp parameter to the pattern.
    //
    // TODO(adamk): Should this be RelocInfo::kNoPosition, since
    // it's just copying from a temp var to the real param var?
    descriptor.initialization_pos = parameter.pattern->position();
    // The initializer position which will end up in,
    // Variable::initializer_position(), used for hole check elimination.
    int initializer_position = parameter.pattern->position();
    Expression* initial_value =
        factory()->NewVariableProxy(parameters.scope->parameter(i));
    if (parameter.initializer != nullptr) {
      // IS_UNDEFINED($param) ? initializer : $param

      // Ensure initializer is rewritten
      RewriteParameterInitializer(parameter.initializer, scope_);

      auto condition = factory()->NewCompareOperation(
          Token::EQ_STRICT,
          factory()->NewVariableProxy(parameters.scope->parameter(i)),
          factory()->NewUndefinedLiteral(RelocInfo::kNoPosition),
          RelocInfo::kNoPosition);
      initial_value = factory()->NewConditional(
          condition, parameter.initializer, initial_value,
          RelocInfo::kNoPosition);
      descriptor.initialization_pos = parameter.initializer->position();
      initializer_position = parameter.initializer_end_position;
    }

    Scope* param_scope = scope_;
    Block* param_block = init_block;
    if (!parameter.is_simple() && scope_->calls_sloppy_eval()) {
      param_scope = NewScope(scope_, BLOCK_SCOPE);
      param_scope->set_is_declaration_scope();
      param_scope->set_start_position(parameter.pattern->position());
      param_scope->set_end_position(RelocInfo::kNoPosition);
      param_scope->RecordEvalCall();
      param_block = factory()->NewBlock(NULL, 8, true, RelocInfo::kNoPosition);
      param_block->set_scope(param_scope);
      descriptor.hoist_scope = scope_;
    }

    {
      BlockState block_state(&scope_, param_scope);
      DeclarationParsingResult::Declaration decl(
          parameter.pattern, initializer_position, initial_value);
      PatternRewriter::DeclareAndInitializeVariables(param_block, &descriptor,
                                                     &decl, nullptr, CHECK_OK);
    }

    if (!parameter.is_simple() && scope_->calls_sloppy_eval()) {
      param_scope = param_scope->FinalizeBlockScope();
      if (param_scope != nullptr) {
        CheckConflictingVarDeclarations(param_scope, CHECK_OK);
      }
      init_block->statements()->Add(param_block, zone());
    }
  }
  return init_block;
}


ZoneList<Statement*>* Parser::ParseEagerFunctionBody(
    const AstRawString* function_name, int pos,
    const ParserFormalParameters& parameters, FunctionKind kind,
    FunctionLiteral::FunctionType function_type, bool* ok) {
  // Everything inside an eagerly parsed function will be parsed eagerly
  // (see comment above).
  ParsingModeScope parsing_mode(this, PARSE_EAGERLY);
  ZoneList<Statement*>* result = new(zone()) ZoneList<Statement*>(8, zone());

  static const int kFunctionNameAssignmentIndex = 0;
  if (function_type == FunctionLiteral::kNamedExpression) {
    DCHECK(function_name != NULL);
    // If we have a named function expression, we add a local variable
    // declaration to the body of the function with the name of the
    // function and let it refer to the function itself (closure).
    // Not having parsed the function body, the language mode may still change,
    // so we reserve a spot and create the actual const assignment later.
    DCHECK_EQ(kFunctionNameAssignmentIndex, result->length());
    result->Add(NULL, zone());
  }

  ZoneList<Statement*>* body = result;
  Scope* inner_scope = scope_;
  Block* inner_block = nullptr;
  if (!parameters.is_simple) {
    inner_scope = NewScope(scope_, BLOCK_SCOPE);
    inner_scope->set_is_declaration_scope();
    inner_scope->set_start_position(scanner()->location().beg_pos);
    inner_block = factory()->NewBlock(NULL, 8, true, RelocInfo::kNoPosition);
    inner_block->set_scope(inner_scope);
    body = inner_block->statements();
  }

  {
    BlockState block_state(&scope_, inner_scope);

    if (IsGeneratorFunction(kind)) {
      // We produce:
      //
      // try { InitialYield; ...body...; return {value: undefined, done: true} }
      // finally { %GeneratorClose(generator) }
      //
      // - InitialYield yields the actual generator object.
      // - Any return statement inside the body will have its argument wrapped
      //   in a "done" iterator result object.
      // - If the generator terminates for whatever reason, we must close it.
      //   Hence the finally clause.

      Block* try_block =
          factory()->NewBlock(nullptr, 3, false, RelocInfo::kNoPosition);

      {
        ZoneList<Expression*>* arguments =
            new (zone()) ZoneList<Expression*>(0, zone());
        CallRuntime* allocation = factory()->NewCallRuntime(
            Runtime::kCreateJSGeneratorObject, arguments, pos);
        VariableProxy* init_proxy = factory()->NewVariableProxy(
            function_state_->generator_object_variable());
        Assignment* assignment = factory()->NewAssignment(
            Token::INIT, init_proxy, allocation, RelocInfo::kNoPosition);
        VariableProxy* get_proxy = factory()->NewVariableProxy(
            function_state_->generator_object_variable());
        Yield* yield =
            factory()->NewYield(get_proxy, assignment, RelocInfo::kNoPosition);
        try_block->statements()->Add(
            factory()->NewExpressionStatement(yield, RelocInfo::kNoPosition),
            zone());
      }

      ParseStatementList(try_block->statements(), Token::RBRACE, CHECK_OK);

      Statement* final_return = factory()->NewReturnStatement(
          BuildIteratorResult(nullptr, true), RelocInfo::kNoPosition);
      try_block->statements()->Add(final_return, zone());

      Block* finally_block =
          factory()->NewBlock(nullptr, 1, false, RelocInfo::kNoPosition);
      ZoneList<Expression*>* args =
          new (zone()) ZoneList<Expression*>(1, zone());
      VariableProxy* call_proxy = factory()->NewVariableProxy(
          function_state_->generator_object_variable());
      args->Add(call_proxy, zone());
      Expression* call = factory()->NewCallRuntime(
          Runtime::kGeneratorClose, args, RelocInfo::kNoPosition);
      finally_block->statements()->Add(
          factory()->NewExpressionStatement(call, RelocInfo::kNoPosition),
          zone());

      body->Add(factory()->NewTryFinallyStatement(try_block, finally_block,
                                                  RelocInfo::kNoPosition),
                zone());
    } else {
      ParseStatementList(body, Token::RBRACE, CHECK_OK);
    }

    if (IsSubclassConstructor(kind)) {
      body->Add(
          factory()->NewReturnStatement(
              this->ThisExpression(scope_, factory(), RelocInfo::kNoPosition),
              RelocInfo::kNoPosition),
              zone());
    }
  }

  Expect(Token::RBRACE, CHECK_OK);
  scope_->set_end_position(scanner()->location().end_pos);

  if (!parameters.is_simple) {
    DCHECK_NOT_NULL(inner_scope);
    DCHECK_EQ(body, inner_block->statements());
    SetLanguageMode(scope_, inner_scope->language_mode());
    if (inner_scope->typed()) scope_->SetTyped();
    Block* init_block = BuildParameterInitializationBlock(parameters, CHECK_OK);
    DCHECK_NOT_NULL(init_block);

    inner_scope->set_end_position(scanner()->location().end_pos);
    inner_scope = inner_scope->FinalizeBlockScope();
    if (inner_scope != nullptr) {
      CheckConflictingVarDeclarations(inner_scope, CHECK_OK);
      InsertShadowingVarBindingInitializers(inner_block);
    }

    result->Add(init_block, zone());
    result->Add(inner_block, zone());
  }

  if (function_type == FunctionLiteral::kNamedExpression) {
    // Now that we know the language mode, we can create the const assignment
    // in the previously reserved spot.
    // NOTE: We create a proxy and resolve it here so that in the
    // future we can change the AST to only refer to VariableProxies
    // instead of Variables and Proxies as is the case now.
    VariableMode fvar_mode = is_strict(language_mode()) ? CONST : CONST_LEGACY;
    Variable* fvar = new (zone())
        Variable(scope_, function_name, fvar_mode, Variable::NORMAL,
                 kCreatedInitialized, kNotAssigned);
    VariableProxy* proxy = factory()->NewVariableProxy(fvar);
    VariableDeclaration* fvar_declaration = factory()->NewVariableDeclaration(
        proxy, fvar_mode, scope_, RelocInfo::kNoPosition);
    scope_->DeclareFunctionVar(fvar_declaration);

    VariableProxy* fproxy = factory()->NewVariableProxy(fvar);
    result->Set(kFunctionNameAssignmentIndex,
                factory()->NewExpressionStatement(
                    factory()->NewAssignment(Token::INIT, fproxy,
                                             factory()->NewThisFunction(pos),
                                             RelocInfo::kNoPosition),
                    RelocInfo::kNoPosition));
  }

  // ES6 14.6.1 Static Semantics: IsInTailPosition
  // Mark collected return expressions that are in tail call position.
  const List<Expression*>& expressions_in_tail_position =
      function_state_->expressions_in_tail_position();
  for (int i = 0; i < expressions_in_tail_position.length(); ++i) {
    expressions_in_tail_position[i]->MarkTail();
  }
  return result;
}


PreParser::PreParseResult Parser::ParseLazyFunctionBodyWithPreParser(
    SingletonLogger* logger, Scanner::BookmarkScope* bookmark) {
  // This function may be called on a background thread too; record only the
  // main thread preparse times.
  if (pre_parse_timer_ != NULL) {
    pre_parse_timer_->Start();
  }
  TRACE_EVENT0("v8", "V8.PreParse");

  DCHECK_EQ(Token::LBRACE, scanner()->current_token());

  if (reusable_preparser_ == NULL) {
    reusable_preparser_ = new PreParser(zone(), &scanner_, ast_value_factory(),
                                        NULL, stack_limit_);
    reusable_preparser_->set_allow_lazy(true);
#define SET_ALLOW(name) reusable_preparser_->set_allow_##name(allow_##name());
    SET_ALLOW(natives);
    SET_ALLOW(legacy_const);
    SET_ALLOW(harmony_sloppy);
    SET_ALLOW(harmony_sloppy_function);
    SET_ALLOW(harmony_sloppy_let);
    SET_ALLOW(harmony_do_expressions);
    SET_ALLOW(harmony_function_name);
    SET_ALLOW(harmony_function_sent);
<<<<<<< HEAD
    SET_ALLOW(harmony_types);
=======
    SET_ALLOW(harmony_exponentiation_operator);
    SET_ALLOW(harmony_restrictive_declarations);
>>>>>>> 2a1570ef
#undef SET_ALLOW
  }
  PreParser::PreParseResult result = reusable_preparser_->PreParseLazyFunction(
      language_mode(), function_state_->kind(), scope_->has_simple_parameters(),
      logger, bookmark);
  if (pre_parse_timer_ != NULL) {
    pre_parse_timer_->Stop();
  }
  return result;
}


ClassLiteral* Parser::ParseClassLiteral(const AstRawString* name,
                                        Scanner::Location class_name_location,
                                        bool name_is_strict_reserved, int pos,
                                        bool* ok) {
  // All parts of a ClassDeclaration and ClassExpression are strict code.
  if (name_is_strict_reserved) {
    ReportMessageAt(class_name_location,
                    MessageTemplate::kUnexpectedStrictReserved);
    *ok = false;
    return NULL;
  }
  if (IsEvalOrArguments(name)) {
    ReportMessageAt(class_name_location, MessageTemplate::kStrictEvalArguments);
    *ok = false;
    return NULL;
  }

  Scope* block_scope = NewScope(scope_, BLOCK_SCOPE);
  BlockState block_state(&scope_, block_scope);
  RaiseLanguageMode(STRICT);
  scope_->SetScopeName(name);

  VariableProxy* proxy = NULL;
  if (name != NULL) {
    proxy = NewUnresolved(name, CONST);
    Declaration* declaration =
        factory()->NewVariableDeclaration(proxy, CONST, block_scope, pos);
    Declare(declaration, DeclarationDescriptor::NORMAL, true, CHECK_OK);
  }

  Expression* extends = NULL;
  if (Check(Token::EXTENDS)) {
    block_scope->set_start_position(scanner()->location().end_pos);
    ExpressionClassifier classifier(this);
    extends = ParseLeftHandSideExpression(&classifier, CHECK_OK);
    RewriteNonPattern(&classifier, CHECK_OK);
  } else {
    block_scope->set_start_position(scanner()->location().end_pos);
  }


  ClassLiteralChecker checker(this);
  ZoneList<ObjectLiteral::Property*>* properties = NewPropertyList(4, zone());
  FunctionLiteral* constructor = NULL;
  bool has_seen_constructor = false;

  Expect(Token::LBRACE, CHECK_OK);

  const bool has_extends = extends != nullptr;
  while (peek() != Token::RBRACE) {
    if (Check(Token::SEMICOLON)) continue;
    FuncNameInferrer::State fni_state(fni_);
    const bool in_class = true;
    const bool is_static = false;
    bool is_computed_name = false;  // Classes do not care about computed
                                    // property names here.
    ExpressionClassifier classifier(this);
    const AstRawString* property_name = nullptr;
    ObjectLiteral::Property* property = ParsePropertyDefinition(
        &checker, in_class, has_extends, is_static, &is_computed_name,
        &has_seen_constructor, &classifier, &property_name, CHECK_OK);
    RewriteNonPattern(&classifier, CHECK_OK);

    if (has_seen_constructor && constructor == NULL) {
      constructor = GetPropertyValue(property)->AsFunctionLiteral();
      DCHECK_NOT_NULL(constructor);
      constructor->set_raw_name(
          name != nullptr ? name : ast_value_factory()->empty_string());
    } else {
      properties->Add(property, zone());
    }

    if (fni_ != NULL) fni_->Infer();

    if (allow_harmony_function_name() &&
        property_name != ast_value_factory()->constructor_string()) {
      SetFunctionNameFromPropertyName(property, property_name);
    }
  }

  Expect(Token::RBRACE, CHECK_OK);
  int end_pos = scanner()->location().end_pos;

  if (constructor == NULL) {
    constructor = DefaultConstructor(name, extends != NULL, block_scope, pos,
                                     end_pos, block_scope->language_mode());
  }

  // Note that we do not finalize this block scope because it is
  // used as a sentinel value indicating an anonymous class.
  block_scope->set_end_position(end_pos);

  if (name != NULL) {
    DCHECK_NOT_NULL(proxy);
    proxy->var()->set_initializer_position(end_pos);
  }

  return factory()->NewClassLiteral(block_scope, proxy, extends, constructor,
                                    properties, pos, end_pos);
}


Expression* Parser::ParseV8Intrinsic(bool* ok) {
  // CallRuntime ::
  //   '%' Identifier Arguments

  int pos = peek_position();
  Expect(Token::MOD, CHECK_OK);
  // Allow "eval" or "arguments" for backward compatibility.
  const AstRawString* name = ParseIdentifier(kAllowRestrictedIdentifiers,
                                             CHECK_OK);
  Scanner::Location spread_pos;
  ExpressionClassifier classifier(this);
  ZoneList<Expression*>* args =
      ParseArguments(&spread_pos, &classifier, CHECK_OK);

  DCHECK(!spread_pos.IsValid());

  if (extension_ != NULL) {
    // The extension structures are only accessible while parsing the
    // very first time not when reparsing because of lazy compilation.
    scope_->DeclarationScope()->ForceEagerCompilation();
  }

  const Runtime::Function* function = Runtime::FunctionForName(name->string());

  if (function != NULL) {
    // Check for possible name clash.
    DCHECK_EQ(Context::kNotFound,
              Context::IntrinsicIndexForName(name->string()));
    // Check for built-in IS_VAR macro.
    if (function->function_id == Runtime::kIS_VAR) {
      DCHECK_EQ(Runtime::RUNTIME, function->intrinsic_type);
      // %IS_VAR(x) evaluates to x if x is a variable,
      // leads to a parse error otherwise.  Could be implemented as an
      // inline function %_IS_VAR(x) to eliminate this special case.
      if (args->length() == 1 && args->at(0)->AsVariableProxy() != NULL) {
        return args->at(0);
      } else {
        ReportMessage(MessageTemplate::kNotIsvar);
        *ok = false;
        return NULL;
      }
    }

    // Check that the expected number of arguments are being passed.
    if (function->nargs != -1 && function->nargs != args->length()) {
      ReportMessage(MessageTemplate::kRuntimeWrongNumArgs);
      *ok = false;
      return NULL;
    }

    return factory()->NewCallRuntime(function, args, pos);
  }

  int context_index = Context::IntrinsicIndexForName(name->string());

  // Check that the function is defined.
  if (context_index == Context::kNotFound) {
    ParserTraits::ReportMessage(MessageTemplate::kNotDefined, name);
    *ok = false;
    return NULL;
  }

  return factory()->NewCallRuntime(context_index, args, pos);
}


Literal* Parser::GetLiteralUndefined(int position) {
  return factory()->NewUndefinedLiteral(position);
}


void Parser::CheckConflictingVarDeclarations(Scope* scope, bool* ok) {
  Declaration* decl = scope->CheckConflictingVarDeclarations();
  if (decl != NULL) {
    // In ES6, conflicting variable bindings are early errors.
    const AstRawString* name = decl->proxy()->raw_name();
    int position = decl->proxy()->position();
    Scanner::Location location = position == RelocInfo::kNoPosition
        ? Scanner::Location::invalid()
        : Scanner::Location(position, position + 1);
    ParserTraits::ReportMessageAt(location, MessageTemplate::kVarRedeclaration,
                                  name);
    *ok = false;
  }
}


void Parser::InsertShadowingVarBindingInitializers(Block* inner_block) {
  // For each var-binding that shadows a parameter, insert an assignment
  // initializing the variable with the parameter.
  Scope* inner_scope = inner_block->scope();
  DCHECK(inner_scope->is_declaration_scope());
  Scope* function_scope = inner_scope->outer_scope();
  DCHECK(function_scope->is_function_scope());
  ZoneList<Declaration*>* decls = inner_scope->declarations();
  for (int i = 0; i < decls->length(); ++i) {
    Declaration* decl = decls->at(i);
    if (decl->mode() != VAR || !decl->IsVariableDeclaration()) continue;
    const AstRawString* name = decl->proxy()->raw_name();
    Variable* parameter = function_scope->LookupLocal(name);
    if (parameter == nullptr) continue;
    VariableProxy* to = inner_scope->NewUnresolved(factory(), name);
    VariableProxy* from = factory()->NewVariableProxy(parameter);
    Expression* assignment = factory()->NewAssignment(
        Token::ASSIGN, to, from, RelocInfo::kNoPosition);
    Statement* statement = factory()->NewExpressionStatement(
        assignment, RelocInfo::kNoPosition);
    inner_block->statements()->InsertAt(0, statement, zone());
  }
}


void Parser::InsertSloppyBlockFunctionVarBindings(Scope* scope, bool* ok) {
  // For each variable which is used as a function declaration in a sloppy
  // block,
  DCHECK(scope->is_declaration_scope());
  SloppyBlockFunctionMap* map = scope->sloppy_block_function_map();
  for (ZoneHashMap::Entry* p = map->Start(); p != nullptr; p = map->Next(p)) {
    AstRawString* name = static_cast<AstRawString*>(p->key);
    // If the variable wouldn't conflict with a lexical declaration,
    Variable* var = scope->LookupLocal(name);
    if (var == nullptr || !IsLexicalVariableMode(var->mode())) {
      // Declare a var-style binding for the function in the outer scope
      VariableProxy* proxy = scope->NewUnresolved(factory(), name);
      Declaration* declaration = factory()->NewVariableDeclaration(
          proxy, VAR, scope, RelocInfo::kNoPosition);
      Declare(declaration, DeclarationDescriptor::NORMAL, true, ok, scope);
      DCHECK(ok);  // Based on the preceding check, this should not fail
      if (!ok) return;

      // Write in assignments to var for each block-scoped function declaration
      auto delegates = static_cast<SloppyBlockFunctionMap::Vector*>(p->value);
      for (SloppyBlockFunctionStatement* delegate : *delegates) {
        // Read from the local lexical scope and write to the function scope
        VariableProxy* to = scope->NewUnresolved(factory(), name);
        VariableProxy* from = delegate->scope()->NewUnresolved(factory(), name);
        Expression* assignment = factory()->NewAssignment(
            Token::ASSIGN, to, from, RelocInfo::kNoPosition);
        Statement* statement = factory()->NewExpressionStatement(
            assignment, RelocInfo::kNoPosition);
        delegate->set_statement(statement);
      }
    }
  }
}


// ----------------------------------------------------------------------------
// Parser support

bool Parser::TargetStackContainsLabel(const AstRawString* label) {
  for (Target* t = target_stack_; t != NULL; t = t->previous()) {
    if (ContainsLabel(t->statement()->labels(), label)) return true;
  }
  return false;
}


BreakableStatement* Parser::LookupBreakTarget(const AstRawString* label,
                                              bool* ok) {
  bool anonymous = label == NULL;
  for (Target* t = target_stack_; t != NULL; t = t->previous()) {
    BreakableStatement* stat = t->statement();
    if ((anonymous && stat->is_target_for_anonymous()) ||
        (!anonymous && ContainsLabel(stat->labels(), label))) {
      return stat;
    }
  }
  return NULL;
}


IterationStatement* Parser::LookupContinueTarget(const AstRawString* label,
                                                 bool* ok) {
  bool anonymous = label == NULL;
  for (Target* t = target_stack_; t != NULL; t = t->previous()) {
    IterationStatement* stat = t->statement()->AsIterationStatement();
    if (stat == NULL) continue;

    DCHECK(stat->is_target_for_anonymous());
    if (anonymous || ContainsLabel(stat->labels(), label)) {
      return stat;
    }
  }
  return NULL;
}


void Parser::HandleSourceURLComments(Isolate* isolate, Handle<Script> script) {
  if (scanner_.source_url()->length() > 0) {
    Handle<String> source_url = scanner_.source_url()->Internalize(isolate);
    script->set_source_url(*source_url);
  }
  if (scanner_.source_mapping_url()->length() > 0) {
    Handle<String> source_mapping_url =
        scanner_.source_mapping_url()->Internalize(isolate);
    script->set_source_mapping_url(*source_mapping_url);
  }
}


void Parser::Internalize(Isolate* isolate, Handle<Script> script, bool error) {
  // Internalize strings.
  ast_value_factory()->Internalize(isolate);

  // Error processing.
  if (error) {
    if (stack_overflow()) {
      isolate->StackOverflow();
    } else {
      DCHECK(pending_error_handler_.has_pending_error());
      pending_error_handler_.ThrowPendingError(isolate, script);
    }
  }

  // Move statistics to Isolate.
  for (int feature = 0; feature < v8::Isolate::kUseCounterFeatureCount;
       ++feature) {
    for (int i = 0; i < use_counts_[feature]; ++i) {
      isolate->CountUsage(v8::Isolate::UseCounterFeature(feature));
    }
  }
  if (scanner_.FoundHtmlComment()) {
    isolate->CountUsage(v8::Isolate::kHtmlComment);
    if (script->line_offset() == 0 && script->column_offset() == 0) {
      isolate->CountUsage(v8::Isolate::kHtmlCommentInExternalScript);
    }
  }
  isolate->counters()->total_preparse_skipped()->Increment(
      total_preparse_skipped_);
}


// ----------------------------------------------------------------------------
// The Parser interface.


bool Parser::ParseStatic(ParseInfo* info) {
  Parser parser(info);
  if (parser.Parse(info)) {
    info->set_language_mode(info->literal()->language_mode());
    return true;
  }
  return false;
}


bool Parser::Parse(ParseInfo* info) {
  DCHECK(info->literal() == NULL);
  FunctionLiteral* result = NULL;
  // Ok to use Isolate here; this function is only called in the main thread.
  DCHECK(parsing_on_main_thread_);
  Isolate* isolate = info->isolate();
  pre_parse_timer_ = isolate->counters()->pre_parse();
  if (FLAG_trace_parse || allow_natives() || extension_ != NULL) {
    // If intrinsics are allowed, the Parser cannot operate independent of the
    // V8 heap because of Runtime. Tell the string table to internalize strings
    // and values right after they're created.
    ast_value_factory()->Internalize(isolate);
  }

  if (info->is_lazy()) {
    DCHECK(!info->is_eval());
    if (info->shared_info()->is_function()) {
      result = ParseLazy(isolate, info);
    } else {
      result = ParseProgram(isolate, info);
    }
  } else {
    SetCachedData(info);
    result = ParseProgram(isolate, info);
  }
  info->set_literal(result);

  Internalize(isolate, info->script(), result == NULL);
  DCHECK(ast_value_factory()->IsInternalized());
  return (result != NULL);
}


void Parser::ParseOnBackground(ParseInfo* info) {
  parsing_on_main_thread_ = false;

  DCHECK(info->literal() == NULL);
  FunctionLiteral* result = NULL;
  fni_ = new (zone()) FuncNameInferrer(ast_value_factory(), zone());

  CompleteParserRecorder recorder;
  if (produce_cached_parse_data()) log_ = &recorder;

  DCHECK(info->source_stream() != NULL);
  ExternalStreamingStream stream(info->source_stream(),
                                 info->source_stream_encoding());
  scanner_.Initialize(&stream);
  DCHECK(info->context().is_null() || info->context()->IsNativeContext());

  // When streaming, we don't know the length of the source until we have parsed
  // it. The raw data can be UTF-8, so we wouldn't know the source length until
  // we have decoded it anyway even if we knew the raw data length (which we
  // don't). We work around this by storing all the scopes which need their end
  // position set at the end of the script (the top scope and possible eval
  // scopes) and set their end position after we know the script length.
  result = DoParseProgram(info);

  info->set_literal(result);

  // We cannot internalize on a background thread; a foreground task will take
  // care of calling Parser::Internalize just before compilation.

  if (produce_cached_parse_data()) {
    if (result != NULL) *info->cached_data() = recorder.GetScriptData();
    log_ = NULL;
  }
}


ParserTraits::TemplateLiteralState Parser::OpenTemplateLiteral(int pos) {
  return new (zone()) ParserTraits::TemplateLiteral(zone(), pos);
}


void Parser::AddTemplateSpan(TemplateLiteralState* state, bool tail) {
  int pos = scanner()->location().beg_pos;
  int end = scanner()->location().end_pos - (tail ? 1 : 2);
  const AstRawString* tv = scanner()->CurrentSymbol(ast_value_factory());
  const AstRawString* trv = scanner()->CurrentRawSymbol(ast_value_factory());
  Literal* cooked = factory()->NewStringLiteral(tv, pos);
  Literal* raw = factory()->NewStringLiteral(trv, pos);
  (*state)->AddTemplateSpan(cooked, raw, end, zone());
}


void Parser::AddTemplateExpression(TemplateLiteralState* state,
                                   Expression* expression) {
  (*state)->AddExpression(expression, zone());
}


Expression* Parser::CloseTemplateLiteral(TemplateLiteralState* state, int start,
                                         Expression* tag) {
  TemplateLiteral* lit = *state;
  int pos = lit->position();
  const ZoneList<Expression*>* cooked_strings = lit->cooked();
  const ZoneList<Expression*>* raw_strings = lit->raw();
  const ZoneList<Expression*>* expressions = lit->expressions();
  DCHECK_EQ(cooked_strings->length(), raw_strings->length());
  DCHECK_EQ(cooked_strings->length(), expressions->length() + 1);

  if (!tag) {
    // Build tree of BinaryOps to simplify code-generation
    Expression* expr = cooked_strings->at(0);
    int i = 0;
    while (i < expressions->length()) {
      Expression* sub = expressions->at(i++);
      Expression* cooked_str = cooked_strings->at(i);

      // Let middle be ToString(sub).
      ZoneList<Expression*>* args =
          new (zone()) ZoneList<Expression*>(1, zone());
      args->Add(sub, zone());
      Expression* middle = factory()->NewCallRuntime(Runtime::kInlineToString,
                                                     args, sub->position());

      expr = factory()->NewBinaryOperation(
          Token::ADD, factory()->NewBinaryOperation(
                          Token::ADD, expr, middle, expr->position()),
          cooked_str, sub->position());
    }
    return expr;
  } else {
    uint32_t hash = ComputeTemplateLiteralHash(lit);

    int cooked_idx = function_state_->NextMaterializedLiteralIndex();
    int raw_idx = function_state_->NextMaterializedLiteralIndex();

    // $getTemplateCallSite
    ZoneList<Expression*>* args = new (zone()) ZoneList<Expression*>(4, zone());
    args->Add(factory()->NewArrayLiteral(
                  const_cast<ZoneList<Expression*>*>(cooked_strings),
                  cooked_idx, pos),
              zone());
    args->Add(
        factory()->NewArrayLiteral(
            const_cast<ZoneList<Expression*>*>(raw_strings), raw_idx, pos),
        zone());

    // Ensure hash is suitable as a Smi value
    Smi* hash_obj = Smi::cast(Internals::IntToSmi(static_cast<int>(hash)));
    args->Add(factory()->NewSmiLiteral(hash_obj->value(), pos), zone());

    Expression* call_site = factory()->NewCallRuntime(
        Context::GET_TEMPLATE_CALL_SITE_INDEX, args, start);

    // Call TagFn
    ZoneList<Expression*>* call_args =
        new (zone()) ZoneList<Expression*>(expressions->length() + 1, zone());
    call_args->Add(call_site, zone());
    call_args->AddAll(*expressions, zone());
    return factory()->NewCall(tag, call_args, pos);
  }
}


uint32_t Parser::ComputeTemplateLiteralHash(const TemplateLiteral* lit) {
  const ZoneList<Expression*>* raw_strings = lit->raw();
  int total = raw_strings->length();
  DCHECK(total);

  uint32_t running_hash = 0;

  for (int index = 0; index < total; ++index) {
    if (index) {
      running_hash = StringHasher::ComputeRunningHashOneByte(
          running_hash, "${}", 3);
    }

    const AstRawString* raw_string =
        raw_strings->at(index)->AsLiteral()->raw_value()->AsString();
    if (raw_string->is_one_byte()) {
      const char* data = reinterpret_cast<const char*>(raw_string->raw_data());
      running_hash = StringHasher::ComputeRunningHashOneByte(
          running_hash, data, raw_string->length());
    } else {
      const uc16* data = reinterpret_cast<const uc16*>(raw_string->raw_data());
      running_hash = StringHasher::ComputeRunningHash(running_hash, data,
                                                      raw_string->length());
    }
  }

  return running_hash;
}


ZoneList<v8::internal::Expression*>* Parser::PrepareSpreadArguments(
    ZoneList<v8::internal::Expression*>* list) {
  ZoneList<v8::internal::Expression*>* args =
      new (zone()) ZoneList<v8::internal::Expression*>(1, zone());
  if (list->length() == 1) {
    // Spread-call with single spread argument produces an InternalArray
    // containing the values from the array.
    //
    // Function is called or constructed with the produced array of arguments
    //
    // EG: Apply(Func, Spread(spread0))
    ZoneList<Expression*>* spread_list =
        new (zone()) ZoneList<Expression*>(0, zone());
    spread_list->Add(list->at(0)->AsSpread()->expression(), zone());
    args->Add(factory()->NewCallRuntime(Context::SPREAD_ITERABLE_INDEX,
                                        spread_list, RelocInfo::kNoPosition),
              zone());
    return args;
  } else {
    // Spread-call with multiple arguments produces array literals for each
    // sequences of unspread arguments, and converts each spread iterable to
    // an Internal array. Finally, all of these produced arrays are flattened
    // into a single InternalArray, containing the arguments for the call.
    //
    // EG: Apply(Func, Flatten([unspread0, unspread1], Spread(spread0),
    //                         Spread(spread1), [unspread2, unspread3]))
    int i = 0;
    int n = list->length();
    while (i < n) {
      if (!list->at(i)->IsSpread()) {
        ZoneList<v8::internal::Expression*>* unspread =
            new (zone()) ZoneList<v8::internal::Expression*>(1, zone());

        // Push array of unspread parameters
        while (i < n && !list->at(i)->IsSpread()) {
          unspread->Add(list->at(i++), zone());
        }
        int literal_index = function_state_->NextMaterializedLiteralIndex();
        args->Add(factory()->NewArrayLiteral(unspread, literal_index,
                                             RelocInfo::kNoPosition),
                  zone());

        if (i == n) break;
      }

      // Push eagerly spread argument
      ZoneList<v8::internal::Expression*>* spread_list =
          new (zone()) ZoneList<v8::internal::Expression*>(1, zone());
      spread_list->Add(list->at(i++)->AsSpread()->expression(), zone());
      args->Add(factory()->NewCallRuntime(Context::SPREAD_ITERABLE_INDEX,
                                          spread_list, RelocInfo::kNoPosition),
                zone());
    }

    list = new (zone()) ZoneList<v8::internal::Expression*>(1, zone());
    list->Add(factory()->NewCallRuntime(Context::SPREAD_ARGUMENTS_INDEX, args,
                                        RelocInfo::kNoPosition),
              zone());
    return list;
  }
  UNREACHABLE();
}


Expression* Parser::SpreadCall(Expression* function,
                               ZoneList<v8::internal::Expression*>* args,
                               int pos) {
  if (function->IsSuperCallReference()) {
    // Super calls
    // $super_constructor = %_GetSuperConstructor(<this-function>)
    // %reflect_construct($super_constructor, args, new.target)
    ZoneList<Expression*>* tmp = new (zone()) ZoneList<Expression*>(1, zone());
    tmp->Add(function->AsSuperCallReference()->this_function_var(), zone());
    Expression* super_constructor = factory()->NewCallRuntime(
        Runtime::kInlineGetSuperConstructor, tmp, pos);
    args->InsertAt(0, super_constructor, zone());
    args->Add(function->AsSuperCallReference()->new_target_var(), zone());
    return factory()->NewCallRuntime(Context::REFLECT_CONSTRUCT_INDEX, args,
                                     pos);
  } else {
    if (function->IsProperty()) {
      // Method calls
      if (function->AsProperty()->IsSuperAccess()) {
        Expression* home =
            ThisExpression(scope_, factory(), RelocInfo::kNoPosition);
        args->InsertAt(0, function, zone());
        args->InsertAt(1, home, zone());
      } else {
        Variable* temp =
            scope_->NewTemporary(ast_value_factory()->empty_string());
        VariableProxy* obj = factory()->NewVariableProxy(temp);
        Assignment* assign_obj = factory()->NewAssignment(
            Token::ASSIGN, obj, function->AsProperty()->obj(),
            RelocInfo::kNoPosition);
        function = factory()->NewProperty(
            assign_obj, function->AsProperty()->key(), RelocInfo::kNoPosition);
        args->InsertAt(0, function, zone());
        obj = factory()->NewVariableProxy(temp);
        args->InsertAt(1, obj, zone());
      }
    } else {
      // Non-method calls
      args->InsertAt(0, function, zone());
      args->InsertAt(1, factory()->NewUndefinedLiteral(RelocInfo::kNoPosition),
                     zone());
    }
    return factory()->NewCallRuntime(Context::REFLECT_APPLY_INDEX, args, pos);
  }
}


Expression* Parser::SpreadCallNew(Expression* function,
                                  ZoneList<v8::internal::Expression*>* args,
                                  int pos) {
  args->InsertAt(0, function, zone());

  return factory()->NewCallRuntime(Context::REFLECT_CONSTRUCT_INDEX, args, pos);
}


void Parser::SetLanguageMode(Scope* scope, LanguageMode mode) {
  v8::Isolate::UseCounterFeature feature;
  if (is_sloppy(mode))
    feature = v8::Isolate::kSloppyMode;
  else if (is_strict(mode))
    feature = v8::Isolate::kStrictMode;
  else
    UNREACHABLE();
  ++use_counts_[feature];
  scope->SetLanguageMode(mode);
}


void Parser::RaiseLanguageMode(LanguageMode mode) {
  LanguageMode old = scope_->language_mode();
  SetLanguageMode(scope_, old > mode ? old : mode);
}


void ParserTraits::RewriteDestructuringAssignments() {
  parser_->RewriteDestructuringAssignments();
}

Expression* ParserTraits::RewriteExponentiation(Expression* left,
                                                Expression* right, int pos) {
  return parser_->RewriteExponentiation(left, right, pos);
}

Expression* ParserTraits::RewriteAssignExponentiation(Expression* left,
                                                      Expression* right,
                                                      int pos) {
  return parser_->RewriteAssignExponentiation(left, right, pos);
}

void ParserTraits::RewriteNonPattern(Type::ExpressionClassifier* classifier,
                                     bool* ok) {
  parser_->RewriteNonPattern(classifier, ok);
}


Zone* ParserTraits::zone() const {
  return parser_->function_state_->scope()->zone();
}


ZoneList<Expression*>* ParserTraits::GetNonPatternList() const {
  return parser_->function_state_->non_patterns_to_rewrite();
}


class NonPatternRewriter : public AstExpressionRewriter {
 public:
  NonPatternRewriter(uintptr_t stack_limit, Parser* parser)
      : AstExpressionRewriter(stack_limit), parser_(parser) {}
  ~NonPatternRewriter() override {}

 private:
  bool RewriteExpression(Expression* expr) override {
    if (expr->IsRewritableExpression()) return true;
    // Rewrite only what could have been a pattern but is not.
    if (expr->IsArrayLiteral()) {
      // Spread rewriting in array literals.
      ArrayLiteral* lit = expr->AsArrayLiteral();
      VisitExpressions(lit->values());
      replacement_ = parser_->RewriteSpreads(lit);
      return false;
    }
    if (expr->IsObjectLiteral()) {
      return true;
    }
    if (expr->IsBinaryOperation() &&
        expr->AsBinaryOperation()->op() == Token::COMMA) {
      return true;
    }
    // Everything else does not need rewriting.
    return false;
  }

  void VisitObjectLiteralProperty(ObjectLiteralProperty* property) override {
    if (property == nullptr) return;
    // Do not rewrite (computed) key expressions
    AST_REWRITE_PROPERTY(Expression, property, value);
  }

  Parser* parser_;
};


void Parser::RewriteNonPattern(ExpressionClassifier* classifier, bool* ok) {
  ValidateExpression(classifier, ok);
  if (!*ok) return;
  auto non_patterns_to_rewrite = function_state_->non_patterns_to_rewrite();
  int begin = classifier->GetNonPatternBegin();
  int end = non_patterns_to_rewrite->length();
  if (begin < end) {
    NonPatternRewriter rewriter(stack_limit_, this);
    for (int i = begin; i < end; i++) {
      DCHECK(non_patterns_to_rewrite->at(i)->IsRewritableExpression());
      rewriter.Rewrite(non_patterns_to_rewrite->at(i));
    }
    non_patterns_to_rewrite->Rewind(begin);
  }
}


void Parser::RewriteDestructuringAssignments() {
  const auto& assignments =
      function_state_->destructuring_assignments_to_rewrite();
  for (int i = assignments.length() - 1; i >= 0; --i) {
    // Rewrite list in reverse, so that nested assignment patterns are rewritten
    // correctly.
    const DestructuringAssignment& pair = assignments.at(i);
    RewritableExpression* to_rewrite =
        pair.assignment->AsRewritableExpression();
    DCHECK_NOT_NULL(to_rewrite);
    if (!to_rewrite->is_rewritten()) {
      PatternRewriter::RewriteDestructuringAssignment(this, to_rewrite,
                                                      pair.scope);
    }
  }
}

Expression* Parser::RewriteExponentiation(Expression* left, Expression* right,
                                          int pos) {
  ZoneList<Expression*>* args = new (zone()) ZoneList<Expression*>(2, zone());
  args->Add(left, zone());
  args->Add(right, zone());
  return factory()->NewCallRuntime(Context::MATH_POW_METHOD_INDEX, args, pos);
}

Expression* Parser::RewriteAssignExponentiation(Expression* left,
                                                Expression* right, int pos) {
  ZoneList<Expression*>* args = new (zone()) ZoneList<Expression*>(2, zone());
  if (left->IsVariableProxy()) {
    VariableProxy* lhs = left->AsVariableProxy();

    Expression* result;
    DCHECK_NOT_NULL(lhs->raw_name());
    result =
        this->ExpressionFromIdentifier(lhs->raw_name(), lhs->position(),
                                       lhs->end_position(), scope_, factory());
    args->Add(left, zone());
    args->Add(right, zone());
    Expression* call =
        factory()->NewCallRuntime(Context::MATH_POW_METHOD_INDEX, args, pos);
    return factory()->NewAssignment(Token::ASSIGN, result, call, pos);
  } else if (left->IsProperty()) {
    Property* prop = left->AsProperty();
    auto temp_obj = scope_->NewTemporary(ast_value_factory()->empty_string());
    auto temp_key = scope_->NewTemporary(ast_value_factory()->empty_string());
    Expression* assign_obj = factory()->NewAssignment(
        Token::ASSIGN, factory()->NewVariableProxy(temp_obj), prop->obj(),
        RelocInfo::kNoPosition);
    Expression* assign_key = factory()->NewAssignment(
        Token::ASSIGN, factory()->NewVariableProxy(temp_key), prop->key(),
        RelocInfo::kNoPosition);
    args->Add(factory()->NewProperty(factory()->NewVariableProxy(temp_obj),
                                     factory()->NewVariableProxy(temp_key),
                                     left->position()),
              zone());
    args->Add(right, zone());
    Expression* call =
        factory()->NewCallRuntime(Context::MATH_POW_METHOD_INDEX, args, pos);
    Expression* target = factory()->NewProperty(
        factory()->NewVariableProxy(temp_obj),
        factory()->NewVariableProxy(temp_key), RelocInfo::kNoPosition);
    Expression* assign =
        factory()->NewAssignment(Token::ASSIGN, target, call, pos);
    return factory()->NewBinaryOperation(
        Token::COMMA, assign_obj,
        factory()->NewBinaryOperation(Token::COMMA, assign_key, assign, pos),
        pos);
  }
  UNREACHABLE();
  return nullptr;
}

Expression* Parser::RewriteSpreads(ArrayLiteral* lit) {
  // Array literals containing spreads are rewritten using do expressions, e.g.
  //    [1, 2, 3, ...x, 4, ...y, 5]
  // is roughly rewritten as:
  //    do {
  //      $R = [1, 2, 3];
  //      for ($i of x) %AppendElement($R, $i);
  //      %AppendElement($R, 4);
  //      for ($j of y) %AppendElement($R, $j);
  //      %AppendElement($R, 5);
  //      $R
  //    }
  // where $R, $i and $j are fresh temporary variables.
  ZoneList<Expression*>::iterator s = lit->FirstSpread();
  if (s == lit->EndValue()) return nullptr;  // no spread, no rewriting...
  Variable* result =
      scope_->NewTemporary(ast_value_factory()->dot_result_string());
  // NOTE: The value assigned to R is the whole original array literal,
  // spreads included. This will be fixed before the rewritten AST is returned.
  // $R = lit
  Expression* init_result =
      factory()->NewAssignment(Token::INIT, factory()->NewVariableProxy(result),
                               lit, RelocInfo::kNoPosition);
  Block* do_block =
      factory()->NewBlock(nullptr, 16, false, RelocInfo::kNoPosition);
  do_block->statements()->Add(
      factory()->NewExpressionStatement(init_result, RelocInfo::kNoPosition),
      zone());
  // Traverse the array literal starting from the first spread.
  while (s != lit->EndValue()) {
    Expression* value = *s++;
    Spread* spread = value->AsSpread();
    if (spread == nullptr) {
      // If the element is not a spread, we're adding a single:
      // %AppendElement($R, value)
      ZoneList<Expression*>* append_element_args = NewExpressionList(2, zone());
      append_element_args->Add(factory()->NewVariableProxy(result), zone());
      append_element_args->Add(value, zone());
      do_block->statements()->Add(
          factory()->NewExpressionStatement(
              factory()->NewCallRuntime(Runtime::kAppendElement,
                                        append_element_args,
                                        RelocInfo::kNoPosition),
              RelocInfo::kNoPosition),
          zone());
    } else {
      // If it's a spread, we're adding a for/of loop iterating through it.
      Variable* each =
          scope_->NewTemporary(ast_value_factory()->dot_for_string());
      Expression* subject = spread->expression();
      // %AppendElement($R, each)
      Statement* append_body;
      {
        ZoneList<Expression*>* append_element_args =
            NewExpressionList(2, zone());
        append_element_args->Add(factory()->NewVariableProxy(result), zone());
        append_element_args->Add(factory()->NewVariableProxy(each), zone());
        append_body = factory()->NewExpressionStatement(
            factory()->NewCallRuntime(Runtime::kAppendElement,
                                      append_element_args,
                                      RelocInfo::kNoPosition),
            RelocInfo::kNoPosition);
      }
      // for (each of spread) %AppendElement($R, each)
      ForEachStatement* loop = factory()->NewForEachStatement(
          ForEachStatement::ITERATE, nullptr, RelocInfo::kNoPosition);
      InitializeForOfStatement(loop->AsForOfStatement(),
                               factory()->NewVariableProxy(each), subject,
                               append_body, spread->expression_position());
      do_block->statements()->Add(loop, zone());
    }
  }
  // Now, rewind the original array literal to truncate everything from the
  // first spread (included) until the end. This fixes $R's initialization.
  lit->RewindSpreads();
  return factory()->NewDoExpression(do_block, result, lit->position());
}


void ParserTraits::QueueDestructuringAssignmentForRewriting(Expression* expr) {
  DCHECK(expr->IsRewritableExpression());
  parser_->function_state_->AddDestructuringAssignment(
      Parser::DestructuringAssignment(expr, parser_->scope_));
}


void ParserTraits::QueueNonPatternForRewriting(Expression* expr) {
  DCHECK(expr->IsRewritableExpression());
  parser_->function_state_->AddNonPatternForRewriting(expr);
}


void ParserTraits::SetFunctionNameFromPropertyName(
    ObjectLiteralProperty* property, const AstRawString* name) {
  Expression* value = property->value();

  // Computed name setting must happen at runtime.
  if (property->is_computed_name()) return;

  // Getter and setter names are handled here because their names
  // change in ES2015, even though they are not anonymous.
  auto function = value->AsFunctionLiteral();
  if (function != nullptr) {
    bool is_getter = property->kind() == ObjectLiteralProperty::GETTER;
    bool is_setter = property->kind() == ObjectLiteralProperty::SETTER;
    if (is_getter || is_setter) {
      DCHECK_NOT_NULL(name);
      const AstRawString* prefix =
          is_getter ? parser_->ast_value_factory()->get_space_string()
                    : parser_->ast_value_factory()->set_space_string();
      function->set_raw_name(
          parser_->ast_value_factory()->NewConsString(prefix, name));
      return;
    }
  }

  if (!value->IsAnonymousFunctionDefinition()) return;
  DCHECK_NOT_NULL(name);

  // Ignore "__proto__" as a name when it's being used to set the [[Prototype]]
  // of an object literal.
  if (property->kind() == ObjectLiteralProperty::PROTOTYPE) return;

  if (function != nullptr) {
    function->set_raw_name(name);
    DCHECK_EQ(ObjectLiteralProperty::COMPUTED, property->kind());
  } else {
    DCHECK(value->IsClassLiteral());
    DCHECK_EQ(ObjectLiteralProperty::COMPUTED, property->kind());
    value->AsClassLiteral()->constructor()->set_raw_name(name);
  }
}


void ParserTraits::SetFunctionNameFromIdentifierRef(Expression* value,
                                                    Expression* identifier) {
  if (!value->IsAnonymousFunctionDefinition()) return;
  if (!identifier->IsVariableProxy()) return;

  auto name = identifier->AsVariableProxy()->raw_name();
  DCHECK_NOT_NULL(name);

  auto function = value->AsFunctionLiteral();
  if (function != nullptr) {
    function->set_raw_name(name);
  } else {
    DCHECK(value->IsClassLiteral());
    value->AsClassLiteral()->constructor()->set_raw_name(name);
  }
}


// Desugaring of yield*
// ====================
//
// With the help of do-expressions and function.sent, we desugar yield* into a
// loop containing a "raw" yield (a yield that doesn't wrap an iterator result
// object around its argument).  Concretely, "yield* iterable" turns into
// roughly the following code:
//
//   do {
//     const kNext = 0;
//     const kReturn = 1;
//     const kThrow = 2;
//
//     let input = function.sent;
//     let mode = kNext;
//     let output = undefined;
//
//     let iterator = iterable[Symbol.iterator]();
//     if (!IS_RECEIVER(iterator)) throw MakeTypeError(kSymbolIteratorInvalid);
//
//     while (true) {
//       // From the generator to the iterator:
//       // Forward input according to resume mode and obtain output.
//       switch (mode) {
//         case kNext:
//           output = iterator.next(input);
//           if (!IS_RECEIVER(output)) %ThrowIterResultNotAnObject(output);
//           break;
//         case kReturn:
//           IteratorClose(iterator, input, output);  // See below.
//           break;
//         case kThrow:
//           let iteratorThrow = iterator.throw;
//           if (IS_NULL_OR_UNDEFINED(iteratorThrow)) {
//             IteratorClose(iterator);  // See below.
//             throw MakeTypeError(kThrowMethodMissing);
//           }
//           output = %_Call(iteratorThrow, iterator, input);
//           if (!IS_RECEIVER(output)) %ThrowIterResultNotAnObject(output);
//           break;
//       }
//       if (output.done) break;
//
//       // From the generator to its user:
//       // Forward output, receive new input, and determine resume mode.
//       mode = kReturn;
//       try {
//         try {
//           RawYield(output);  // See explanation above.
//           mode = kNext;
//         } catch (error) {
//           mode = kThrow;
//         }
//       } finally {
//         input = function.sent;
//         continue;
//       }
//     }
//
//     output.value;
//   }
//
// IteratorClose(iterator) expands to the following:
//
//   let iteratorReturn = iterator.return;
//   if (IS_NULL_OR_UNDEFINED(iteratorReturn)) return;
//   let output = %_Call(iteratorReturn, iterator);
//   if (!IS_RECEIVER(output)) %ThrowIterResultNotAnObject(output);
//
// IteratorClose(iterator, input, output) expands to the following:
//
//   let iteratorReturn = iterator.return;
//   if (IS_NULL_OR_UNDEFINED(iteratorReturn)) return input;
//   output = %_Call(iteratorReturn, iterator, input);
//   if (!IS_RECEIVER(output)) %ThrowIterResultNotAnObject(output);


Expression* ParserTraits::RewriteYieldStar(
    Expression* generator, Expression* iterable, int pos) {

  const int nopos = RelocInfo::kNoPosition;

  auto factory = parser_->factory();
  auto avfactory = parser_->ast_value_factory();
  auto scope = parser_->scope_;
  auto zone = parser_->zone();


  // Forward definition for break/continue statements.
  WhileStatement* loop = factory->NewWhileStatement(nullptr, nopos);


  // let input = undefined;
  Variable* var_input = scope->NewTemporary(avfactory->empty_string());
  Statement* initialize_input;
  {
    Expression* input_proxy = factory->NewVariableProxy(var_input);
    Expression* assignment = factory->NewAssignment(
        Token::ASSIGN, input_proxy, factory->NewUndefinedLiteral(nopos), nopos);
    initialize_input = factory->NewExpressionStatement(assignment, nopos);
  }


  // let mode = kNext;
  Variable* var_mode = scope->NewTemporary(avfactory->empty_string());
  Statement* initialize_mode;
  {
    Expression* mode_proxy = factory->NewVariableProxy(var_mode);
    Expression* knext = factory->NewSmiLiteral(JSGeneratorObject::NEXT, nopos);
    Expression* assignment =
        factory->NewAssignment(Token::ASSIGN, mode_proxy, knext, nopos);
    initialize_mode = factory->NewExpressionStatement(assignment, nopos);
  }


  // let output = undefined;
  Variable* var_output = scope->NewTemporary(avfactory->empty_string());
  Statement* initialize_output;
  {
    Expression* output_proxy = factory->NewVariableProxy(var_output);
    Expression* assignment = factory->NewAssignment(
        Token::ASSIGN, output_proxy, factory->NewUndefinedLiteral(nopos),
        nopos);
    initialize_output = factory->NewExpressionStatement(assignment, nopos);
  }


  // let iterator = iterable[Symbol.iterator];
  Variable* var_iterator = scope->NewTemporary(avfactory->empty_string());
  Statement* get_iterator;
  {
    Expression* iterator = GetIterator(iterable, factory, nopos);
    Expression* iterator_proxy = factory->NewVariableProxy(var_iterator);
    Expression* assignment = factory->NewAssignment(
        Token::ASSIGN, iterator_proxy, iterator, nopos);
    get_iterator = factory->NewExpressionStatement(assignment, nopos);
  }


  // if (!IS_RECEIVER(iterator)) throw MakeTypeError(kSymbolIteratorInvalid);
  Statement* validate_iterator;
  {
    Expression* is_receiver_call;
    {
      auto args = new (zone) ZoneList<Expression*>(1, zone);
      args->Add(factory->NewVariableProxy(var_iterator), zone);
      is_receiver_call =
          factory->NewCallRuntime(Runtime::kInlineIsJSReceiver, args, nopos);
    }

    Statement* throw_call;
    {
      Expression* call = NewThrowTypeError(
          MessageTemplate::kSymbolIteratorInvalid, avfactory->empty_string(),
          nopos);
      throw_call = factory->NewExpressionStatement(call, nopos);
    }

    validate_iterator = factory->NewIfStatement(
        is_receiver_call, factory->NewEmptyStatement(nopos), throw_call, nopos);
  }


  // output = iterator.next(input);
  Statement* call_next;
  {
    Expression* iterator_proxy = factory->NewVariableProxy(var_iterator);
    Expression* literal =
        factory->NewStringLiteral(avfactory->next_string(), nopos);
    Expression* next_property =
        factory->NewProperty(iterator_proxy, literal, nopos);
    Expression* input_proxy = factory->NewVariableProxy(var_input);
    auto args = new (zone) ZoneList<Expression*>(1, zone);
    args->Add(input_proxy, zone);
    Expression* call = factory->NewCall(next_property, args, nopos);
    Expression* output_proxy = factory->NewVariableProxy(var_output);
    Expression* assignment =
        factory->NewAssignment(Token::ASSIGN, output_proxy, call, nopos);
    call_next = factory->NewExpressionStatement(assignment, nopos);
  }


  // if (!IS_RECEIVER(output)) %ThrowIterResultNotAnObject(output);
  Statement* validate_next_output;
  {
    Expression* is_receiver_call;
    {
      auto args = new (zone) ZoneList<Expression*>(1, zone);
      args->Add(factory->NewVariableProxy(var_output), zone);
      is_receiver_call =
          factory->NewCallRuntime(Runtime::kInlineIsJSReceiver, args, nopos);
    }

    Statement* throw_call;
    {
      auto args = new (zone) ZoneList<Expression*>(1, zone);
      args->Add(factory->NewVariableProxy(var_output), zone);
      Expression* call = factory->NewCallRuntime(
          Runtime::kThrowIteratorResultNotAnObject, args, nopos);
      throw_call = factory->NewExpressionStatement(call, nopos);
    }

    validate_next_output = factory->NewIfStatement(
        is_receiver_call, factory->NewEmptyStatement(nopos), throw_call, nopos);
  }


  // let iteratorThrow = iterator.throw;
  Variable* var_throw = scope->NewTemporary(avfactory->empty_string());
  Statement* get_throw;
  {
    Expression* iterator_proxy = factory->NewVariableProxy(var_iterator);
    Expression* literal =
        factory->NewStringLiteral(avfactory->throw_string(), nopos);
    Expression* property =
        factory->NewProperty(iterator_proxy, literal, nopos);
    Expression* throw_proxy = factory->NewVariableProxy(var_throw);
    Expression* assignment = factory->NewAssignment(
        Token::ASSIGN, throw_proxy, property, nopos);
    get_throw = factory->NewExpressionStatement(assignment, nopos);
  }


  // if (IS_NULL_OR_UNDEFINED(iteratorThrow) {
  //   IteratorClose(iterator);
  //   throw MakeTypeError(kThrowMethodMissing);
  // }
  Statement* check_throw;
  {
    Expression* condition = factory->NewCompareOperation(
        Token::EQ, factory->NewVariableProxy(var_throw),
        factory->NewNullLiteral(nopos), nopos);

    Expression* call = NewThrowTypeError(
        MessageTemplate::kThrowMethodMissing,
        avfactory->empty_string(), nopos);
    Statement* throw_call = factory->NewExpressionStatement(call, nopos);

    Block* then = factory->NewBlock(nullptr, 4+1, false, nopos);
    Variable* var_tmp = scope->NewTemporary(avfactory->empty_string());
    BuildIteratorClose(then->statements(), var_iterator, Nothing<Variable*>(),
                       var_tmp);
    then->statements()->Add(throw_call, zone);
    check_throw = factory->NewIfStatement(
        condition, then, factory->NewEmptyStatement(nopos), nopos);
  }


  // output = %_Call(iteratorThrow, iterator, input);
  Statement* call_throw;
  {
    auto args = new (zone) ZoneList<Expression*>(3, zone);
    args->Add(factory->NewVariableProxy(var_throw), zone);
    args->Add(factory->NewVariableProxy(var_iterator), zone);
    args->Add(factory->NewVariableProxy(var_input), zone);
    Expression* call =
        factory->NewCallRuntime(Runtime::kInlineCall, args, nopos);
    Expression* assignment = factory->NewAssignment(
        Token::ASSIGN, factory->NewVariableProxy(var_output), call, nopos);
    call_throw = factory->NewExpressionStatement(assignment, nopos);
  }


  // if (!IS_RECEIVER(output)) %ThrowIterResultNotAnObject(output);
  Statement* validate_throw_output;
  {
    Expression* is_receiver_call;
    {
      auto args = new (zone) ZoneList<Expression*>(1, zone);
      args->Add(factory->NewVariableProxy(var_output), zone);
      is_receiver_call =
          factory->NewCallRuntime(Runtime::kInlineIsJSReceiver, args, nopos);
    }

    Statement* throw_call;
    {
      auto args = new (zone) ZoneList<Expression*>(1, zone);
      args->Add(factory->NewVariableProxy(var_output), zone);
      Expression* call = factory->NewCallRuntime(
          Runtime::kThrowIteratorResultNotAnObject, args, nopos);
      throw_call = factory->NewExpressionStatement(call, nopos);
    }

    validate_throw_output = factory->NewIfStatement(
        is_receiver_call, factory->NewEmptyStatement(nopos), throw_call, nopos);
  }


  // if (output.done) break;
  Statement* if_done;
  {
    Expression* output_proxy = factory->NewVariableProxy(var_output);
    Expression* literal =
        factory->NewStringLiteral(avfactory->done_string(), nopos);
    Expression* property = factory->NewProperty(output_proxy, literal, nopos);
    BreakStatement* break_loop = factory->NewBreakStatement(loop, nopos);
    if_done = factory->NewIfStatement(
        property, break_loop, factory->NewEmptyStatement(nopos), nopos);
  }


  // mode = kReturn;
  Statement* set_mode_return;
  {
    Expression* mode_proxy = factory->NewVariableProxy(var_mode);
    Expression* kreturn =
        factory->NewSmiLiteral(JSGeneratorObject::RETURN, nopos);
    Expression* assignment =
        factory->NewAssignment(Token::ASSIGN, mode_proxy, kreturn, nopos);
    set_mode_return = factory->NewExpressionStatement(assignment, nopos);
  }

  // Yield(output);
  Statement* yield_output;
  {
    Expression* output_proxy = factory->NewVariableProxy(var_output);
    Yield* yield = factory->NewYield(generator, output_proxy, nopos);
    yield_output = factory->NewExpressionStatement(yield, nopos);
  }


  // mode = kNext;
  Statement* set_mode_next;
  {
    Expression* mode_proxy = factory->NewVariableProxy(var_mode);
    Expression* knext = factory->NewSmiLiteral(JSGeneratorObject::NEXT, nopos);
    Expression* assignment =
        factory->NewAssignment(Token::ASSIGN, mode_proxy, knext, nopos);
    set_mode_next = factory->NewExpressionStatement(assignment, nopos);
  }


  // mode = kThrow;
  Statement* set_mode_throw;
  {
    Expression* mode_proxy = factory->NewVariableProxy(var_mode);
    Expression* kthrow =
        factory->NewSmiLiteral(JSGeneratorObject::THROW, nopos);
    Expression* assignment =
        factory->NewAssignment(Token::ASSIGN, mode_proxy, kthrow, nopos);
    set_mode_throw = factory->NewExpressionStatement(assignment, nopos);
  }


  // input = function.sent;
  Statement* get_input;
  {
    Expression* function_sent = FunctionSentExpression(scope, factory, nopos);
    Expression* input_proxy = factory->NewVariableProxy(var_input);
    Expression* assignment = factory->NewAssignment(
        Token::ASSIGN, input_proxy, function_sent, nopos);
    get_input = factory->NewExpressionStatement(assignment, nopos);
  }


  // output.value;
  Statement* get_value;
  {
    Expression* output_proxy = factory->NewVariableProxy(var_output);
    Expression* literal =
        factory->NewStringLiteral(avfactory->value_string(), nopos);
    Expression* property = factory->NewProperty(output_proxy, literal, nopos);
    get_value = factory->NewExpressionStatement(property, nopos);
  }


  // Now put things together.


  // try { ... } catch(e) { ... }
  Statement* try_catch;
  {
    Block* try_block = factory->NewBlock(nullptr, 2, false, nopos);
    try_block->statements()->Add(yield_output, zone);
    try_block->statements()->Add(set_mode_next, zone);

    Block* catch_block = factory->NewBlock(nullptr, 1, false, nopos);
    catch_block->statements()->Add(set_mode_throw, zone);

    Scope* catch_scope = NewScope(scope, CATCH_SCOPE);
    const AstRawString* name = avfactory->dot_catch_string();
    Variable* catch_variable =
        catch_scope->DeclareLocal(name, VAR, kCreatedInitialized,
                                               Variable::NORMAL);

    try_catch = factory->NewTryCatchStatement(
        try_block, catch_scope, catch_variable, catch_block, nopos);
  }


  // try { ... } finally { ... }
  Statement* try_finally;
  {
    Block* try_block = factory->NewBlock(nullptr, 1, false, nopos);
    try_block->statements()->Add(try_catch, zone);

    Block* finally = factory->NewBlock(nullptr, 2, false, nopos);
    finally->statements()->Add(get_input, zone);
    finally->statements()->Add(
        factory->NewContinueStatement(loop, nopos), zone);

    try_finally = factory->NewTryFinallyStatement(try_block, finally, nopos);
  }


  // switch (mode) { ... }
  SwitchStatement* switch_mode = factory->NewSwitchStatement(nullptr, nopos);
  {
    auto case_next = new (zone) ZoneList<Statement*>(3, zone);
    case_next->Add(call_next, zone);
    case_next->Add(validate_next_output, zone);
    case_next->Add(factory->NewBreakStatement(switch_mode, nopos), zone);

    auto case_return = new (zone) ZoneList<Statement*>(5, zone);
    BuildIteratorClose(case_return, var_iterator, Just(var_input), var_output);
    case_return->Add(factory->NewBreakStatement(switch_mode, nopos), zone);

    auto case_throw = new (zone) ZoneList<Statement*>(5, zone);
    case_throw->Add(get_throw, zone);
    case_throw->Add(check_throw, zone);
    case_throw->Add(call_throw, zone);
    case_throw->Add(validate_throw_output, zone);
    case_throw->Add(factory->NewBreakStatement(switch_mode, nopos), zone);

    auto cases = new (zone) ZoneList<CaseClause*>(3, zone);
    Expression* knext = factory->NewSmiLiteral(JSGeneratorObject::NEXT, nopos);
    Expression* kreturn =
        factory->NewSmiLiteral(JSGeneratorObject::RETURN, nopos);
    Expression* kthrow =
        factory->NewSmiLiteral(JSGeneratorObject::THROW, nopos);
    cases->Add(factory->NewCaseClause(knext, case_next, nopos), zone);
    cases->Add(factory->NewCaseClause(kreturn, case_return, nopos), zone);
    cases->Add(factory->NewCaseClause(kthrow, case_throw, nopos), zone);

    switch_mode->Initialize(factory->NewVariableProxy(var_mode), cases);
  }


  // while (true) { ... }
  // Already defined earlier: WhileStatement* loop = ...
  {
    Block* loop_body = factory->NewBlock(nullptr, 4, false, nopos);
    loop_body->statements()->Add(switch_mode, zone);
    loop_body->statements()->Add(if_done, zone);
    loop_body->statements()->Add(set_mode_return, zone);
    loop_body->statements()->Add(try_finally, zone);

    loop->Initialize(factory->NewBooleanLiteral(true, nopos), loop_body);
  }


  // do { ... }
  DoExpression* yield_star;
  {
    // The rewriter needs to process the get_value statement only, hence we
    // put the preceding statements into an init block.

    Block* do_block_ = factory->NewBlock(nullptr, 6, true, nopos);
    do_block_->statements()->Add(initialize_input, zone);
    do_block_->statements()->Add(initialize_mode, zone);
    do_block_->statements()->Add(initialize_output, zone);
    do_block_->statements()->Add(get_iterator, zone);
    do_block_->statements()->Add(validate_iterator, zone);
    do_block_->statements()->Add(loop, zone);

    Block* do_block = factory->NewBlock(nullptr, 2, false, nopos);
    do_block->statements()->Add(do_block_, zone);
    do_block->statements()->Add(get_value, zone);

    Variable* dot_result = scope->NewTemporary(avfactory->dot_result_string());
    yield_star = factory->NewDoExpression(do_block, dot_result, nopos);
    Rewriter::Rewrite(parser_, yield_star, avfactory);
  }

  return yield_star;
}

// Desugaring of (lhs) instanceof (rhs)
// ====================================
//
// We desugar instanceof into a load of property @@hasInstance on the rhs.
// We end up with roughly the following code (O, C):
//
//   do {
//     let O = lhs;
//     let C = rhs;
//     if (!IS_RECEIVER(C)) throw MakeTypeError(kNonObjectInInstanceOfCheck);
//     let handler_result = C[Symbol.hasInstance];
//     if (handler_result === undefined) {
//       if (!IS_CALLABLE(C)) {
//         throw MakeTypeError(kCalledNonCallableInstanceOf);
//       }
//       handler_result = %_GetOrdinaryHasInstance()
//       handler_result = %_Call(handler_result, C, O);
//     } else {
//       handler_result = !!(%_Call(handler_result, C, O));
//     }
//     handler_result;
//   }
//
Expression* ParserTraits::RewriteInstanceof(Expression* lhs, Expression* rhs,
                                            int pos) {
  const int nopos = RelocInfo::kNoPosition;

  auto factory = parser_->factory();
  auto avfactory = parser_->ast_value_factory();
  auto scope = parser_->scope_;
  auto zone = parser_->zone();

  // let O = lhs;
  Variable* var_O = scope->NewTemporary(avfactory->empty_string());
  Statement* get_O;
  {
    Expression* O_proxy = factory->NewVariableProxy(var_O);
    Expression* assignment =
        factory->NewAssignment(Token::ASSIGN, O_proxy, lhs, nopos);
    get_O = factory->NewExpressionStatement(assignment, nopos);
  }

  // let C = lhs;
  Variable* var_C = scope->NewTemporary(avfactory->empty_string());
  Statement* get_C;
  {
    Expression* C_proxy = factory->NewVariableProxy(var_C);
    Expression* assignment =
        factory->NewAssignment(Token::ASSIGN, C_proxy, rhs, nopos);
    get_C = factory->NewExpressionStatement(assignment, nopos);
  }

  // if (!IS_RECEIVER(C)) throw MakeTypeError(kNonObjectInInstanceOfCheck);
  Statement* validate_C;
  {
    auto args = new (zone) ZoneList<Expression*>(1, zone);
    args->Add(factory->NewVariableProxy(var_C), zone);
    Expression* is_receiver_call =
        factory->NewCallRuntime(Runtime::kInlineIsJSReceiver, args, nopos);
    Expression* call =
        NewThrowTypeError(MessageTemplate::kNonObjectInInstanceOfCheck,
                          avfactory->empty_string(), pos);
    Statement* throw_call = factory->NewExpressionStatement(call, pos);

    validate_C =
        factory->NewIfStatement(is_receiver_call,
                                factory->NewEmptyStatement(nopos),
                                throw_call,
                                nopos);
  }

  // let handler_result = C[Symbol.hasInstance];
  Variable* var_handler_result = scope->NewTemporary(avfactory->empty_string());
  Statement* initialize_handler;
  {
    Expression* hasInstance_symbol_literal =
        factory->NewSymbolLiteral("hasInstance_symbol", RelocInfo::kNoPosition);
    Expression* prop = factory->NewProperty(factory->NewVariableProxy(var_C),
                                            hasInstance_symbol_literal, pos);
    Expression* handler_proxy = factory->NewVariableProxy(var_handler_result);
    Expression* assignment =
        factory->NewAssignment(Token::ASSIGN, handler_proxy, prop, nopos);
    initialize_handler = factory->NewExpressionStatement(assignment, nopos);
  }

  // if (handler_result === undefined) {
  //   if (!IS_CALLABLE(C)) {
  //     throw MakeTypeError(kCalledNonCallableInstanceOf);
  //   }
  //   handler_result = %_GetOrdinaryHasInstance()
  //   handler_result = %_Call(handler_result, C, O);
  // } else {
  //   handler_result = !!%_Call(handler_result, C, O);
  // }
  Statement* call_handler;
  {
    Expression* condition = factory->NewCompareOperation(
        Token::EQ_STRICT, factory->NewVariableProxy(var_handler_result),
        factory->NewUndefinedLiteral(nopos), nopos);

    Block* then_side = factory->NewBlock(nullptr, 3, false, nopos);
    {
      Expression* throw_expr =
          NewThrowTypeError(MessageTemplate::kCalledNonCallableInstanceOf,
                            avfactory->empty_string(), pos);
      Statement* validate_C = CheckCallable(var_C, throw_expr, pos);

      ZoneList<Expression*>* empty_args =
          new (zone) ZoneList<Expression*>(0, zone);
      Expression* ordinary_has_instance = factory->NewCallRuntime(
          Runtime::kInlineGetOrdinaryHasInstance, empty_args, pos);
      Expression* handler_proxy = factory->NewVariableProxy(var_handler_result);
      Expression* assignment_handler = factory->NewAssignment(
          Token::ASSIGN, handler_proxy, ordinary_has_instance, nopos);
      Statement* assignment_get_handler =
          factory->NewExpressionStatement(assignment_handler, nopos);

      ZoneList<Expression*>* args = new (zone) ZoneList<Expression*>(3, zone);
      args->Add(factory->NewVariableProxy(var_handler_result), zone);
      args->Add(factory->NewVariableProxy(var_C), zone);
      args->Add(factory->NewVariableProxy(var_O), zone);
      Expression* call =
          factory->NewCallRuntime(Runtime::kInlineCall, args, pos);
      Expression* result_proxy = factory->NewVariableProxy(var_handler_result);
      Expression* assignment =
          factory->NewAssignment(Token::ASSIGN, result_proxy, call, nopos);
      Statement* assignment_return =
          factory->NewExpressionStatement(assignment, nopos);

      then_side->statements()->Add(validate_C, zone);
      then_side->statements()->Add(assignment_get_handler, zone);
      then_side->statements()->Add(assignment_return, zone);
    }

    Statement* else_side;
    {
      auto args = new (zone) ZoneList<Expression*>(3, zone);
      args->Add(factory->NewVariableProxy(var_handler_result), zone);
      args->Add(factory->NewVariableProxy(var_C), zone);
      args->Add(factory->NewVariableProxy(var_O), zone);
      Expression* call =
          factory->NewCallRuntime(Runtime::kInlineCall, args, nopos);
      Expression* inner_not =
          factory->NewUnaryOperation(Token::NOT, call, nopos);
      Expression* outer_not =
          factory->NewUnaryOperation(Token::NOT, inner_not, nopos);
      Expression* result_proxy = factory->NewVariableProxy(var_handler_result);
      Expression* assignment =
          factory->NewAssignment(Token::ASSIGN, result_proxy, outer_not, nopos);

      else_side = factory->NewExpressionStatement(assignment, nopos);
    }
    call_handler =
        factory->NewIfStatement(condition, then_side, else_side, nopos);
  }

  // do { ... }
  DoExpression* instanceof;
  {
    Block* block = factory->NewBlock(nullptr, 5, true, nopos);
    block->statements()->Add(get_O, zone);
    block->statements()->Add(get_C, zone);
    block->statements()->Add(validate_C, zone);
    block->statements()->Add(initialize_handler, zone);
    block->statements()->Add(call_handler, zone);

    // Here is the desugared instanceof.
    instanceof = factory->NewDoExpression(block, var_handler_result, nopos);
    Rewriter::Rewrite(parser_, instanceof, avfactory);
  }

  return instanceof;
}

Statement* ParserTraits::CheckCallable(Variable* var, Expression* error,
                                       int pos) {
  auto factory = parser_->factory();
  auto avfactory = parser_->ast_value_factory();
  const int nopos = RelocInfo::kNoPosition;
  Statement* validate_var;
  {
    Expression* type_of = factory->NewUnaryOperation(
        Token::TYPEOF, factory->NewVariableProxy(var), nopos);
    Expression* function_literal =
        factory->NewStringLiteral(avfactory->function_string(), nopos);
    Expression* condition = factory->NewCompareOperation(
        Token::EQ_STRICT, type_of, function_literal, nopos);

    Statement* throw_call = factory->NewExpressionStatement(error, pos);

    validate_var = factory->NewIfStatement(
        condition, factory->NewEmptyStatement(nopos), throw_call, nopos);
  }
  return validate_var;
}

void ParserTraits::BuildIteratorClose(ZoneList<Statement*>* statements,
                                      Variable* iterator,
                                      Maybe<Variable*> input,
                                      Variable* var_output) {
  //
  // This function adds four statements to [statements], corresponding to the
  // following code:
  //
  //   let iteratorReturn = iterator.return;
  //   if (IS_NULL_OR_UNDEFINED(iteratorReturn) return |input|;
  //   output = %_Call(iteratorReturn, iterator|, input|);
  //   if (!IS_RECEIVER(output)) %ThrowIterResultNotAnObject(output);
  //
  // Here, |...| denotes optional parts, depending on the presence of the
  // input variable.  The reason for allowing input is that BuildIteratorClose
  // can then be reused to handle the return case in yield*.
  //

  const int nopos = RelocInfo::kNoPosition;
  auto factory = parser_->factory();
  auto avfactory = parser_->ast_value_factory();
  auto zone = parser_->zone();

  // let iteratorReturn = iterator.return;
  Variable* var_return = var_output;  // Reusing the output variable.
  Statement* get_return;
  {
    Expression* iterator_proxy = factory->NewVariableProxy(iterator);
    Expression* literal =
        factory->NewStringLiteral(avfactory->return_string(), nopos);
    Expression* property =
        factory->NewProperty(iterator_proxy, literal, nopos);
    Expression* return_proxy = factory->NewVariableProxy(var_return);
    Expression* assignment = factory->NewAssignment(
        Token::ASSIGN, return_proxy, property, nopos);
    get_return = factory->NewExpressionStatement(assignment, nopos);
  }

  // if (IS_NULL_OR_UNDEFINED(iteratorReturn) return |input|;
  Statement* check_return;
  {
    Expression* condition = factory->NewCompareOperation(
        Token::EQ, factory->NewVariableProxy(var_return),
        factory->NewNullLiteral(nopos), nopos);

    Expression* value = input.IsJust()
                            ? static_cast<Expression*>(
                                  factory->NewVariableProxy(input.FromJust()))
                            : factory->NewUndefinedLiteral(nopos);

    Statement* return_input = factory->NewReturnStatement(value, nopos);

    check_return = factory->NewIfStatement(
        condition, return_input, factory->NewEmptyStatement(nopos), nopos);
  }

  // output = %_Call(iteratorReturn, iterator, |input|);
  Statement* call_return;
  {
    auto args = new (zone) ZoneList<Expression*>(3, zone);
    args->Add(factory->NewVariableProxy(var_return), zone);
    args->Add(factory->NewVariableProxy(iterator), zone);
    if (input.IsJust()) {
      args->Add(factory->NewVariableProxy(input.FromJust()), zone);
    }

    Expression* call =
        factory->NewCallRuntime(Runtime::kInlineCall, args, nopos);
    Expression* output_proxy = factory->NewVariableProxy(var_output);
    Expression* assignment = factory->NewAssignment(
        Token::ASSIGN, output_proxy, call, nopos);
    call_return = factory->NewExpressionStatement(assignment, nopos);
  }

  // if (!IS_RECEIVER(output)) %ThrowIteratorResultNotAnObject(output);
  Statement* validate_output;
  {
    Expression* is_receiver_call;
    {
      auto args = new (zone) ZoneList<Expression*>(1, zone);
      args->Add(factory->NewVariableProxy(var_output), zone);
      is_receiver_call =
          factory->NewCallRuntime(Runtime::kInlineIsJSReceiver, args, nopos);
    }

    Statement* throw_call;
    {
      auto args = new (zone) ZoneList<Expression*>(1, zone);
      args->Add(factory->NewVariableProxy(var_output), zone);
      Expression* call = factory->NewCallRuntime(
          Runtime::kThrowIteratorResultNotAnObject, args, nopos);
      throw_call = factory->NewExpressionStatement(call, nopos);
    }

    validate_output = factory->NewIfStatement(
        is_receiver_call, factory->NewEmptyStatement(nopos), throw_call, nopos);
  }

  statements->Add(get_return, zone);
  statements->Add(check_return, zone);
  statements->Add(call_return, zone);
  statements->Add(validate_output, zone);
}

void ParserTraits::FinalizeIteratorUse(Variable* completion,
                                       Expression* condition, Variable* iter,
                                       Block* iterator_use, Block* target) {
  if (!FLAG_harmony_iterator_close) return;

  //
  // This function adds two statements to [target], corresponding to the
  // following code:
  //
  //   completion = kNormalCompletion;
  //   try {
  //     try {
  //       iterator_use
  //     } catch(e) {
  //       if (completion === kAbruptCompletion) completion = kThrowCompletion;
  //       throw e;
  //     }
  //   } finally {
  //     if (condition) {
  //       #BuildIteratorCloseForCompletion(iter, completion)
  //     }
  //   }
  //

  const int nopos = RelocInfo::kNoPosition;
  auto factory = parser_->factory();
  auto avfactory = parser_->ast_value_factory();
  auto scope = parser_->scope_;
  auto zone = parser_->zone();

  // completion = kNormalCompletion;
  Statement* initialize_completion;
  {
    Expression* proxy = factory->NewVariableProxy(completion);
    Expression* assignment = factory->NewAssignment(
        Token::ASSIGN, proxy,
        factory->NewSmiLiteral(Parser::kNormalCompletion, nopos), nopos);
    initialize_completion = factory->NewExpressionStatement(assignment, nopos);
  }

  // if (completion === kAbruptCompletion) completion = kThrowCompletion;
  Statement* set_completion_throw;
  {
    Expression* condition = factory->NewCompareOperation(
        Token::EQ_STRICT, factory->NewVariableProxy(completion),
        factory->NewSmiLiteral(Parser::kAbruptCompletion, nopos), nopos);

    Expression* proxy = factory->NewVariableProxy(completion);
    Expression* assignment = factory->NewAssignment(
        Token::ASSIGN, proxy,
        factory->NewSmiLiteral(Parser::kThrowCompletion, nopos), nopos);
    Statement* statement = factory->NewExpressionStatement(assignment, nopos);
    set_completion_throw = factory->NewIfStatement(
        condition, statement, factory->NewEmptyStatement(nopos), nopos);
  }

  // if (condition) {
  //   #BuildIteratorCloseForCompletion(iter, completion)
  // }
  Block* maybe_close;
  {
    Block* block = factory->NewBlock(nullptr, 2, true, nopos);
    parser_->BuildIteratorCloseForCompletion(block->statements(), iter,
                                             completion);
    DCHECK(block->statements()->length() == 2);

    maybe_close = factory->NewBlock(nullptr, 1, true, nopos);
    maybe_close->statements()->Add(
        factory->NewIfStatement(condition, block,
                                factory->NewEmptyStatement(nopos), nopos),
        zone);
  }

  // try { #try_block }
  // catch(e) {
  //   #set_completion_throw;
  //   throw e;
  // }
  Statement* try_catch;
  {
    Scope* catch_scope = parser_->NewScope(scope, CATCH_SCOPE);
    Variable* catch_variable =
        catch_scope->DeclareLocal(avfactory->dot_catch_string(), VAR,
                                  kCreatedInitialized, Variable::NORMAL);

    Statement* rethrow;
    {
      Expression* proxy = factory->NewVariableProxy(catch_variable);
      rethrow = factory->NewExpressionStatement(factory->NewThrow(proxy, nopos),
                                                nopos);
    }

    Block* catch_block = factory->NewBlock(nullptr, 2, false, nopos);
    catch_block->statements()->Add(set_completion_throw, zone);
    catch_block->statements()->Add(rethrow, zone);

    try_catch = factory->NewTryCatchStatement(
        iterator_use, catch_scope, catch_variable, catch_block, nopos);
  }

  // try { #try_catch } finally { #maybe_close }
  Statement* try_finally;
  {
    Block* try_block = factory->NewBlock(nullptr, 1, false, nopos);
    try_block->statements()->Add(try_catch, zone);

    try_finally =
        factory->NewTryFinallyStatement(try_block, maybe_close, nopos);
  }

  target->statements()->Add(initialize_completion, zone);
  target->statements()->Add(try_finally, zone);
}

void ParserTraits::BuildIteratorCloseForCompletion(
    ZoneList<Statement*>* statements, Variable* iterator,
    Variable* completion) {
  //
  // This function adds two statements to [statements], corresponding to the
  // following code:
  //
  //   let iteratorReturn = iterator.return;
  //   if (!IS_NULL_OR_UNDEFINED(iteratorReturn)) {
  //     if (completion === kThrowCompletion) {
  //       if (!IS_CALLABLE(iteratorReturn)) {
  //         throw MakeTypeError(kReturnMethodNotCallable);
  //       }
  //       try { %_Call(iteratorReturn, iterator) } catch (_) { }
  //     } else {
  //       let output = %_Call(iteratorReturn, iterator);
  //       if (!IS_RECEIVER(output)) {
  //         %ThrowIterResultNotAnObject(output);
  //       }
  //     }
  //   }
  //

  const int nopos = RelocInfo::kNoPosition;
  auto factory = parser_->factory();
  auto avfactory = parser_->ast_value_factory();
  auto scope = parser_->scope_;
  auto zone = parser_->zone();


  // let iteratorReturn = iterator.return;
  Variable* var_return = scope->NewTemporary(avfactory->empty_string());
  Statement* get_return;
  {
    Expression* iterator_proxy = factory->NewVariableProxy(iterator);
    Expression* literal =
        factory->NewStringLiteral(avfactory->return_string(), nopos);
    Expression* property =
        factory->NewProperty(iterator_proxy, literal, nopos);
    Expression* return_proxy = factory->NewVariableProxy(var_return);
    Expression* assignment = factory->NewAssignment(
        Token::ASSIGN, return_proxy, property, nopos);
    get_return = factory->NewExpressionStatement(assignment, nopos);
  }

  // if (!IS_CALLABLE(iteratorReturn)) {
  //   throw MakeTypeError(kReturnMethodNotCallable);
  // }
  Statement* check_return_callable;
  {
    Expression* throw_expr = NewThrowTypeError(
        MessageTemplate::kReturnMethodNotCallable,
        avfactory->empty_string(), nopos);
    check_return_callable = CheckCallable(var_return, throw_expr, nopos);
  }

  // try { %_Call(iteratorReturn, iterator) } catch (_) { }
  Statement* try_call_return;
  {
    auto args = new (zone) ZoneList<Expression*>(2, zone);
    args->Add(factory->NewVariableProxy(var_return), zone);
    args->Add(factory->NewVariableProxy(iterator), zone);

    Expression* call =
        factory->NewCallRuntime(Runtime::kInlineCall, args, nopos);

    Block* try_block = factory->NewBlock(nullptr, 1, false, nopos);
    try_block->statements()->Add(factory->NewExpressionStatement(call, nopos),
                                 zone);

    Block* catch_block = factory->NewBlock(nullptr, 0, false, nopos);

    Scope* catch_scope = NewScope(scope, CATCH_SCOPE);
    Variable* catch_variable = catch_scope->DeclareLocal(
        avfactory->dot_catch_string(), VAR, kCreatedInitialized,
        Variable::NORMAL);

    try_call_return = factory->NewTryCatchStatement(
        try_block, catch_scope, catch_variable, catch_block, nopos);
  }

  // let output = %_Call(iteratorReturn, iterator);
  // if (!IS_RECEIVER(output)) {
  //   %ThrowIteratorResultNotAnObject(output);
  // }
  Block* validate_return;
  {
    Variable* var_output = scope->NewTemporary(avfactory->empty_string());
    Statement* call_return;
    {
      auto args = new (zone) ZoneList<Expression*>(2, zone);
      args->Add(factory->NewVariableProxy(var_return), zone);
      args->Add(factory->NewVariableProxy(iterator), zone);
      Expression* call =
          factory->NewCallRuntime(Runtime::kInlineCall, args, nopos);

      Expression* output_proxy = factory->NewVariableProxy(var_output);
      Expression* assignment =
          factory->NewAssignment(Token::ASSIGN, output_proxy, call, nopos);
      call_return = factory->NewExpressionStatement(assignment, nopos);
    }

    Expression* is_receiver_call;
    {
      auto args = new (zone) ZoneList<Expression*>(1, zone);
      args->Add(factory->NewVariableProxy(var_output), zone);
      is_receiver_call =
          factory->NewCallRuntime(Runtime::kInlineIsJSReceiver, args, nopos);
    }

    Statement* throw_call;
    {
      auto args = new (zone) ZoneList<Expression*>(1, zone);
      args->Add(factory->NewVariableProxy(var_output), zone);
      Expression* call = factory->NewCallRuntime(
          Runtime::kThrowIteratorResultNotAnObject, args, nopos);
      throw_call = factory->NewExpressionStatement(call, nopos);
    }

    Statement* check_return = factory->NewIfStatement(
        is_receiver_call, factory->NewEmptyStatement(nopos), throw_call, nopos);

    validate_return = factory->NewBlock(nullptr, 2, false, nopos);
    validate_return->statements()->Add(call_return, zone);
    validate_return->statements()->Add(check_return, zone);
  }

  // if (completion === kThrowCompletion) {
  //   #check_return_callable;
  //   #try_call_return;
  // } else {
  //   #validate_return;
  // }
  Statement* call_return_carefully;
  {
    Expression* condition = factory->NewCompareOperation(
        Token::EQ_STRICT, factory->NewVariableProxy(completion),
        factory->NewSmiLiteral(Parser::kThrowCompletion, nopos), nopos);

    Block* then_block = factory->NewBlock(nullptr, 2, false, nopos);
    then_block->statements()->Add(check_return_callable, zone);
    then_block->statements()->Add(try_call_return, zone);

    call_return_carefully =
        factory->NewIfStatement(condition, then_block, validate_return, nopos);
  }

  // if (!IS_NULL_OR_UNDEFINED(iteratorReturn)) { ... }
  Statement* maybe_call_return;
  {
    Expression* condition = factory->NewCompareOperation(
        Token::EQ, factory->NewVariableProxy(var_return),
        factory->NewNullLiteral(nopos), nopos);

    maybe_call_return =
        factory->NewIfStatement(condition, factory->NewEmptyStatement(nopos),
                                call_return_carefully, nopos);
  }


  statements->Add(get_return, zone);
  statements->Add(maybe_call_return, zone);
}


Statement* ParserTraits::FinalizeForOfStatement(ForOfStatement* loop, int pos) {
  if (!FLAG_harmony_iterator_close) return loop;

  //
  // This function replaces the loop with the following wrapping:
  //
  //   let each;
  //   let completion = kNormalCompletion;
  //   try {
  //     try {
  //       #loop;
  //     } catch(e) {
  //       if (completion === kAbruptCompletion) completion = kThrowCompletion;
  //       throw e;
  //     }
  //   } finally {
  //     if (!(completion === kNormalCompletion || IS_UNDEFINED(#iterator))) {
  //       #BuildIteratorCloseForCompletion(#iterator, completion)
  //     }
  //   }
  //
  // where the loop's body is wrapped as follows:
  //
  //   {
  //     #loop-body
  //     {{completion = kNormalCompletion;}}
  //   }
  //
  // and the loop's assign_each is wrapped as follows
  //
  //   do {
  //     {{completion = kAbruptCompletion;}}
  //     #assign-each
  //   }
  //

  const int nopos = RelocInfo::kNoPosition;
  auto factory = parser_->factory();
  auto avfactory = parser_->ast_value_factory();
  auto scope = parser_->scope_;
  auto zone = parser_->zone();

  Variable* var_completion = scope->NewTemporary(avfactory->empty_string());

  // let each;
  Variable* var_each = scope->NewTemporary(avfactory->empty_string());
  Statement* initialize_each;
  {
    Expression* proxy = factory->NewVariableProxy(var_each);
    Expression* assignment = factory->NewAssignment(
        Token::ASSIGN, proxy,
        factory->NewUndefinedLiteral(nopos), nopos);
    initialize_each =
        factory->NewExpressionStatement(assignment, nopos);
  }

  // !(completion === kNormalCompletion || IS_UNDEFINED(#iterator))
  Expression* closing_condition;
  {
    Expression* lhs = factory->NewCompareOperation(
        Token::EQ_STRICT, factory->NewVariableProxy(var_completion),
        factory->NewSmiLiteral(Parser::kNormalCompletion, nopos), nopos);
    Expression* rhs = factory->NewCompareOperation(
        Token::EQ_STRICT, factory->NewVariableProxy(loop->iterator()),
        factory->NewUndefinedLiteral(nopos), nopos);
    closing_condition = factory->NewUnaryOperation(
        Token::NOT, factory->NewBinaryOperation(Token::OR, lhs, rhs, nopos),
        nopos);
  }

  // {{completion = kNormalCompletion;}}
  Statement* set_completion_normal;
  {
    Expression* proxy = factory->NewVariableProxy(var_completion);
    Expression* assignment = factory->NewAssignment(
        Token::ASSIGN, proxy,
        factory->NewSmiLiteral(Parser::kNormalCompletion, nopos), nopos);

    Block* block = factory->NewBlock(nullptr, 1, true, nopos);
    block->statements()->Add(
        factory->NewExpressionStatement(assignment, nopos), zone);
    set_completion_normal = block;
  }

  // {{completion = kAbruptCompletion;}}
  Statement* set_completion_abrupt;
  {
    Expression* proxy = factory->NewVariableProxy(var_completion);
    Expression* assignment = factory->NewAssignment(
        Token::ASSIGN, proxy,
        factory->NewSmiLiteral(Parser::kAbruptCompletion, nopos), nopos);

    Block* block = factory->NewBlock(nullptr, 1, true, nopos);
    block->statements()->Add(factory->NewExpressionStatement(assignment, nopos),
                             zone);
    set_completion_abrupt = block;
  }

  // { #loop-body; #set_completion_normal }
  Block* new_body = factory->NewBlock(nullptr, 2, false, nopos);
  {
    new_body->statements()->Add(loop->body(), zone);
    new_body->statements()->Add(set_completion_normal, zone);
  }

  // { #set_completion_abrupt; #assign-each }
  Block* new_assign_each = factory->NewBlock(nullptr, 2, false, nopos);
  {
    new_assign_each->statements()->Add(set_completion_abrupt, zone);
    new_assign_each->statements()->Add(
        factory->NewExpressionStatement(loop->assign_each(), nopos), zone);
  }

  // Now put things together.

  loop->set_body(new_body);
  loop->set_assign_each(
      factory->NewDoExpression(new_assign_each, var_each, nopos));

  Statement* final_loop;
  {
    Block* target = factory->NewBlock(nullptr, 3, false, nopos);
    target->statements()->Add(initialize_each, zone);

    Block* try_block = factory->NewBlock(nullptr, 1, false, nopos);
    try_block->statements()->Add(loop, zone);

    FinalizeIteratorUse(var_completion, closing_condition, loop->iterator(),
                        try_block, target);
    final_loop = target;
  }

  return final_loop;
}


}  // namespace internal
}  // namespace v8<|MERGE_RESOLUTION|>--- conflicted
+++ resolved
@@ -792,12 +792,9 @@
   set_allow_harmony_function_sent(FLAG_harmony_function_sent);
   set_allow_harmony_restrictive_declarations(
       FLAG_harmony_restrictive_declarations);
-<<<<<<< HEAD
-  set_allow_harmony_types(FLAG_harmony_types);
-=======
   set_allow_harmony_exponentiation_operator(
       FLAG_harmony_exponentiation_operator);
->>>>>>> 2a1570ef
+  set_allow_harmony_types(FLAG_harmony_types);
   for (int feature = 0; feature < v8::Isolate::kUseCounterFeatureCount;
        ++feature) {
     use_counts_[feature] = 0;
@@ -4723,12 +4720,9 @@
     SET_ALLOW(harmony_do_expressions);
     SET_ALLOW(harmony_function_name);
     SET_ALLOW(harmony_function_sent);
-<<<<<<< HEAD
-    SET_ALLOW(harmony_types);
-=======
     SET_ALLOW(harmony_exponentiation_operator);
     SET_ALLOW(harmony_restrictive_declarations);
->>>>>>> 2a1570ef
+    SET_ALLOW(harmony_types);
 #undef SET_ALLOW
   }
   PreParser::PreParseResult result = reusable_preparser_->PreParseLazyFunction(
