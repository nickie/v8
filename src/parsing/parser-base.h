// Copyright 2012 the V8 project authors. All rights reserved.
// Use of this source code is governed by a BSD-style license that can be
// found in the LICENSE file.

#ifndef V8_PARSING_PARSER_BASE_H
#define V8_PARSING_PARSER_BASE_H

#include "src/ast/ast.h"
#include "src/ast/scopes.h"
#include "src/bailout-reason.h"
#include "src/base/hashmap.h"
#include "src/globals.h"
#include "src/messages.h"
#include "src/parsing/expression-classifier.h"
#include "src/parsing/func-name-inferrer.h"
#include "src/parsing/scanner.h"
#include "src/parsing/token.h"

namespace v8 {
namespace internal {


enum FunctionNameValidity {
  kFunctionNameIsStrictReserved,
  kSkipFunctionNameCheck,
  kFunctionNameValidityUnknown
};

enum AllowLabelledFunctionStatement {
  kAllowLabelledFunctionStatement,
  kDisallowLabelledFunctionStatement,
};

enum class ParseFunctionFlags {
  kIsNormal = 0,
  kIsGenerator = 1,
  kIsAsync = 2,
  kIsDefault = 4
};

static inline ParseFunctionFlags operator|(ParseFunctionFlags lhs,
                                           ParseFunctionFlags rhs) {
  typedef unsigned char T;
  return static_cast<ParseFunctionFlags>(static_cast<T>(lhs) |
                                         static_cast<T>(rhs));
}

static inline ParseFunctionFlags& operator|=(ParseFunctionFlags& lhs,
                                             const ParseFunctionFlags& rhs) {
  lhs = lhs | rhs;
  return lhs;
}

static inline bool operator&(ParseFunctionFlags bitfield,
                             ParseFunctionFlags mask) {
  typedef unsigned char T;
  return static_cast<T>(bitfield) & static_cast<T>(mask);
}

struct FormalParametersBase {
  explicit FormalParametersBase(DeclarationScope* scope) : scope(scope) {}
  DeclarationScope* scope;
  bool has_rest = false;
  bool is_simple = true;
  int materialized_literals_count = 0;
};


namespace typesystem {

enum CoverFormalParametersEnum {
  kNoCover = 0,
  // Allow type annotation, in the case of a function's formal parameters.
  kAllowType = 1 << 0,
  // Allow optional sign, in the case of a function's formal parameters.
  kAllowOptional = 1 << 1,
  // Disallow type annotation, to avoid ambiguity in conditionals.
  kDisallowType = 1 << 2,
  kCover = kAllowType | kAllowOptional
};

typedef base::Flags<CoverFormalParametersEnum> CoverFormalParameters;

}  // namespace typesystem


// ----------------------------------------------------------------------------
// The CHECK_OK macro is a convenient macro to enforce error
// handling for functions that may fail (by returning !*ok).
//
// CAUTION: This macro appends extra statements after a call,
// thus it must never be used where only a single statement
// is correct (e.g. an if statement branch w/o braces)!

#define CHECK_OK_CUSTOM(x, ...) ok);       \
  if (!*ok) return impl()->x(__VA_ARGS__); \
  ((void)0
#define DUMMY )  // to make indentation work
#undef DUMMY

// Used in functions where the return type is ExpressionT.
#define CHECK_OK CHECK_OK_CUSTOM(EmptyExpression)

// Used in functions for parsing optional types.
#define CHECK_OK_TYPE  CHECK_OK_CUSTOM(EmptyType)


// Common base class template shared between parser and pre-parser.
// The Impl parameter is the actual class of the parser/pre-parser,
// following the Curiously Recurring Template Pattern (CRTP).
// The structure of the parser objects is roughly the following:
//
//   // A structure template containing type definitions, needed to
//   // avoid a cyclic dependency.
//   template <typename Impl>
//   struct ParserTypes;
//
//   // The parser base object, which should just implement pure
//   // parser behavior.  The Impl parameter is the actual derived
//   // class (according to CRTP), which implements impure parser
//   // behavior.
//   template <typename Impl>
//   class ParserBase { ... };
//
//   // And then, for each parser variant (e.g., parser, preparser, etc):
//   class Parser;
//
//   template <>
//   class ParserTypes<Parser> { ... };
//
//   class Parser : public ParserBase<Parser> { ... };
//
// The parser base object implements pure parsing, according to the
// language grammar.  Different parser implementations may exhibit
// different parser-driven behavior that is not considered as pure
// parsing, e.g., early error detection and reporting, AST generation, etc.

// The ParserTypes structure encapsulates the differences in the
// types used in parsing methods.  E.g., Parser methods use Expression*
// and PreParser methods use PreParserExpression.  For any given parser
// implementation class Impl, it is expected to contain the following typedefs:
//
// template <>
// struct ParserTypes<Impl> {
//   // Synonyms for ParserBase<Impl> and Impl, respectively.
//   typedef Base;
//   typedef Impl;
//   // TODO(nikolaos): this one will probably go away, as it is
//   // not related to pure parsing.
//   typedef GeneratorVariable;
//   // Return types for traversing functions.
//   typedef Identifier;
//   typedef IdentifierList;
//   typedef Expression;
//   typedef FunctionLiteral;
//   typedef ObjectLiteralProperty;
//   typedef ClassLiteralProperty;
//   typedef ExpressionList;
//   typedef PropertyList;
//   typedef FormalParameters;
//   typedef Statement;
//   typedef StatementList;
//   typedef Block;
//   typedef BreakableStatement;
//   typedef IterationStatement;
//   // For constructing objects returned by the traversing functions.
//   typedef Factory;
//   // For other implementation-specific tasks.
//   typedef Target;
//   typedef TargetScope;
//   // A struct with extra types for the optional type system.
//   struct TypeSystem {
//     typedef Type;
//     typedef TypeList;
//     typedef TypeParameter;
//     typedef TypeParameters;
//     typedef FormalParameter;
//     typedef FormalParameters;
//     typedef TypeMember;
//     typedef TypeMembers;
//   };
// };

template <typename Impl>
struct ParserTypes;

template <typename Impl>
class ParserBase {
 public:
  // Shorten type names defined by ParserTypes<Impl>.
  typedef ParserTypes<Impl> Types;
  typedef typename Types::Identifier IdentifierT;
  typedef typename Types::IdentifierList IdentifierListT;
  typedef typename Types::Expression ExpressionT;
  typedef typename Types::FunctionLiteral FunctionLiteralT;
  typedef typename Types::ObjectLiteralProperty ObjectLiteralPropertyT;
  typedef typename Types::ClassLiteralProperty ClassLiteralPropertyT;
  typedef typename Types::ExpressionList ExpressionListT;
  typedef typename Types::PropertyList PropertyListT;
  typedef typename Types::FormalParameter FormalParameterT;
  typedef typename Types::FormalParameters FormalParametersT;
  typedef typename Types::Statement StatementT;
  typedef typename Types::StatementList StatementListT;
  typedef typename Types::Block BlockT;
  typedef typename v8::internal::ExpressionClassifier<Types>
      ExpressionClassifier;
  typedef typename Types::TypeSystem TypeSystem;

  // All implementation-specific methods must be called through this.
  Impl* impl() { return static_cast<Impl*>(this); }
  const Impl* impl() const { return static_cast<const Impl*>(this); }

  ParserBase(Zone* zone, Scanner* scanner, uintptr_t stack_limit,
             v8::Extension* extension, AstValueFactory* ast_value_factory,
             ParserRecorder* log)
      : scope_state_(nullptr),
        function_state_(nullptr),
        extension_(extension),
        fni_(nullptr),
        ast_value_factory_(ast_value_factory),
        ast_node_factory_(ast_value_factory),
        log_(log),
        mode_(PARSE_EAGERLY),  // Lazy mode must be set explicitly.
        parsing_module_(false),
        stack_limit_(stack_limit),
        zone_(zone),
        classifier_(nullptr),
        scanner_(scanner),
        stack_overflow_(false),
        allow_lazy_(false),
        allow_natives_(false),
        allow_tailcalls_(false),
        allow_harmony_restrictive_declarations_(false),
        allow_harmony_do_expressions_(false),
        allow_harmony_for_in_(false),
        allow_harmony_function_sent_(false),
        allow_harmony_async_await_(false),
        allow_harmony_restrictive_generators_(false),
        allow_harmony_trailing_commas_(false),
        allow_harmony_types_(false) {}

#define ALLOW_ACCESSORS(name)                           \
  bool allow_##name() const { return allow_##name##_; } \
  void set_allow_##name(bool allow) { allow_##name##_ = allow; }

  ALLOW_ACCESSORS(lazy);
  ALLOW_ACCESSORS(natives);
  ALLOW_ACCESSORS(tailcalls);
  ALLOW_ACCESSORS(harmony_restrictive_declarations);
  ALLOW_ACCESSORS(harmony_do_expressions);
  ALLOW_ACCESSORS(harmony_for_in);
  ALLOW_ACCESSORS(harmony_function_sent);
  ALLOW_ACCESSORS(harmony_async_await);
  ALLOW_ACCESSORS(harmony_restrictive_generators);
  ALLOW_ACCESSORS(harmony_trailing_commas);
  ALLOW_ACCESSORS(harmony_types);

#undef ALLOW_ACCESSORS

  uintptr_t stack_limit() const { return stack_limit_; }

  void set_stack_limit(uintptr_t stack_limit) { stack_limit_ = stack_limit; }

  Zone* zone() const { return zone_; }

 protected:
  friend class v8::internal::ExpressionClassifier<ParserTypes<Impl>>;

  // clang-format off
  enum AllowRestrictedIdentifiers {
    kAllowRestrictedIdentifiers,
    kDontAllowRestrictedIdentifiers
  };

  enum Mode {
    PARSE_LAZILY,
    PARSE_EAGERLY
  };

  enum LazyParsingResult {
    kLazyParsingComplete,
    kLazyParsingAborted
  };

  enum VariableDeclarationContext {
    kStatementListItem,
    kStatement,
    kForStatement
  };
  // clang-format on

  class Checkpoint;
  class ClassLiteralChecker;
  class ObjectLiteralChecker;

  // ---------------------------------------------------------------------------
  // ScopeState and its subclasses implement the parser's scope stack.
  // ScopeState keeps track of the current scope, and the outer ScopeState. The
  // parser's scope_state_ points to the top ScopeState. ScopeState's
  // constructor push on the scope stack and the destructors pop. BlockState and
  // FunctionState are used to hold additional per-block and per-function state.
  class ScopeState BASE_EMBEDDED {
   public:
    V8_INLINE Scope* scope() const { return scope_; }
    Zone* zone() const { return scope_->zone(); }

   protected:
    ScopeState(ScopeState** scope_stack, Scope* scope)
        : scope_stack_(scope_stack), outer_scope_(*scope_stack), scope_(scope) {
      *scope_stack = this;
    }
    ~ScopeState() { *scope_stack_ = outer_scope_; }

   private:
    ScopeState** const scope_stack_;
    ScopeState* const outer_scope_;
    Scope* const scope_;
  };

  class BlockState final : public ScopeState {
   public:
    BlockState(ScopeState** scope_stack, Scope* scope)
        : ScopeState(scope_stack, scope) {}

    // BlockState(ScopeState**) automatically manages Scope(BLOCK_SCOPE)
    // allocation.
    // TODO(verwaest): Move to LazyBlockState class that only allocates the
    // scope when needed.
    explicit BlockState(ScopeState** scope_stack)
        : ScopeState(scope_stack, NewScope(*scope_stack)) {}

    void SetNonlinear() { this->scope()->SetNonlinear(); }
    void set_start_position(int pos) { this->scope()->set_start_position(pos); }
    void set_end_position(int pos) { this->scope()->set_end_position(pos); }
    void set_is_hidden() { this->scope()->set_is_hidden(); }
    Scope* FinalizedBlockScope() const {
      return this->scope()->FinalizeBlockScope();
    }
    LanguageMode language_mode() const {
      return this->scope()->language_mode();
    }

   private:
    Scope* NewScope(ScopeState* outer_state) {
      Scope* parent = outer_state->scope();
      Zone* zone = outer_state->zone();
      return new (zone) Scope(zone, parent, BLOCK_SCOPE);
    }
  };

  struct DestructuringAssignment {
   public:
    DestructuringAssignment(ExpressionT expression, Scope* scope)
        : assignment(expression), scope(scope) {}

    ExpressionT assignment;
    Scope* scope;
  };

  class TailCallExpressionList {
   public:
    explicit TailCallExpressionList(Zone* zone)
        : zone_(zone), expressions_(0, zone), has_explicit_tail_calls_(false) {}

    const ZoneList<ExpressionT>& expressions() const { return expressions_; }
    const Scanner::Location& location() const { return loc_; }

    bool has_explicit_tail_calls() const { return has_explicit_tail_calls_; }

    void Swap(TailCallExpressionList& other) {
      expressions_.Swap(&other.expressions_);
      std::swap(loc_, other.loc_);
      std::swap(has_explicit_tail_calls_, other.has_explicit_tail_calls_);
    }

    void AddImplicitTailCall(ExpressionT expr) {
      expressions_.Add(expr, zone_);
    }

    void AddExplicitTailCall(ExpressionT expr, const Scanner::Location& loc) {
      if (!has_explicit_tail_calls()) {
        loc_ = loc;
        has_explicit_tail_calls_ = true;
      }
      expressions_.Add(expr, zone_);
    }

    void Append(const TailCallExpressionList& other) {
      if (!has_explicit_tail_calls()) {
        loc_ = other.loc_;
        has_explicit_tail_calls_ = other.has_explicit_tail_calls_;
      }
      expressions_.AddAll(other.expressions_, zone_);
    }

   private:
    Zone* zone_;
    ZoneList<ExpressionT> expressions_;
    Scanner::Location loc_;
    bool has_explicit_tail_calls_;
  };

  // Defines whether tail call expressions are allowed or not.
  enum class ReturnExprContext {
    // We are inside return statement which is allowed to contain tail call
    // expressions. Tail call expressions are allowed.
    kInsideValidReturnStatement,

    // We are inside a block in which tail call expressions are allowed but
    // not yet inside a return statement.
    kInsideValidBlock,

    // Tail call expressions are not allowed in the following blocks.
    kInsideTryBlock,
    kInsideForInOfBody,
  };

  class FunctionState final : public ScopeState {
   public:
    FunctionState(FunctionState** function_state_stack,
                  ScopeState** scope_stack, Scope* scope, FunctionKind kind);
    ~FunctionState();

    int NextMaterializedLiteralIndex() {
      return next_materialized_literal_index_++;
    }
    int materialized_literal_count() {
      return next_materialized_literal_index_;
    }

    void SkipMaterializedLiterals(int count) {
      next_materialized_literal_index_ += count;
    }

    void AddProperty() { expected_property_count_++; }
    int expected_property_count() { return expected_property_count_; }

    bool is_generator() const { return IsGeneratorFunction(kind_); }
    bool is_async_function() const { return IsAsyncFunction(kind_); }
    bool is_resumable() const { return is_generator() || is_async_function(); }

    FunctionKind kind() const { return kind_; }
    FunctionState* outer() const { return outer_function_state_; }

    void set_generator_object_variable(
        typename Types::GeneratorVariable* variable) {
      DCHECK(variable != NULL);
      DCHECK(is_resumable());
      generator_object_variable_ = variable;
    }
    typename Types::GeneratorVariable* generator_object_variable() const {
      return generator_object_variable_;
    }

    const ZoneList<DestructuringAssignment>&
        destructuring_assignments_to_rewrite() const {
      return destructuring_assignments_to_rewrite_;
    }

    TailCallExpressionList& tail_call_expressions() {
      return tail_call_expressions_;
    }
    void AddImplicitTailCallExpression(ExpressionT expression) {
      if (return_expr_context() ==
          ReturnExprContext::kInsideValidReturnStatement) {
        tail_call_expressions_.AddImplicitTailCall(expression);
      }
    }
    void AddExplicitTailCallExpression(ExpressionT expression,
                                       const Scanner::Location& loc) {
      DCHECK(expression->IsCall());
      if (return_expr_context() ==
          ReturnExprContext::kInsideValidReturnStatement) {
        tail_call_expressions_.AddExplicitTailCall(expression, loc);
      }
    }

    ZoneList<typename ExpressionClassifier::Error>* GetReportedErrorList() {
      return &reported_errors_;
    }

    ReturnExprContext return_expr_context() const {
      return return_expr_context_;
    }
    void set_return_expr_context(ReturnExprContext context) {
      return_expr_context_ = context;
    }

    ZoneList<ExpressionT>* non_patterns_to_rewrite() {
      return &non_patterns_to_rewrite_;
    }

    bool next_function_is_parenthesized() const {
      return next_function_is_parenthesized_;
    }

    void set_next_function_is_parenthesized(bool parenthesized) {
      next_function_is_parenthesized_ = parenthesized;
    }

    bool this_function_is_parenthesized() const {
      return this_function_is_parenthesized_;
    }

   private:
    void AddDestructuringAssignment(DestructuringAssignment pair) {
      destructuring_assignments_to_rewrite_.Add(pair, this->zone());
    }

    void AddNonPatternForRewriting(ExpressionT expr, bool* ok) {
      non_patterns_to_rewrite_.Add(expr, this->zone());
      if (non_patterns_to_rewrite_.length() >=
          std::numeric_limits<uint16_t>::max())
        *ok = false;
    }

    // Used to assign an index to each literal that needs materialization in
    // the function.  Includes regexp literals, and boilerplate for object and
    // array literals.
    int next_materialized_literal_index_;

    // Properties count estimation.
    int expected_property_count_;

    FunctionKind kind_;
    // For generators, this variable may hold the generator object. It variable
    // is used by yield expressions and return statements. It is not necessary
    // for generator functions to have this variable set.
    Variable* generator_object_variable_;

    FunctionState** function_state_stack_;
    FunctionState* outer_function_state_;

    ZoneList<DestructuringAssignment> destructuring_assignments_to_rewrite_;
    TailCallExpressionList tail_call_expressions_;
    ReturnExprContext return_expr_context_;
    ZoneList<ExpressionT> non_patterns_to_rewrite_;

    ZoneList<typename ExpressionClassifier::Error> reported_errors_;

    // If true, the next (and immediately following) function literal is
    // preceded by a parenthesis.
    bool next_function_is_parenthesized_;

    // The value of the parents' next_function_is_parenthesized_, as it applies
    // to this function. Filled in by constructor.
    bool this_function_is_parenthesized_;

    friend Impl;
    friend class Checkpoint;
  };

  // This scope sets current ReturnExprContext to given value.
  class ReturnExprScope {
   public:
    explicit ReturnExprScope(FunctionState* function_state,
                             ReturnExprContext return_expr_context)
        : function_state_(function_state),
          sav_return_expr_context_(function_state->return_expr_context()) {
      // Don't update context if we are requested to enable tail call
      // expressions but current block does not allow them.
      if (return_expr_context !=
              ReturnExprContext::kInsideValidReturnStatement ||
          sav_return_expr_context_ == ReturnExprContext::kInsideValidBlock) {
        function_state->set_return_expr_context(return_expr_context);
      }
    }
    ~ReturnExprScope() {
      function_state_->set_return_expr_context(sav_return_expr_context_);
    }

   private:
    FunctionState* function_state_;
    ReturnExprContext sav_return_expr_context_;
  };

  // Collects all return expressions at tail call position in this scope
  // to a separate list.
  class CollectExpressionsInTailPositionToListScope {
   public:
    CollectExpressionsInTailPositionToListScope(FunctionState* function_state,
                                                TailCallExpressionList* list)
        : function_state_(function_state), list_(list) {
      function_state->tail_call_expressions().Swap(*list_);
    }
    ~CollectExpressionsInTailPositionToListScope() {
      function_state_->tail_call_expressions().Swap(*list_);
    }

   private:
    FunctionState* function_state_;
    TailCallExpressionList* list_;
  };

  // Annoyingly, arrow functions first parse as comma expressions, then when we
  // see the => we have to go back and reinterpret the arguments as being formal
  // parameters.  To do so we need to reset some of the parser state back to
  // what it was before the arguments were first seen.
  class Checkpoint BASE_EMBEDDED {
   public:
    explicit Checkpoint(ParserBase* parser) {
      function_state_ = parser->function_state_;
      next_materialized_literal_index_ =
          function_state_->next_materialized_literal_index_;
      expected_property_count_ = function_state_->expected_property_count_;
    }

    void Restore(int* materialized_literal_index_delta) {
      *materialized_literal_index_delta =
          function_state_->next_materialized_literal_index_ -
          next_materialized_literal_index_;
      function_state_->next_materialized_literal_index_ =
          next_materialized_literal_index_;
      function_state_->expected_property_count_ = expected_property_count_;
    }

   private:
    FunctionState* function_state_;
    int next_materialized_literal_index_;
    int expected_property_count_;
  };

  class ParsingModeScope BASE_EMBEDDED {
   public:
    ParsingModeScope(ParserBase* parser, Mode mode)
        : parser_(parser),
          old_mode_(parser->mode()) {
      parser_->mode_ = mode;
    }
    ~ParsingModeScope() {
      parser_->mode_ = old_mode_;
    }

   private:
    ParserBase* parser_;
    Mode old_mode_;
  };

  struct DeclarationDescriptor {
    enum Kind { NORMAL, PARAMETER };
    Scope* scope;
    Scope* hoist_scope;
    VariableMode mode;
    int declaration_pos;
    int initialization_pos;
    Kind declaration_kind;
  };

  struct DeclarationParsingResult {
    struct Declaration {
      Declaration(ExpressionT pattern, int initializer_position,
                  ExpressionT initializer)
          : pattern(pattern),
            initializer_position(initializer_position),
            initializer(initializer) {}

      ExpressionT pattern;
      int initializer_position;
      ExpressionT initializer;
    };

    DeclarationParsingResult()
        : declarations(4),
          first_initializer_loc(Scanner::Location::invalid()),
          bindings_loc(Scanner::Location::invalid()) {}

    DeclarationDescriptor descriptor;
    List<Declaration> declarations;
    Scanner::Location first_initializer_loc;
    Scanner::Location bindings_loc;
  };

  DeclarationScope* NewScriptScope() const {
    return new (zone()) DeclarationScope(zone(), ast_value_factory());
  }

  DeclarationScope* NewVarblockScope() const {
    return new (zone()) DeclarationScope(zone(), scope(), BLOCK_SCOPE);
  }

  ModuleScope* NewModuleScope(DeclarationScope* parent) const {
    return new (zone()) ModuleScope(parent, ast_value_factory());
  }

  DeclarationScope* NewEvalScope(Scope* parent) const {
    return new (zone()) DeclarationScope(zone(), parent, EVAL_SCOPE);
  }

  Scope* NewScope(ScopeType scope_type) const {
    return NewScopeWithParent(scope(), scope_type);
  }

  // This constructor should only be used when absolutely necessary. Most scopes
  // should automatically use scope() as parent, and be fine with
  // NewScope(ScopeType) above.
  Scope* NewScopeWithParent(Scope* parent, ScopeType scope_type) const {
    // Must always use the specific constructors for the blacklisted scope
    // types.
    DCHECK_NE(FUNCTION_SCOPE, scope_type);
    DCHECK_NE(SCRIPT_SCOPE, scope_type);
    DCHECK_NE(MODULE_SCOPE, scope_type);
    DCHECK_NOT_NULL(parent);
    return new (zone()) Scope(zone(), parent, scope_type);
  }

  DeclarationScope* NewFunctionScope(FunctionKind kind) const {
    DCHECK(ast_value_factory());
    DeclarationScope* result =
        new (zone()) DeclarationScope(zone(), scope(), FUNCTION_SCOPE, kind);
    // TODO(verwaest): Move into the DeclarationScope constructor.
    if (!IsArrowFunction(kind)) {
      result->DeclareThis(ast_value_factory());
      result->DeclareDefaultFunctionVariables(ast_value_factory());
    }
    return result;
  }

  V8_INLINE DeclarationScope* GetDeclarationScope() const {
    return scope()->GetDeclarationScope();
  }
  V8_INLINE DeclarationScope* GetClosureScope() const {
    return scope()->GetClosureScope();
  }

  Scanner* scanner() const { return scanner_; }
  AstValueFactory* ast_value_factory() const { return ast_value_factory_; }
  int position() const { return scanner_->location().beg_pos; }
  int peek_position() const { return scanner_->peek_location().beg_pos; }
  bool stack_overflow() const { return stack_overflow_; }
  void set_stack_overflow() { stack_overflow_ = true; }
  Mode mode() const { return mode_; }

  INLINE(Token::Value peek()) {
    if (stack_overflow_) return Token::ILLEGAL;
    return scanner()->peek();
  }

  INLINE(Token::Value PeekAhead()) {
    if (stack_overflow_) return Token::ILLEGAL;
    return scanner()->PeekAhead();
  }

  INLINE(Token::Value Next()) {
    if (stack_overflow_) return Token::ILLEGAL;
    {
      if (GetCurrentStackPosition() < stack_limit_) {
        // Any further calls to Next or peek will return the illegal token.
        // The current call must return the next token, which might already
        // have been peek'ed.
        stack_overflow_ = true;
      }
    }
    return scanner()->Next();
  }

  void Consume(Token::Value token) {
    Token::Value next = Next();
    USE(next);
    USE(token);
    DCHECK(next == token);
  }

  bool Check(Token::Value token) {
    Token::Value next = peek();
    if (next == token) {
      Consume(next);
      return true;
    }
    return false;
  }

  void Expect(Token::Value token, bool* ok) {
    Token::Value next = Next();
    if (next != token) {
      ReportUnexpectedToken(next);
      *ok = false;
    }
  }

  void ExpectSemicolon(bool* ok) {
    // Check for automatic semicolon insertion according to
    // the rules given in ECMA-262, section 7.9, page 21.
    Token::Value tok = peek();
    if (tok == Token::SEMICOLON) {
      Next();
      return;
    }
    if (scanner()->HasAnyLineTerminatorBeforeNext() ||
        tok == Token::RBRACE ||
        tok == Token::EOS) {
      return;
    }
    Expect(Token::SEMICOLON, ok);
  }

  // Dummy functions, just useful as arguments to CHECK_OK_CUSTOM.
  static void Void() {}
  template <typename T>
  static T Return(T result) {
    return result;
  }

  bool is_any_identifier(Token::Value token) {
    return token == Token::IDENTIFIER || token == Token::ENUM ||
           token == Token::AWAIT || token == Token::ASYNC ||
           token == Token::FUTURE_STRICT_RESERVED_WORD || token == Token::LET ||
           token == Token::STATIC || token == Token::YIELD;
  }
  bool peek_any_identifier() { return is_any_identifier(peek()); }

  bool CheckContextualKeyword(Vector<const char> keyword) {
    if (PeekContextualKeyword(keyword)) {
      Next();
      return true;
    }
    return false;
  }

  bool PeekContextualKeyword(Vector<const char> keyword) {
    return (peek() == Token::IDENTIFIER ||
            peek() == Token::FUTURE_STRICT_RESERVED_WORD) &&
           scanner()->is_next_contextual_keyword(keyword);
  }

  void ExpectMetaProperty(Vector<const char> property_name,
                          const char* full_name, int pos, bool* ok);

  void ExpectContextualKeyword(Vector<const char> keyword, bool* ok) {
    Expect(Token::IDENTIFIER, CHECK_OK_CUSTOM(Void));
    if (!scanner()->is_literal_contextual_keyword(keyword)) {
      ReportUnexpectedToken(scanner()->current_token());
      *ok = false;
    }
  }

  bool CheckInOrOf(ForEachStatement::VisitMode* visit_mode) {
    if (Check(Token::IN)) {
      *visit_mode = ForEachStatement::ENUMERATE;
      return true;
    } else if (CheckContextualKeyword(CStrVector("of"))) {
      *visit_mode = ForEachStatement::ITERATE;
      return true;
    }
    return false;
  }

  bool PeekInOrOf() {
    return peek() == Token::IN || PeekContextualKeyword(CStrVector("of"));
  }

  // Checks whether an octal literal was last seen between beg_pos and end_pos.
  // If so, reports an error. Only called for strict mode and template strings.
  void CheckOctalLiteral(int beg_pos, int end_pos,
                         MessageTemplate::Template message, bool* ok) {
    Scanner::Location octal = scanner()->octal_position();
    if (octal.IsValid() && beg_pos <= octal.beg_pos &&
        octal.end_pos <= end_pos) {
      impl()->ReportMessageAt(octal, message);
      scanner()->clear_octal_position();
      *ok = false;
    }
  }
  // for now, this check just collects statistics.
  void CheckDecimalLiteralWithLeadingZero(int beg_pos, int end_pos) {
    Scanner::Location token_location =
        scanner()->decimal_with_leading_zero_position();
    if (token_location.IsValid() && beg_pos <= token_location.beg_pos &&
        token_location.end_pos <= end_pos) {
      scanner()->clear_decimal_with_leading_zero_position();
      impl()->CountUsage(v8::Isolate::kDecimalWithLeadingZeroInStrictMode);
    }
  }

  inline void CheckStrictOctalLiteral(int beg_pos, int end_pos, bool* ok) {
    CheckOctalLiteral(beg_pos, end_pos, MessageTemplate::kStrictOctalLiteral,
                      ok);
  }

  inline void CheckTemplateOctalLiteral(int beg_pos, int end_pos, bool* ok) {
    CheckOctalLiteral(beg_pos, end_pos, MessageTemplate::kTemplateOctalLiteral,
                      ok);
  }

  void CheckDestructuringElement(ExpressionT element, int beg_pos, int end_pos);

  // Checking the name of a function literal. This has to be done after parsing
  // the function, since the function can declare itself strict.
  void CheckFunctionName(LanguageMode language_mode, IdentifierT function_name,
                         FunctionNameValidity function_name_validity,
                         const Scanner::Location& function_name_loc, bool* ok) {
    if (function_name_validity == kSkipFunctionNameCheck) return;
    // The function name needs to be checked in strict mode.
    if (is_sloppy(language_mode)) return;

    if (impl()->IsEvalOrArguments(function_name)) {
      impl()->ReportMessageAt(function_name_loc,
                              MessageTemplate::kStrictEvalArguments);
      *ok = false;
      return;
    }
    if (function_name_validity == kFunctionNameIsStrictReserved) {
      impl()->ReportMessageAt(function_name_loc,
                              MessageTemplate::kUnexpectedStrictReserved);
      *ok = false;
      return;
    }
  }

  // Determine precedence of given token.
  static int Precedence(Token::Value token, bool accept_IN) {
    if (token == Token::IN && !accept_IN)
      return 0;  // 0 precedence will terminate binary expression parsing
    return Token::Precedence(token);
  }

  typename Types::Factory* factory() { return &ast_node_factory_; }

  DeclarationScope* GetReceiverScope() const {
    return scope()->GetReceiverScope();
  }
  LanguageMode language_mode() { return scope()->language_mode(); }
  void RaiseLanguageMode(LanguageMode mode) {
    LanguageMode old = scope()->language_mode();
    impl()->SetLanguageMode(scope(), old > mode ? old : mode);
  }
  bool typed() { return scope()->typed(); }
  bool is_generator() const { return function_state_->is_generator(); }
  bool is_async_function() const {
    return function_state_->is_async_function();
  }
  bool is_resumable() const { return function_state_->is_resumable(); }

  // Report syntax errors.
  void ReportMessage(MessageTemplate::Template message) {
    Scanner::Location source_location = scanner()->location();
    impl()->ReportMessageAt(source_location, message,
                            static_cast<const char*>(nullptr), kSyntaxError);
  }

  template <typename T>
  void ReportMessage(MessageTemplate::Template message, T arg,
                     ParseErrorType error_type = kSyntaxError) {
    Scanner::Location source_location = scanner()->location();
    impl()->ReportMessageAt(source_location, message, arg, error_type);
  }

  void ReportMessageAt(Scanner::Location location,
                       MessageTemplate::Template message,
                       ParseErrorType error_type) {
    impl()->ReportMessageAt(location, message,
                            static_cast<const char*>(nullptr), error_type);
  }

  void GetUnexpectedTokenMessage(
      Token::Value token, MessageTemplate::Template* message,
      Scanner::Location* location, const char** arg,
      MessageTemplate::Template default_ = MessageTemplate::kUnexpectedToken);

  void ReportUnexpectedToken(Token::Value token);
  void ReportUnexpectedTokenAt(
      Scanner::Location location, Token::Value token,
      MessageTemplate::Template message = MessageTemplate::kUnexpectedToken);

  void ReportClassifierError(
      const typename ExpressionClassifier::Error& error) {
    impl()->ReportMessageAt(error.location, error.message, error.arg,
                            error.type);
  }

  void ValidateExpression(bool* ok) {
    if (!classifier()->is_valid_expression()) {
      ReportClassifierError(classifier()->expression_error());
      *ok = false;
    }
  }

  void ValidateFormalParameterInitializer(bool* ok) {
    if (!classifier()->is_valid_formal_parameter_initializer()) {
      ReportClassifierError(classifier()->formal_parameter_initializer_error());
      *ok = false;
    }
  }

  void ValidateBindingPattern(bool* ok) {
    if (!classifier()->is_valid_binding_pattern()) {
      ReportClassifierError(classifier()->binding_pattern_error());
      *ok = false;
    }
  }

  void ValidateAssignmentPattern(bool* ok) {
    if (!classifier()->is_valid_assignment_pattern()) {
      ReportClassifierError(classifier()->assignment_pattern_error());
      *ok = false;
    }
  }

  void ValidateFormalParameters(LanguageMode language_mode,
                                bool allow_duplicates, bool* ok) {
    if (!allow_duplicates &&
        !classifier()->is_valid_formal_parameter_list_without_duplicates()) {
      ReportClassifierError(classifier()->duplicate_formal_parameter_error());
      *ok = false;
    } else if (is_strict(language_mode) &&
               !classifier()->is_valid_strict_mode_formal_parameters()) {
      ReportClassifierError(classifier()->strict_mode_formal_parameter_error());
      *ok = false;
    }
  }

  bool IsValidArrowFormalParametersStart(Token::Value token) {
    return is_any_identifier(token) || token == Token::LPAREN;
  }

  void ValidateArrowFormalParameters(ExpressionT expr,
                                     bool parenthesized_formals, bool is_async,
                                     bool* ok) {
    if (classifier()->is_valid_binding_pattern()) {
      // A simple arrow formal parameter: IDENTIFIER => BODY.
      if (!impl()->IsIdentifier(expr)) {
        impl()->ReportMessageAt(scanner()->location(),
                                MessageTemplate::kUnexpectedToken,
                                Token::String(scanner()->current_token()));
        *ok = false;
      }
    } else if (!classifier()->is_valid_arrow_formal_parameters()) {
      // If after parsing the expr, we see an error but the expression is
      // neither a valid binding pattern nor a valid parenthesized formal
      // parameter list, show the "arrow formal parameters" error if the formals
      // started with a parenthesis, and the binding pattern error otherwise.
      const typename ExpressionClassifier::Error& error =
          parenthesized_formals ? classifier()->arrow_formal_parameters_error()
                                : classifier()->binding_pattern_error();
      ReportClassifierError(error);
      *ok = false;
    }
    if (is_async && !classifier()->is_valid_async_arrow_formal_parameters()) {
      const typename ExpressionClassifier::Error& error =
          classifier()->async_arrow_formal_parameters_error();
      ReportClassifierError(error);
      *ok = false;
    }
  }

  void ValidateLetPattern(bool* ok) {
    if (!classifier()->is_valid_let_pattern()) {
      ReportClassifierError(classifier()->let_pattern_error());
      *ok = false;
    }
  }

  void CheckNoTailCallExpressions(bool* ok) {
    if (FLAG_harmony_explicit_tailcalls &&
        classifier()->has_tail_call_expression()) {
      ReportClassifierError(classifier()->tail_call_expression_error());
      *ok = false;
    }
  }

  void ExpressionUnexpectedToken() {
    MessageTemplate::Template message = MessageTemplate::kUnexpectedToken;
    const char* arg;
    Scanner::Location location = scanner()->peek_location();
    GetUnexpectedTokenMessage(peek(), &message, &location, &arg);
    classifier()->RecordExpressionError(location, message, arg);
  }

  void BindingPatternUnexpectedToken() {
    MessageTemplate::Template message = MessageTemplate::kUnexpectedToken;
    const char* arg;
    Scanner::Location location = scanner()->peek_location();
    GetUnexpectedTokenMessage(peek(), &message, &location, &arg);
    classifier()->RecordBindingPatternError(location, message, arg);
  }

  void ArrowFormalParametersUnexpectedToken() {
    MessageTemplate::Template message = MessageTemplate::kUnexpectedToken;
    const char* arg;
    Scanner::Location location = scanner()->peek_location();
    GetUnexpectedTokenMessage(peek(), &message, &location, &arg);
    classifier()->RecordArrowFormalParametersError(location, message, arg);
  }

  // Recursive descent functions.
  // All ParseXXX functions take as the last argument an *ok parameter
  // which is set to false if parsing failed; it is unchanged otherwise.
  // By making the 'exception handling' explicit, we are forced to check
  // for failure at the call sites. The family of CHECK_OK* macros can
  // be useful for this.

  // Parses an identifier that is valid for the current scope, in particular it
  // fails on strict mode future reserved keywords in a strict scope. If
  // allow_eval_or_arguments is kAllowEvalOrArguments, we allow "eval" or
  // "arguments" as identifier even in strict mode (this is needed in cases like
  // "var foo = eval;").
  IdentifierT ParseIdentifier(AllowRestrictedIdentifiers, bool* ok);
  IdentifierT ParseAndClassifyIdentifier(bool* ok);
  // Parses an identifier or a strict mode future reserved word, and indicate
  // whether it is strict mode future reserved. Allows passing in function_kind
  // for the case of parsing the identifier in a function expression, where the
  // relevant "function_kind" bit is of the function being parsed, not the
  // containing function.
  IdentifierT ParseIdentifierOrStrictReservedWord(FunctionKind function_kind,
                                                  bool* is_strict_reserved,
                                                  bool* ok);
  IdentifierT ParseIdentifierOrStrictReservedWord(bool* is_strict_reserved,
                                                  bool* ok) {
    return ParseIdentifierOrStrictReservedWord(function_state_->kind(),
                                               is_strict_reserved, ok);
  }

  IdentifierT ParseIdentifierName(bool* ok);

  ExpressionT ParseRegExpLiteral(bool* ok);

  ExpressionT ParsePrimaryExpression(bool* is_async, bool* ok);
  ExpressionT ParsePrimaryExpression(bool* ok) {
    bool is_async;
    return ParsePrimaryExpression(&is_async, ok);
  }

  // This method wraps the parsing of the expression inside a new expression
  // classifier and calls RewriteNonPattern if parsing is successful.
  // It should be used whenever we're parsing an expression that will be
  // used as a non-pattern (i.e., in most cases).
  V8_INLINE ExpressionT ParseExpression(bool accept_IN,
                                        typesystem::CoverFormalParameters cover,
                                        bool* ok);

  // This method does not wrap the parsing of the expression inside a
  // new expression classifier; it uses the top-level classifier instead.
  // It should be used whenever we're parsing something with the "cover"
  // grammar that recognizes both patterns and non-patterns (which roughly
  // corresponds to what's inside the parentheses generated by the symbol
  // "CoverParenthesizedExpressionAndArrowParameterList" in the ES 2017
  // specification).
  ExpressionT ParseExpressionCoverGrammar(
      bool accept_IN, typesystem::CoverFormalParameters cover, bool* ok);

  ExpressionT ParseArrayLiteral(bool* ok);

  enum class PropertyKind {
    kAccessorProperty,
    kValueProperty,
    kShorthandProperty,
    kMethodProperty,
    kNotSet
  };

  bool SetPropertyKindFromToken(Token::Value token, PropertyKind* kind);
  ExpressionT ParsePropertyName(IdentifierT* name, PropertyKind* kind,
<<<<<<< HEAD
                                bool in_class, bool* is_generator, bool* is_get,
                                bool* is_set, bool* is_async, bool* is_static,
                                bool* is_computed_name, bool* ok);

  ExpressionT ParsePropertyNameInType(bool* ok);
  ExpressionT ParseObjectLiteral(bool* ok);
  ObjectLiteralPropertyT ParsePropertyDefinition(
      ObjectLiteralCheckerBase* checker, bool in_class, bool has_extends,
      bool* is_computed_name, bool* has_seen_constructor, IdentifierT* name,
      bool ambient, bool* ok);
=======
                                bool* is_generator, bool* is_get, bool* is_set,
                                bool* is_async, bool* is_computed_name,
                                bool* ok);
  ExpressionT ParseObjectLiteral(bool* ok);
  ClassLiteralPropertyT ParseClassPropertyDefinition(
      ClassLiteralChecker* checker, bool has_extends, bool* is_computed_name,
      bool* has_seen_constructor, bool* ok);
  ObjectLiteralPropertyT ParseObjectPropertyDefinition(
      ObjectLiteralChecker* checker, bool* is_computed_name, bool* ok);
>>>>>>> f0a0c432
  ExpressionListT ParseArguments(Scanner::Location* first_spread_pos,
                                 bool maybe_arrow, bool* ok);
  ExpressionListT ParseArguments(Scanner::Location* first_spread_pos,
                                 bool* ok) {
    return ParseArguments(first_spread_pos, false, ok);
  }

  ExpressionT ParseAssignmentExpression(bool accept_IN,
                                        typesystem::CoverFormalParameters cover,
                                        bool* ok);
  ExpressionT ParseYieldExpression(bool accept_IN, bool* ok);
  ExpressionT ParseTailCallExpression(bool* ok);
  ExpressionT ParseConditionalExpression(bool accept_IN, bool allow_optional,
                                         bool* ok);
  ExpressionT ParseBinaryExpression(int prec, bool accept_IN, bool* ok);
  ExpressionT ParseUnaryExpression(bool* ok);
  ExpressionT ParsePostfixExpression(bool* ok);
  ExpressionT ParseLeftHandSideExpression(bool* ok);
  ExpressionT ParseMemberWithNewPrefixesExpression(bool* is_async, bool* ok);
  ExpressionT ParseMemberExpression(bool* is_async, bool* ok);
  ExpressionT ParseMemberExpressionContinuation(ExpressionT expression,
                                                bool* is_async, bool* ok);
  ExpressionT ParseArrowFunctionLiteral(bool accept_IN,
                                        const FormalParametersT& parameters,
                                        bool is_async,
                                        bool* ok);
  ExpressionT ParseTemplateLiteral(ExpressionT tag, int start, bool* ok);
  ExpressionT ParseSuperExpression(bool is_new, bool* ok);
  ExpressionT ParseNewTargetExpression(bool* ok);

  void ParseFormalParameter(FormalParametersT* parameters, bool allow_optional,
                            bool* ok);
  void ParseFormalParameterList(FormalParametersT* parameters,
                                bool allow_optional, bool* ok);
  void CheckArityRestrictions(int param_count, FunctionKind function_type,
                              bool has_rest, int formals_start_pos,
                              int formals_end_pos, bool* ok);

  BlockT ParseVariableDeclarations(VariableDeclarationContext var_context,
                                   DeclarationParsingResult* parsing_result,
                                   ZoneList<const AstRawString*>* names,
<<<<<<< HEAD
                                   bool ambient, bool* ok);
=======
                                   bool* ok);
  StatementT ParseHoistableDeclaration(ZoneList<const AstRawString*>* names,
                                       bool default_export, bool* ok);
  StatementT ParseHoistableDeclaration(int pos, ParseFunctionFlags flags,
                                       ZoneList<const AstRawString*>* names,
                                       bool default_export, bool* ok);
>>>>>>> f0a0c432

  // Under some circumstances, we allow preparsing to abort if the preparsed
  // function is "long and trivial", and fully parse instead. Our current
  // definition of "long and trivial" is:
  // - over kLazyParseTrialLimit statements
  // - all starting with an identifier (i.e., no if, for, while, etc.)
  static const int kLazyParseTrialLimit = 200;

  // TODO(nikolaos, marja): The first argument should not really be passed
  // by value. The method is expected to add the parsed statements to the
  // list. This works because in the case of the parser, StatementListT is
  // a pointer whereas the preparser does not really modify the body.
  V8_INLINE void ParseStatementList(StatementListT body, int end_token,
                                    bool* ok) {
    LazyParsingResult result = ParseStatementList(body, end_token, false, ok);
    USE(result);
    DCHECK_EQ(result, kLazyParsingComplete);
  }
  LazyParsingResult ParseStatementList(StatementListT body, int end_token,
                                       bool may_abort, bool* ok);
  StatementT ParseStatementListItem(bool* ok);
  StatementT ParseStatement(ZoneList<const AstRawString*>* labels,
                            AllowLabelledFunctionStatement allow_function,
                            bool* ok);
  StatementT ParseStatementAsUnlabelled(ZoneList<const AstRawString*>* labels,
                                        bool* ok);
  BlockT ParseBlock(ZoneList<const AstRawString*>* labels, bool* ok);

  // Parse a SubStatement in strict mode, or with an extra block scope in
  // sloppy mode to handle
  // ES#sec-functiondeclarations-in-ifstatement-statement-clauses
  // The legacy parameter indicates whether function declarations are
  // banned by the ES2015 specification in this location, and they are being
  // permitted here to match previous V8 behavior.
  StatementT ParseScopedStatement(ZoneList<const AstRawString*>* labels,
                                  bool legacy, bool* ok);

  StatementT ParseVariableStatement(VariableDeclarationContext var_context,
                                    ZoneList<const AstRawString*>* names,
                                    bool* ok);

  // Magical syntax support.
  ExpressionT ParseV8Intrinsic(bool* ok);

  ExpressionT ParseDoExpression(bool* ok);

  StatementT ParseDebuggerStatement(bool* ok);

  StatementT ParseExpressionOrLabelledStatement(
      ZoneList<const AstRawString*>* labels,
      AllowLabelledFunctionStatement allow_function, bool* ok);
  StatementT ParseIfStatement(ZoneList<const AstRawString*>* labels, bool* ok);
  StatementT ParseContinueStatement(bool* ok);
  StatementT ParseBreakStatement(ZoneList<const AstRawString*>* labels,
                                 bool* ok);
  StatementT ParseReturnStatement(bool* ok);
  StatementT ParseWithStatement(ZoneList<const AstRawString*>* labels,
                                bool* ok);
  StatementT ParseDoWhileStatement(ZoneList<const AstRawString*>* labels,
                                   bool* ok);
  StatementT ParseWhileStatement(ZoneList<const AstRawString*>* labels,
                                 bool* ok);
  StatementT ParseThrowStatement(bool* ok);
  StatementT ParseSwitchStatement(ZoneList<const AstRawString*>* labels,
                                  bool* ok);

  bool IsNextLetKeyword();
  bool IsTrivialExpression();

  // Checks if the expression is a valid reference expression (e.g., on the
  // left-hand side of assignments). Although ruled out by ECMA as early errors,
  // we allow calls for web compatibility and rewrite them to a runtime throw.
  ExpressionT CheckAndRewriteReferenceExpression(
      ExpressionT expression, int beg_pos, int end_pos,
      MessageTemplate::Template message, bool* ok);
  ExpressionT CheckAndRewriteReferenceExpression(
      ExpressionT expression, int beg_pos, int end_pos,
      MessageTemplate::Template message, ParseErrorType type, bool* ok);

  bool IsValidReferenceExpression(ExpressionT expression);

  bool IsAssignableIdentifier(ExpressionT expression) {
    if (!impl()->IsIdentifier(expression)) return false;
    if (is_strict(language_mode()) &&
        impl()->IsEvalOrArguments(impl()->AsIdentifier(expression))) {
      return false;
    }
    return true;
  }

  bool IsValidPattern(ExpressionT expression) {
    return expression->IsObjectLiteral() || expression->IsArrayLiteral();
  }

  // Keep track of eval() calls since they disable all local variable
  // optimizations. This checks if expression is an eval call, and if yes,
  // forwards the information to scope.
  Call::PossiblyEval CheckPossibleEvalCall(ExpressionT expression,
                                           Scope* scope) {
    if (impl()->IsIdentifier(expression) &&
        impl()->IsEval(impl()->AsIdentifier(expression))) {
      scope->RecordEvalCall();
      if (is_sloppy(scope->language_mode())) {
        // For sloppy scopes we also have to record the call at function level,
        // in case it includes declarations that will be hoisted.
        scope->GetDeclarationScope()->RecordEvalCall();
      }
      return Call::IS_POSSIBLY_EVAL;
    }
    return Call::NOT_EVAL;
  }

<<<<<<< HEAD
  // Parsing optional types.
  typename TypeSystem::Type ParseValidType(bool* ok);
  typename TypeSystem::Type ParseValidTypeOrStringLiteral(bool* ok);
  typename TypeSystem::Type ParseType(bool* ok);
  typename TypeSystem::Type ParseUnionOrIntersectionOrPrimaryType(bool* ok);
  typename TypeSystem::Type ParseIntersectionOrPrimaryType(bool* ok);
  typename TypeSystem::Type ParsePrimaryTypeOrParameterList(bool* ok);
  typename TypeSystem::Type ParseTypeReference(bool* ok);
  typename TypeSystem::TypeParameters ParseTypeParameters(bool* ok);
  typename TypeSystem::TypeList ParseTypeArguments(bool* ok);
  void ParseTypeAssertionOrParameters(bool* ok);
  IdentifierListT ParsePropertyNameList(bool* ok);
  typename TypeSystem::Type ParseObjectType(bool* ok);
  typename TypeSystem::TypeMember ParseTypeMember(bool* ok);
  StatementT ParseTypeAliasDeclaration(int pos, bool* ok);
  StatementT ParseInterfaceDeclaration(int pos, bool* ok);

  typename TypeSystem::Type ValidateType(typename TypeSystem::Type type,
                                         Scanner::Location location, bool* ok) {
    typename TypeSystem::Type result = type->Uncover(ok);
    if (*ok) {
      if (!result->IsStringLiteralType()) return result;
      *ok = false;
    }
    impl()->ReportMessageAt(location, MessageTemplate::kInvalidType);
    return type;
  }

  typename TypeSystem::Type ValidateTypeOrStringLiteral(
      typename TypeSystem::Type type, Scanner::Location location, bool* ok) {
    typename TypeSystem::Type result = type->Uncover(ok);
    if (*ok) return result;
    impl()->ReportMessageAt(location, MessageTemplate::kInvalidType);
    return type;
  }

  class ObjectLiteralCheckerBase {
   public:
    explicit ObjectLiteralCheckerBase(ParserBase* parser) : parser_(parser) {}

    virtual void CheckProperty(Token::Value property, PropertyKind type,
                               MethodKind method_type, bool* ok) = 0;

    virtual ~ObjectLiteralCheckerBase() {}

    virtual void JustSignature() = 0;

   protected:
    ParserBase* parser() const { return parser_; }
    Scanner* scanner() const { return parser_->scanner(); }

   private:
    ParserBase* parser_;
  };

=======
>>>>>>> f0a0c432
  // Validation per ES6 object literals.
  class ObjectLiteralChecker {
   public:
    explicit ObjectLiteralChecker(ParserBase* parser)
        : parser_(parser), has_seen_proto_(false) {}

    void CheckDuplicateProto(Token::Value property);

    void JustSignature() override {}

   private:
    bool IsProto() { return this->scanner()->LiteralMatches("__proto__", 9); }

    ParserBase* parser() const { return parser_; }
    Scanner* scanner() const { return parser_->scanner(); }

    ParserBase* parser_;
    bool has_seen_proto_;
  };

  // Validation per ES6 class literals.
  class ClassLiteralChecker {
   public:
    explicit ClassLiteralChecker(ParserBase* parser)
        : parser_(parser), has_seen_constructor_(false) {}

    void CheckClassMethodName(Token::Value property, PropertyKind type,
                              bool is_generator, bool is_async, bool is_static,
                              bool* ok);

    void JustSignature() override { has_seen_constructor_ = false; }

   private:
    bool IsConstructor() {
      return this->scanner()->LiteralMatches("constructor", 11);
    }
    bool IsPrototype() {
      return this->scanner()->LiteralMatches("prototype", 9);
    }

    ParserBase* parser() const { return parser_; }
    Scanner* scanner() const { return parser_->scanner(); }

    ParserBase* parser_;
    bool has_seen_constructor_;
  };

  ModuleDescriptor* module() const {
    return scope()->AsModuleScope()->module();
  }
  Scope* scope() const { return scope_state_->scope(); }

  // Stack of expression classifiers.
  // The top of the stack is always pointed to by classifier().
  V8_INLINE ExpressionClassifier* classifier() const {
    DCHECK_NOT_NULL(classifier_);
    return classifier_;
  }

  // Accumulates the classifier that is on top of the stack (inner) to
  // the one that is right below (outer) and pops the inner.
  V8_INLINE void Accumulate(unsigned productions,
                            bool merge_non_patterns = true) {
    DCHECK_NOT_NULL(classifier_);
    ExpressionClassifier* previous = classifier_->previous();
    DCHECK_NOT_NULL(previous);
    previous->Accumulate(classifier_, productions, merge_non_patterns);
    classifier_ = previous;
  }

  // Pops and discards the classifier that is on top of the stack
  // without accumulating.
  V8_INLINE void Discard() {
    DCHECK_NOT_NULL(classifier_);
    classifier_->Discard();
    classifier_ = classifier_->previous();
  }

  // Accumulate errors that can be arbitrarily deep in an expression.
  // These correspond to the ECMAScript spec's 'Contains' operation
  // on productions. This includes:
  //
  // - YieldExpression is disallowed in arrow parameters in a generator.
  // - AwaitExpression is disallowed in arrow parameters in an async function.
  // - AwaitExpression is disallowed in async arrow parameters.
  //
  V8_INLINE void AccumulateFormalParameterContainmentErrors() {
    Accumulate(ExpressionClassifier::FormalParameterInitializerProduction |
               ExpressionClassifier::AsyncArrowFormalParametersProduction);
  }

  // Parser base's protected field members.

  ScopeState* scope_state_;        // Scope stack.
  FunctionState* function_state_;  // Function state stack.
  v8::Extension* extension_;
  FuncNameInferrer* fni_;
  AstValueFactory* ast_value_factory_;  // Not owned.
  typename Types::Factory ast_node_factory_;
  ParserRecorder* log_;
  Mode mode_;
  bool parsing_module_;
  uintptr_t stack_limit_;

  // Parser base's private field members.

 private:
  Zone* zone_;
  ExpressionClassifier* classifier_;

  Scanner* scanner_;
  bool stack_overflow_;

  bool allow_lazy_;
  bool allow_natives_;
  bool allow_tailcalls_;
  bool allow_harmony_restrictive_declarations_;
  bool allow_harmony_do_expressions_;
  bool allow_harmony_for_in_;
  bool allow_harmony_function_sent_;
  bool allow_harmony_async_await_;
  bool allow_harmony_restrictive_generators_;
  bool allow_harmony_trailing_commas_;
  bool allow_harmony_types_;

  friend class DiscardableZoneScope;
};

template <typename Impl>
ParserBase<Impl>::FunctionState::FunctionState(
    FunctionState** function_state_stack, ScopeState** scope_stack,
    Scope* scope, FunctionKind kind)
    : ScopeState(scope_stack, scope),
      next_materialized_literal_index_(0),
      expected_property_count_(0),
      kind_(kind),
      generator_object_variable_(NULL),
      function_state_stack_(function_state_stack),
      outer_function_state_(*function_state_stack),
      destructuring_assignments_to_rewrite_(16, scope->zone()),
      tail_call_expressions_(scope->zone()),
      return_expr_context_(ReturnExprContext::kInsideValidBlock),
      non_patterns_to_rewrite_(0, scope->zone()),
      reported_errors_(16, scope->zone()),
      next_function_is_parenthesized_(false),
      this_function_is_parenthesized_(false) {
  *function_state_stack = this;
  if (outer_function_state_) {
    this_function_is_parenthesized_ =
        outer_function_state_->next_function_is_parenthesized_;
    outer_function_state_->next_function_is_parenthesized_ = false;
  }
}

template <typename Impl>
ParserBase<Impl>::FunctionState::~FunctionState() {
  *function_state_stack_ = outer_function_state_;
}

template <typename Impl>
void ParserBase<Impl>::GetUnexpectedTokenMessage(
    Token::Value token, MessageTemplate::Template* message,
    Scanner::Location* location, const char** arg,
    MessageTemplate::Template default_) {
  *arg = nullptr;
  switch (token) {
    case Token::EOS:
      *message = MessageTemplate::kUnexpectedEOS;
      break;
    case Token::SMI:
    case Token::NUMBER:
      *message = MessageTemplate::kUnexpectedTokenNumber;
      break;
    case Token::STRING:
      *message = MessageTemplate::kUnexpectedTokenString;
      break;
    case Token::IDENTIFIER:
      *message = MessageTemplate::kUnexpectedTokenIdentifier;
      break;
    case Token::AWAIT:
    case Token::ENUM:
      *message = MessageTemplate::kUnexpectedReserved;
      break;
    case Token::LET:
    case Token::STATIC:
    case Token::YIELD:
    case Token::FUTURE_STRICT_RESERVED_WORD:
      *message = is_strict(language_mode())
                     ? MessageTemplate::kUnexpectedStrictReserved
                     : MessageTemplate::kUnexpectedTokenIdentifier;
      break;
    case Token::TEMPLATE_SPAN:
    case Token::TEMPLATE_TAIL:
      *message = MessageTemplate::kUnexpectedTemplateString;
      break;
    case Token::ESCAPED_STRICT_RESERVED_WORD:
    case Token::ESCAPED_KEYWORD:
      *message = MessageTemplate::kInvalidEscapedReservedWord;
      break;
    case Token::ILLEGAL:
      if (scanner()->has_error()) {
        *message = scanner()->error();
        *location = scanner()->error_location();
      } else {
        *message = MessageTemplate::kInvalidOrUnexpectedToken;
      }
      break;
    case Token::REGEXP_LITERAL:
      *message = MessageTemplate::kUnexpectedTokenRegExp;
      break;
    default:
      const char* name = Token::String(token);
      DCHECK(name != NULL);
      *arg = name;
      break;
  }
}

template <typename Impl>
void ParserBase<Impl>::ReportUnexpectedToken(Token::Value token) {
  return ReportUnexpectedTokenAt(scanner_->location(), token);
}

template <typename Impl>
void ParserBase<Impl>::ReportUnexpectedTokenAt(
    Scanner::Location source_location, Token::Value token,
    MessageTemplate::Template message) {
  const char* arg;
  GetUnexpectedTokenMessage(token, &message, &source_location, &arg);
  impl()->ReportMessageAt(source_location, message, arg);
}

template <typename Impl>
typename ParserBase<Impl>::IdentifierT ParserBase<Impl>::ParseIdentifier(
    AllowRestrictedIdentifiers allow_restricted_identifiers, bool* ok) {
  ExpressionClassifier classifier(this);
  auto result = ParseAndClassifyIdentifier(CHECK_OK_CUSTOM(EmptyIdentifier));

  if (allow_restricted_identifiers == kDontAllowRestrictedIdentifiers) {
    ValidateAssignmentPattern(CHECK_OK_CUSTOM(EmptyIdentifier));
    ValidateBindingPattern(CHECK_OK_CUSTOM(EmptyIdentifier));
  }

  return result;
}

template <typename Impl>
typename ParserBase<Impl>::IdentifierT
ParserBase<Impl>::ParseAndClassifyIdentifier(bool* ok) {
  Token::Value next = Next();
  if (next == Token::IDENTIFIER || next == Token::ASYNC ||
      (next == Token::AWAIT && !parsing_module_ && !is_async_function())) {
    IdentifierT name = impl()->GetSymbol();
    // When this function is used to read a formal parameter, we don't always
    // know whether the function is going to be strict or sloppy.  Indeed for
    // arrow functions we don't always know that the identifier we are reading
    // is actually a formal parameter.  Therefore besides the errors that we
    // must detect because we know we're in strict mode, we also record any
    // error that we might make in the future once we know the language mode.
    if (impl()->IsEvalOrArguments(name)) {
      classifier()->RecordStrictModeFormalParameterError(
          scanner()->location(), MessageTemplate::kStrictEvalArguments);
      if (is_strict(language_mode())) {
        classifier()->RecordBindingPatternError(
            scanner()->location(), MessageTemplate::kStrictEvalArguments);
      }
    } else if (next == Token::AWAIT) {
      classifier()->RecordAsyncArrowFormalParametersError(
          scanner()->location(), MessageTemplate::kAwaitBindingIdentifier);
    }

    if (classifier()->duplicate_finder() != nullptr &&
        scanner()->FindSymbol(classifier()->duplicate_finder(), 1) != 0) {
      classifier()->RecordDuplicateFormalParameterError(scanner()->location());
    }
    return name;
  } else if (is_sloppy(language_mode()) &&
             (next == Token::FUTURE_STRICT_RESERVED_WORD ||
              next == Token::ESCAPED_STRICT_RESERVED_WORD ||
              next == Token::LET || next == Token::STATIC ||
              (next == Token::YIELD && !is_generator()))) {
    classifier()->RecordStrictModeFormalParameterError(
        scanner()->location(), MessageTemplate::kUnexpectedStrictReserved);
    if (next == Token::ESCAPED_STRICT_RESERVED_WORD &&
        is_strict(language_mode())) {
      ReportUnexpectedToken(next);
      *ok = false;
      return impl()->EmptyIdentifier();
    }
    if (next == Token::LET ||
        (next == Token::ESCAPED_STRICT_RESERVED_WORD &&
         scanner()->is_literal_contextual_keyword(CStrVector("let")))) {
      classifier()->RecordLetPatternError(
          scanner()->location(), MessageTemplate::kLetInLexicalBinding);
    }
    return impl()->GetSymbol();
  } else {
    ReportUnexpectedToken(next);
    *ok = false;
    return impl()->EmptyIdentifier();
  }
}

template <typename Impl>
typename ParserBase<Impl>::IdentifierT
ParserBase<Impl>::ParseIdentifierOrStrictReservedWord(
    FunctionKind function_kind, bool* is_strict_reserved, bool* ok) {
  Token::Value next = Next();
  if (next == Token::IDENTIFIER || (next == Token::AWAIT && !parsing_module_ &&
                                    !IsAsyncFunction(function_kind)) ||
      next == Token::ASYNC) {
    *is_strict_reserved = false;
  } else if (next == Token::FUTURE_STRICT_RESERVED_WORD || next == Token::LET ||
             next == Token::STATIC ||
             (next == Token::YIELD && !IsGeneratorFunction(function_kind))) {
    *is_strict_reserved = true;
  } else {
    ReportUnexpectedToken(next);
    *ok = false;
    return impl()->EmptyIdentifier();
  }

  return impl()->GetSymbol();
}

template <typename Impl>
typename ParserBase<Impl>::IdentifierT ParserBase<Impl>::ParseIdentifierName(
    bool* ok) {
  Token::Value next = Next();
  if (next != Token::IDENTIFIER && next != Token::ASYNC &&
      next != Token::ENUM && next != Token::AWAIT && next != Token::LET &&
      next != Token::STATIC && next != Token::YIELD &&
      next != Token::FUTURE_STRICT_RESERVED_WORD &&
      next != Token::ESCAPED_KEYWORD &&
      next != Token::ESCAPED_STRICT_RESERVED_WORD && !Token::IsKeyword(next)) {
    ReportUnexpectedToken(next);
    *ok = false;
    return impl()->EmptyIdentifier();
  }

  return impl()->GetSymbol();
}

template <typename Impl>
typename ParserBase<Impl>::ExpressionT ParserBase<Impl>::ParseRegExpLiteral(
    bool* ok) {
  int pos = peek_position();
  if (!scanner()->ScanRegExpPattern()) {
    Next();
    ReportMessage(MessageTemplate::kUnterminatedRegExp);
    *ok = false;
    return impl()->EmptyExpression();
  }

  int literal_index = function_state_->NextMaterializedLiteralIndex();

  IdentifierT js_pattern = impl()->GetNextSymbol();
  Maybe<RegExp::Flags> flags = scanner()->ScanRegExpFlags();
  if (flags.IsNothing()) {
    Next();
    ReportMessage(MessageTemplate::kMalformedRegExpFlags);
    *ok = false;
    return impl()->EmptyExpression();
  }
  int js_flags = flags.FromJust();
  Next();
  return factory()->NewRegExpLiteral(js_pattern, js_flags, literal_index, pos);
}

template <typename Impl>
typename ParserBase<Impl>::ExpressionT ParserBase<Impl>::ParsePrimaryExpression(
    bool* is_async, bool* ok) {
  // PrimaryExpression ::
  //   'this'
  //   'null'
  //   'true'
  //   'false'
  //   Identifier
  //   Number
  //   String
  //   ArrayLiteral
  //   ObjectLiteral
  //   RegExpLiteral
  //   ClassLiteral
  //   '(' Expression ')'
  //   TemplateLiteral
  //   do Block
  //   AsyncFunctionExpression

  int beg_pos = peek_position();
  switch (peek()) {
    case Token::THIS: {
      BindingPatternUnexpectedToken();
      Consume(Token::THIS);
      return impl()->ThisExpression(beg_pos);
    }

    case Token::NULL_LITERAL:
    case Token::TRUE_LITERAL:
    case Token::FALSE_LITERAL:
    case Token::SMI:
    case Token::NUMBER:
      BindingPatternUnexpectedToken();
      return impl()->ExpressionFromLiteral(Next(), beg_pos);

    case Token::ASYNC:
      if (allow_harmony_async_await() &&
          !scanner()->HasAnyLineTerminatorAfterNext() &&
          PeekAhead() == Token::FUNCTION) {
        Consume(Token::ASYNC);
        return impl()->ParseAsyncFunctionExpression(CHECK_OK);
      }
      // CoverCallExpressionAndAsyncArrowHead
      *is_async = true;
    /* falls through */
    case Token::IDENTIFIER:
    case Token::LET:
    case Token::STATIC:
    case Token::YIELD:
    case Token::AWAIT:
    case Token::ESCAPED_STRICT_RESERVED_WORD:
    case Token::FUTURE_STRICT_RESERVED_WORD: {
      // Using eval or arguments in this context is OK even in strict mode.
      IdentifierT name = ParseAndClassifyIdentifier(CHECK_OK);
      return impl()->ExpressionFromIdentifier(name, beg_pos,
                                              scanner()->location().end_pos);
    }

    case Token::STRING: {
      BindingPatternUnexpectedToken();
      Consume(Token::STRING);
      return impl()->ExpressionFromString(beg_pos);
    }

    case Token::ASSIGN_DIV:
    case Token::DIV:
      classifier()->RecordBindingPatternError(
          scanner()->peek_location(), MessageTemplate::kUnexpectedTokenRegExp);
      return ParseRegExpLiteral(ok);

    case Token::LBRACK:
      return ParseArrayLiteral(ok);

    case Token::LBRACE:
      return ParseObjectLiteral(ok);

    case Token::LPAREN: {
      // Arrow function formal parameters are either a single identifier or a
      // list of BindingPattern productions enclosed in parentheses.
      // Parentheses are not valid on the LHS of a BindingPattern, so we use the
      // is_valid_binding_pattern() check to detect multiple levels of
      // parenthesization.
      bool pattern_error = !classifier()->is_valid_binding_pattern();
      classifier()->RecordPatternError(scanner()->peek_location(),
                                       MessageTemplate::kUnexpectedToken,
                                       Token::String(Token::LPAREN));
      if (pattern_error) ArrowFormalParametersUnexpectedToken();
      Consume(Token::LPAREN);
      if (Check(Token::RPAREN)) {
        // ()=>x.  The continuation that looks for the => is in
        // ParseAssignmentExpression.
        classifier()->RecordExpressionError(scanner()->location(),
                                            MessageTemplate::kUnexpectedToken,
                                            Token::String(Token::RPAREN));
        return factory()->NewEmptyParentheses(beg_pos);
      }
      // Heuristically try to detect immediately called functions before
      // seeing the call parentheses.
      function_state_->set_next_function_is_parenthesized(peek() ==
                                                          Token::FUNCTION);
      ExpressionT expr =
          ParseExpressionCoverGrammar(true, typesystem::kCover, CHECK_OK);
      Expect(Token::RPAREN, CHECK_OK);
      return expr;
    }

    case Token::CLASS: {
      BindingPatternUnexpectedToken();
      Consume(Token::CLASS);
      int class_token_position = position();
      IdentifierT name = impl()->EmptyIdentifier();
      bool is_strict_reserved_name = false;
      Scanner::Location class_name_location = Scanner::Location::invalid();
      if (peek_any_identifier()) {
        name = ParseIdentifierOrStrictReservedWord(&is_strict_reserved_name,
                                                   CHECK_OK);
        class_name_location = scanner()->location();
      }
      return impl()->ParseClassLiteral(name, class_name_location,
                                       is_strict_reserved_name,
                                       class_token_position, false, ok);
    }

    case Token::TEMPLATE_SPAN:
    case Token::TEMPLATE_TAIL:
      BindingPatternUnexpectedToken();
      return ParseTemplateLiteral(impl()->NoTemplateTag(), beg_pos, ok);

    case Token::MOD:
      if (allow_natives() || extension_ != NULL) {
        BindingPatternUnexpectedToken();
        return ParseV8Intrinsic(ok);
      }
      break;

    case Token::DO:
      if (allow_harmony_do_expressions()) {
        BindingPatternUnexpectedToken();
        return ParseDoExpression(ok);
      }
      break;

    default:
      break;
  }

  ReportUnexpectedToken(Next());
  *ok = false;
  return impl()->EmptyExpression();
}

template <typename Impl>
typename ParserBase<Impl>::ExpressionT ParserBase<Impl>::ParseExpression(
    bool accept_IN, typesystem::CoverFormalParameters cover, bool* ok) {
  ExpressionClassifier classifier(this);
  ExpressionT result = ParseExpressionCoverGrammar(accept_IN, cover, CHECK_OK);
  impl()->RewriteNonPattern(CHECK_OK);
  return result;
}

template <typename Impl>
typename ParserBase<Impl>::ExpressionT
ParserBase<Impl>::ParseExpressionCoverGrammar(
    bool accept_IN, typesystem::CoverFormalParameters cover, bool* ok) {
  // Expression ::
  //   AssignmentExpression
  //   Expression ',' AssignmentExpression

  ExpressionT result = impl()->EmptyExpression();
  while (true) {
    CheckNoTailCallExpressions(CHECK_OK);
    int comma_pos = position();
    ExpressionClassifier binding_classifier(this);
    ExpressionT right;
    if (Check(Token::ELLIPSIS)) {
      // 'x, y, ...z' in CoverParenthesizedExpressionAndArrowParameterList only
      // as the formal parameters of'(x, y, ...z) => foo', and is not itself a
      // valid expression.
      classifier()->RecordExpressionError(scanner()->location(),
                                          MessageTemplate::kUnexpectedToken,
                                          Token::String(Token::ELLIPSIS));
      int ellipsis_pos = position();
      int pattern_pos = peek_position();
      ExpressionT pattern = ParsePrimaryExpression(CHECK_OK);
      ValidateBindingPattern(CHECK_OK);
      right = factory()->NewSpread(pattern, ellipsis_pos, pattern_pos);
    } else {
      right = ParseAssignmentExpression(accept_IN, cover, CHECK_OK);
    }
    // No need to accumulate binding pattern-related errors, since
    // an Expression can't be a binding pattern anyway.
    impl()->Accumulate(ExpressionClassifier::AllProductions &
                       ~(ExpressionClassifier::BindingPatternProduction |
                         ExpressionClassifier::LetPatternProduction));
    if (!impl()->IsIdentifier(right)) classifier()->RecordNonSimpleParameter();
    if (impl()->IsEmptyExpression(result)) {
      // First time through the loop.
      result = right;
    } else {
      result =
          factory()->NewBinaryOperation(Token::COMMA, result, right, comma_pos);
    }

    if (!Check(Token::COMMA)) break;

    if (right->IsSpread()) {
      classifier()->RecordArrowFormalParametersError(
          scanner()->location(), MessageTemplate::kParamAfterRest);
    }

    if (allow_harmony_trailing_commas() && peek() == Token::RPAREN &&
        PeekAhead() == Token::ARROW) {
      // a trailing comma is allowed at the end of an arrow parameter list
      break;
    }
  }

  return result;
}

template <typename Impl>
typename ParserBase<Impl>::ExpressionT ParserBase<Impl>::ParseArrayLiteral(
    bool* ok) {
  // ArrayLiteral ::
  //   '[' Expression? (',' Expression?)* ']'

  int pos = peek_position();
  ExpressionListT values = impl()->NewExpressionList(4);
  int first_spread_index = -1;
  Expect(Token::LBRACK, CHECK_OK);
  while (peek() != Token::RBRACK) {
    ExpressionT elem;
    if (peek() == Token::COMMA) {
      elem = impl()->GetLiteralTheHole(peek_position());
    } else if (peek() == Token::ELLIPSIS) {
      int start_pos = peek_position();
      Consume(Token::ELLIPSIS);
      int expr_pos = peek_position();
      ExpressionT argument =
          ParseAssignmentExpression(true, typesystem::kNoCover, CHECK_OK);
      CheckNoTailCallExpressions(CHECK_OK);
      elem = factory()->NewSpread(argument, start_pos, expr_pos);

      if (first_spread_index < 0) {
        first_spread_index = values->length();
      }

      if (argument->IsAssignment()) {
        classifier()->RecordPatternError(
            Scanner::Location(start_pos, scanner()->location().end_pos),
            MessageTemplate::kInvalidDestructuringTarget);
      } else {
        CheckDestructuringElement(argument, start_pos,
                                  scanner()->location().end_pos);
      }

      if (peek() == Token::COMMA) {
        classifier()->RecordPatternError(
            Scanner::Location(start_pos, scanner()->location().end_pos),
            MessageTemplate::kElementAfterRest);
      }
    } else {
      int beg_pos = peek_position();
      elem = ParseAssignmentExpression(true, typesystem::kNoCover, CHECK_OK);
      CheckNoTailCallExpressions(CHECK_OK);
      CheckDestructuringElement(elem, beg_pos, scanner()->location().end_pos);
    }
    values->Add(elem, zone_);
    if (peek() != Token::RBRACK) {
      Expect(Token::COMMA, CHECK_OK);
    }
  }
  Expect(Token::RBRACK, CHECK_OK);

  // Update the scope information before the pre-parsing bailout.
  int literal_index = function_state_->NextMaterializedLiteralIndex();

  ExpressionT result = factory()->NewArrayLiteral(values, first_spread_index,
                                                  literal_index, pos);
  if (first_spread_index >= 0) {
    result = factory()->NewRewritableExpression(result);
    impl()->QueueNonPatternForRewriting(result, ok);
    if (!*ok) {
      // If the non-pattern rewriting mechanism is used in the future for
      // rewriting other things than spreads, this error message will have
      // to change.  Also, this error message will never appear while pre-
      // parsing (this is OK, as it is an implementation limitation).
      ReportMessage(MessageTemplate::kTooManySpreads);
      return impl()->EmptyExpression();
    }
  }
  return result;
}

template <typename Impl>
bool ParserBase<Impl>::SetPropertyKindFromToken(Token::Value token,
                                                PropertyKind* kind) {
  // This returns true, setting the property kind, iff the given token is one
  // which must occur after a property name, indicating that the previous token
  // was in fact a name and not a modifier (like the "get" in "get x").
  switch (token) {
    case Token::COLON:
      *kind = PropertyKind::kValueProperty;
      return true;
    case Token::COMMA:
    case Token::RBRACE:
    case Token::ASSIGN:
      *kind = PropertyKind::kShorthandProperty;
      return true;
    case Token::LT:
      if (!typed()) break;
    // falls through
    case Token::LPAREN:
      *kind = PropertyKind::kMethodProperty;
      return true;
    default:
      break;
  }
  return false;
}

template <typename Impl>
typename ParserBase<Impl>::ExpressionT ParserBase<Impl>::ParsePropertyName(
    IdentifierT* name, PropertyKind* kind, bool* is_generator, bool* is_get,
    bool* is_set, bool* is_async, bool* is_computed_name, bool* ok) {
  DCHECK(*kind == PropertyKind::kNotSet);
  DCHECK(!*is_generator);
  DCHECK(!*is_get);
  DCHECK(!*is_set);
  DCHECK(!*is_async);
  DCHECK(!*is_computed_name);

  *is_generator = Check(Token::MUL);
  if (*is_generator) {
    *kind = PropertyKind::kMethodProperty;
  }

  Token::Value token = peek();
  int pos = peek_position();

<<<<<<< HEAD
  if (in_class && !*is_generator && token == Token::STATIC) {
    Consume(Token::STATIC);
    if (peek() == Token::LPAREN) {
      *kind = PropertyKind::kMethodProperty;
      *name = impl()->GetSymbol();  // TODO(bakkot) specialize on 'static'
      return factory()->NewStringLiteral(*name, pos);
    }
    *is_generator = Check(Token::MUL);
    *is_static = true;
    token = peek();
    pos = peek_position();
  }

=======
>>>>>>> f0a0c432
  if (allow_harmony_async_await() && !*is_generator && token == Token::ASYNC &&
      !scanner()->HasAnyLineTerminatorAfterNext()) {
    Consume(Token::ASYNC);
    token = peek();
    if (SetPropertyKindFromToken(token, kind)) {
      *name = impl()->GetSymbol();  // TODO(bakkot) specialize on 'async'
      impl()->PushLiteralName(*name);
      return factory()->NewStringLiteral(*name, pos);
    }
    *kind = PropertyKind::kMethodProperty;
    *is_async = true;
    pos = peek_position();
  }

  if (token == Token::IDENTIFIER && !*is_generator && !*is_async) {
    // This is checking for 'get' and 'set' in particular.
    Consume(Token::IDENTIFIER);
    token = peek();
    if (SetPropertyKindFromToken(token, kind) ||
        !scanner()->IsGetOrSet(is_get, is_set)) {
      *name = impl()->GetSymbol();
      impl()->PushLiteralName(*name);
      return factory()->NewStringLiteral(*name, pos);
    }
<<<<<<< HEAD
    scanner()->IsGetOrSet(is_get, is_set);
    if (*is_get || *is_set) {  // TODO(bakkot) have IsGetOrSet return a bool
      *kind = PropertyKind::kAccessorProperty;
      pos = peek_position();
    } else if (in_class && typed()) {
      *kind = PropertyKind::kShorthandProperty;
      *name = impl()->GetSymbol();
      impl()->PushLiteralName(*name);
      return factory()->NewStringLiteral(*name, pos);
    } else {
      Token::Value next = Next();
      ReportUnexpectedToken(next);
      *ok = false;
      return impl()->EmptyExpression();
    }
=======
    *kind = PropertyKind::kAccessorProperty;
    pos = peek_position();
>>>>>>> f0a0c432
  }

  // For non computed property names we normalize the name a bit:
  //
  //   "12" -> 12
  //   12.3 -> "12.3"
  //   12.30 -> "12.3"
  //   identifier -> "identifier"
  //
  // This is important because we use the property name as a key in a hash
  // table when we compute constant properties.
  ExpressionT expression = impl()->EmptyExpression();
  switch (token) {
    case Token::STRING:
      Consume(Token::STRING);
      *name = impl()->GetSymbol();
      break;

    case Token::SMI:
      Consume(Token::SMI);
      *name = impl()->GetNumberAsSymbol();
      break;

    case Token::NUMBER:
      Consume(Token::NUMBER);
      *name = impl()->GetNumberAsSymbol();
      break;

    case Token::LBRACK: {
      *name = impl()->EmptyIdentifier();
      *is_computed_name = true;
      Consume(Token::LBRACK);
      ExpressionClassifier computed_name_classifier(this);
      expression =
          ParseAssignmentExpression(true, typesystem::kNoCover, CHECK_OK);
      impl()->RewriteNonPattern(CHECK_OK);
      impl()->AccumulateFormalParameterContainmentErrors();
      Expect(Token::RBRACK, CHECK_OK);
      break;
    }

    default:
      *name = ParseIdentifierName(CHECK_OK);
      break;
  }

  if (*kind == PropertyKind::kNotSet) {
    SetPropertyKindFromToken(peek(), kind);
  }

  if (*is_computed_name) {
    return expression;
  }

  impl()->PushLiteralName(*name);

  uint32_t index;
  return impl()->IsArrayIndex(*name, &index)
             ? factory()->NewNumberLiteral(index, pos)
             : factory()->NewStringLiteral(*name, pos);
}


// This is a simplified version of ParsePropertyName
template <typename Impl>
typename ParserBase<Impl>::ExpressionT
ParserBase<Impl>::ParsePropertyNameInType(bool* ok) {
  Token::Value token = peek();
  int pos = peek_position();
  IdentifierT name = impl()->EmptyIdentifier();

  // For non computed property names we normalize the name a bit:
  //
  //   "12" -> 12
  //   12.3 -> "12.3"
  //   12.30 -> "12.3"
  //   identifier -> "identifier"
  //
  // This is important because we use the property name as a key in a hash
  // table when we compute constant properties.
  switch (token) {
    case Token::STRING:
      Consume(Token::STRING);
      name = impl()->GetSymbol();
      break;

    case Token::SMI:
      Consume(Token::SMI);
      name = impl()->GetNumberAsSymbol();
      break;

    case Token::NUMBER:
      Consume(Token::NUMBER);
      name = impl()->GetNumberAsSymbol();
      break;

    default:
      name = ParseIdentifierName(CHECK_OK);
      break;
  }

  uint32_t index;
  return impl()->IsArrayIndex(name, &index)
             ? factory()->NewNumberLiteral(index, pos)
             : factory()->NewStringLiteral(name, pos);
}

template <typename Impl>
<<<<<<< HEAD
typename ParserBase<Impl>::ObjectLiteralPropertyT
ParserBase<Impl>::ParsePropertyDefinition(ObjectLiteralCheckerBase* checker,
                                          bool in_class, bool has_extends,
                                          bool* is_computed_name,
                                          bool* has_seen_constructor,
                                          IdentifierT* name, bool ambient,
                                          bool* ok) {
  DCHECK(!in_class || has_seen_constructor != nullptr);

  // Parse index member declarations in typed mode.
  // We implicitly disallow computed property names, in this case,
  // i.e., class C { [42](x) {} } does not work in typed mode.
  if (in_class && typed() && Check(Token::LBRACK)) {
    int property_pos = peek_position();
    IdentifierT property_name =
        ParseIdentifierName(CHECK_OK_CUSTOM(EmptyObjectLiteralProperty));
    ExpressionT property =
        factory()->NewStringLiteral(property_name, property_pos);
    Expect(Token::COLON, CHECK_OK_CUSTOM(EmptyObjectLiteralProperty));
    typesystem::TypeMember::IndexType index_type =
        typesystem::TypeMember::kNoIndexType;
    if (peek() == Token::IDENTIFIER) {
      if (CheckContextualKeyword(CStrVector("number"))) {
        index_type = typesystem::TypeMember::kNumberIndexType;
      } else if (CheckContextualKeyword(CStrVector("string"))) {
        index_type = typesystem::TypeMember::kStringIndexType;
      }
    }
    if (index_type == typesystem::TypeMember::kNoIndexType) {
      Scanner::Location next_location = scanner()->peek_location();
      impl()->ReportMessageAt(next_location, MessageTemplate::kBadIndexType);
      *ok = false;
      return impl()->EmptyObjectLiteralProperty();
    }
    Expect(Token::RBRACK, CHECK_OK_CUSTOM(EmptyObjectLiteralProperty));
    // Parse optional result type.
    typename TypeSystem::Type type = impl()->EmptyType();
    if (Check(Token::COLON)) {  // Braces required here.
      type = ParseValidType(CHECK_OK_CUSTOM(EmptyObjectLiteralProperty));
    }
    USE(property);  // TODO(nikolaos): really use these!
    USE(index_type);
    USE(type);
    return impl()->EmptyObjectLiteralProperty();
  }

=======
typename ParserBase<Impl>::ClassLiteralPropertyT
ParserBase<Impl>::ParseClassPropertyDefinition(ClassLiteralChecker* checker,
                                               bool has_extends,
                                               bool* is_computed_name,
                                               bool* has_seen_constructor,
                                               bool* ok) {
  DCHECK(has_seen_constructor != nullptr);
>>>>>>> f0a0c432
  bool is_get = false;
  bool is_set = false;
  bool is_generator = false;
  bool is_async = false;
  bool is_static = false;
  PropertyKind kind = PropertyKind::kNotSet;

  Token::Value name_token = peek();

  IdentifierT name = impl()->EmptyIdentifier();
  ExpressionT name_expression;
  if (name_token == Token::STATIC) {
    Consume(Token::STATIC);
    if (peek() == Token::LPAREN) {
      kind = PropertyKind::kMethodProperty;
      name = impl()->GetSymbol();  // TODO(bakkot) specialize on 'static'
      name_expression = factory()->NewStringLiteral(name, position());
    } else {
      is_static = true;
      name_expression = ParsePropertyName(
          &name, &kind, &is_generator, &is_get, &is_set, &is_async,
          is_computed_name, CHECK_OK_CUSTOM(EmptyClassLiteralProperty));
    }
  } else {
    name_expression = ParsePropertyName(
        &name, &kind, &is_generator, &is_get, &is_set, &is_async,
        is_computed_name, CHECK_OK_CUSTOM(EmptyClassLiteralProperty));
  }

  switch (kind) {
    case PropertyKind::kShorthandProperty:
    case PropertyKind::kValueProperty:
      ReportUnexpectedToken(Next());
      *ok = false;
      return impl()->EmptyClassLiteralProperty();

    case PropertyKind::kMethodProperty: {
      DCHECK(!is_get && !is_set);

      // MethodDefinition
      //    PropertyName '(' StrictFormalParameters ')' '{' FunctionBody '}'
      //    '*' PropertyName '(' StrictFormalParameters ')' '{' FunctionBody '}'

      if (!*is_computed_name) {
        checker->CheckClassMethodName(
            name_token, PropertyKind::kMethodProperty, is_generator, is_async,
            is_static, CHECK_OK_CUSTOM(EmptyClassLiteralProperty));
      }

      FunctionKind kind = is_generator
                              ? FunctionKind::kConciseGeneratorMethod
                              : is_async ? FunctionKind::kAsyncConciseMethod
                                         : FunctionKind::kConciseMethod;

      if (!is_static && impl()->IsConstructor(name)) {
        *has_seen_constructor = true;
        kind = has_extends ? FunctionKind::kSubclassConstructor
                           : FunctionKind::kBaseConstructor;
      }

      ExpressionT value = impl()->ParseFunctionLiteral(
          name, scanner()->location(), kSkipFunctionNameCheck, kind,
          kNoSourcePosition, FunctionLiteral::kAccessorOrMethod,
          language_mode(), CHECK_OK_CUSTOM(EmptyClassLiteralProperty));

      return factory()->NewClassLiteralProperty(name_expression, value,
                                                ClassLiteralProperty::METHOD,
                                                is_static, *is_computed_name);
    }

    case PropertyKind::kAccessorProperty: {
      DCHECK((is_get || is_set) && !is_generator && !is_async);

      if (!*is_computed_name) {
        checker->CheckClassMethodName(
            name_token, PropertyKind::kAccessorProperty, false, false,
            is_static, CHECK_OK_CUSTOM(EmptyClassLiteralProperty));
        // Make sure the name expression is a string since we need a Name for
        // Runtime_DefineAccessorPropertyUnchecked and since we can determine
        // this statically we can skip the extra runtime check.
        name_expression =
            factory()->NewStringLiteral(name, name_expression->position());
      }

      FunctionKind kind = is_get ? FunctionKind::kGetterFunction
                                 : FunctionKind::kSetterFunction;

      FunctionLiteralT value = impl()->ParseFunctionLiteral(
          name, scanner()->location(), kSkipFunctionNameCheck, kind,
          kNoSourcePosition, FunctionLiteral::kAccessorOrMethod,
          language_mode(), CHECK_OK_CUSTOM(EmptyClassLiteralProperty));

      if (!*is_computed_name) {
        impl()->AddAccessorPrefixToFunctionName(is_get, value, name);
      }

      return factory()->NewClassLiteralProperty(
          name_expression, value,
          is_get ? ClassLiteralProperty::GETTER : ClassLiteralProperty::SETTER,
          is_static, *is_computed_name);
    }

    case PropertyKind::kNotSet:
      ReportUnexpectedToken(Next());
      *ok = false;
      return impl()->EmptyClassLiteralProperty();
  }
  UNREACHABLE();
  return impl()->EmptyClassLiteralProperty();
}

template <typename Impl>
typename ParserBase<Impl>::ObjectLiteralPropertyT
ParserBase<Impl>::ParseObjectPropertyDefinition(ObjectLiteralChecker* checker,
                                                bool* is_computed_name,
                                                bool* ok) {
  bool is_get = false;
  bool is_set = false;
  bool is_generator = false;
  bool is_async = false;
  PropertyKind kind = PropertyKind::kNotSet;

  IdentifierT name = impl()->EmptyIdentifier();
  Token::Value name_token = peek();
  int next_beg_pos = scanner()->peek_location().beg_pos;
  int next_end_pos = scanner()->peek_location().end_pos;

  ExpressionT name_expression = ParsePropertyName(
      &name, &kind, &is_generator, &is_get, &is_set, &is_async,
      is_computed_name, CHECK_OK_CUSTOM(EmptyObjectLiteralProperty));

  switch (kind) {
    case PropertyKind::kValueProperty: {
<<<<<<< HEAD
      // Allow member variable declarations in typed mode.
      if (in_class && typed()) {
        // Parse type annotation.
        Consume(Token::COLON);
        typename TypeSystem::Type type =
            ParseValidType(CHECK_OK_CUSTOM(EmptyObjectLiteralProperty));
        USE(type);  // TODO(nikolaos): really use it!
        // Parse optional initializer.
        if (!ambient && Check(Token::ASSIGN)) {
          ExpressionClassifier rhs_classifier(this);
          ExpressionT rhs = ParseAssignmentExpression(
              true, typesystem::kNoCover,
              CHECK_OK_CUSTOM(EmptyObjectLiteralProperty));
          impl()->RewriteNonPattern(
              CHECK_OK_CUSTOM(EmptyObjectLiteralProperty));
          impl()->AccumulateFormalParameterContainmentErrors();
          USE(rhs);  // TODO(nikolaos): really use it!
        }
        return impl()->EmptyObjectLiteralProperty();
      }

      if (in_class) {
        Token::Value next = Next();
        ReportUnexpectedToken(next);
        *ok = false;
        return impl()->EmptyObjectLiteralProperty();
      }

      DCHECK(!is_get && !is_set && !is_generator && !is_async && !is_static);
=======
      DCHECK(!is_get && !is_set && !is_generator && !is_async);
>>>>>>> f0a0c432

      if (!*is_computed_name) {
        checker->CheckDuplicateProto(name_token);
      }
      Consume(Token::COLON);
      int beg_pos = peek_position();
      ExpressionT value = ParseAssignmentExpression(
          true, typesystem::kNoCover,
          CHECK_OK_CUSTOM(EmptyObjectLiteralProperty));
      CheckDestructuringElement(value, beg_pos, scanner()->location().end_pos);

      ObjectLiteralPropertyT result = factory()->NewObjectLiteralProperty(
          name_expression, value, *is_computed_name);

      if (!*is_computed_name) {
        impl()->SetFunctionNameFromPropertyName(result, name);
      }

      return result;
    }

    case PropertyKind::kShorthandProperty: {
      // Allow member variable declarations in typed mode.
      if (typed() && in_class) {
        // Parse optional initializer.
        if (!ambient && Check(Token::ASSIGN)) {
          ExpressionClassifier rhs_classifier(this);
          ExpressionT rhs = ParseAssignmentExpression(
              true, typesystem::kNoCover,
              CHECK_OK_CUSTOM(EmptyObjectLiteralProperty));
          impl()->RewriteNonPattern(
              CHECK_OK_CUSTOM(EmptyObjectLiteralProperty));
          impl()->AccumulateFormalParameterContainmentErrors();
          USE(rhs);  // TODO(nikolaos): really use it!
        }
        return impl()->EmptyObjectLiteralProperty();
      }

      // PropertyDefinition
      //    IdentifierReference
      //    CoverInitializedName
      //
      // CoverInitializedName
      //    IdentifierReference Initializer?
      DCHECK(!is_get && !is_set && !is_generator && !is_async);

      if (!Token::IsIdentifier(name_token, language_mode(),
                               this->is_generator(),
                               parsing_module_ || is_async_function())) {
        ReportUnexpectedToken(Next());
        *ok = false;
        return impl()->EmptyObjectLiteralProperty();
      }

      DCHECK(!*is_computed_name);

      if (classifier()->duplicate_finder() != nullptr &&
          scanner()->FindSymbol(classifier()->duplicate_finder(), 1) != 0) {
        classifier()->RecordDuplicateFormalParameterError(
            scanner()->location());
      }

      if (impl()->IsEvalOrArguments(name) && is_strict(language_mode())) {
        classifier()->RecordBindingPatternError(
            scanner()->location(), MessageTemplate::kStrictEvalArguments);
      }

      if (name_token == Token::LET) {
        classifier()->RecordLetPatternError(
            scanner()->location(), MessageTemplate::kLetInLexicalBinding);
      }
      if (name_token == Token::AWAIT) {
        DCHECK(!is_async_function());
        classifier()->RecordAsyncArrowFormalParametersError(
            Scanner::Location(next_beg_pos, next_end_pos),
            MessageTemplate::kAwaitBindingIdentifier);
      }
      ExpressionT lhs =
          impl()->ExpressionFromIdentifier(name, next_beg_pos, next_end_pos);
      CheckDestructuringElement(lhs, next_beg_pos, next_end_pos);

      ExpressionT value;
      if (peek() == Token::ASSIGN) {
        Consume(Token::ASSIGN);
        ExpressionClassifier rhs_classifier(this);
        ExpressionT rhs = ParseAssignmentExpression(
            true, typesystem::kNoCover,
            CHECK_OK_CUSTOM(EmptyObjectLiteralProperty));
        impl()->RewriteNonPattern(CHECK_OK_CUSTOM(EmptyObjectLiteralProperty));
        impl()->AccumulateFormalParameterContainmentErrors();
        value = factory()->NewAssignment(Token::ASSIGN, lhs, rhs,
                                         kNoSourcePosition);
        classifier()->RecordExpressionError(
            Scanner::Location(next_beg_pos, scanner()->location().end_pos),
            MessageTemplate::kInvalidCoverInitializedName);

        impl()->SetFunctionNameFromIdentifierRef(rhs, lhs);
      } else {
        value = lhs;
      }

      return factory()->NewObjectLiteralProperty(
          name_expression, value, ObjectLiteralProperty::COMPUTED, false);
    }

    case PropertyKind::kMethodProperty: {
      DCHECK(!is_get && !is_set);

      // MethodDefinition
      //    PropertyName '(' StrictFormalParameters ')' '{' FunctionBody '}'
      //    '*' PropertyName '(' StrictFormalParameters ')' '{' FunctionBody '}'

      classifier()->RecordPatternError(
          Scanner::Location(next_beg_pos, scanner()->location().end_pos),
          MessageTemplate::kInvalidDestructuringTarget);

      FunctionKind kind = is_generator
                              ? FunctionKind::kConciseGeneratorMethod
                              : is_async ? FunctionKind::kAsyncConciseMethod
                                         : FunctionKind::kConciseMethod;
      typesystem::TypeFlags type_flags = typesystem::kNormalTypes;

<<<<<<< HEAD
      if (in_class && !is_static && impl()->IsConstructor(*name)) {
        *has_seen_constructor = true;
        kind = has_extends ? FunctionKind::kSubclassConstructor
                           : FunctionKind::kBaseConstructor;
        type_flags = typesystem::kConstructorTypes;
      }
      // Allow signatures when in a class.
      if (in_class) type_flags |= typesystem::kAllowSignature;
      if (ambient) type_flags |= typesystem::kAmbient;

=======
>>>>>>> f0a0c432
      ExpressionT value = impl()->ParseFunctionLiteral(
          name, scanner()->location(), kSkipFunctionNameCheck, kind,
          kNoSourcePosition, FunctionLiteral::kAccessorOrMethod,
          language_mode(), typed(), type_flags,
          CHECK_OK_CUSTOM(EmptyObjectLiteralProperty));

      // Return no property definition if just the signature was given.
      if (impl()->IsEmptyExpression(value)) {
        // Don't count constructor signature as a constructor.
        if (in_class && !is_static && impl()->IsConstructor(*name)) {
          // Note: we don't really need to unset has_seen_constructor
          checker->JustSignature();
        }
        return impl()->EmptyObjectLiteralProperty();
      }

      return factory()->NewObjectLiteralProperty(
          name_expression, value, ObjectLiteralProperty::COMPUTED,
          *is_computed_name);
    }

    case PropertyKind::kAccessorProperty: {
<<<<<<< HEAD
      DCHECK((is_get || is_set) && !is_generator && !is_async);

      if (ambient) {
        *ok = false;
        ReportMessage(MessageTemplate::kAmbientGetOrSet);
        return impl()->EmptyObjectLiteralProperty();
      }

      MethodKind method_kind = MethodKind::kNormal;
      if (is_static) {
        DCHECK(in_class);
        method_kind |= MethodKind::kStatic;
      }
=======
      DCHECK((is_get || is_set) && !(is_set && is_get) && !is_generator &&
             !is_async);
>>>>>>> f0a0c432

      classifier()->RecordPatternError(
          Scanner::Location(next_beg_pos, scanner()->location().end_pos),
          MessageTemplate::kInvalidDestructuringTarget);

      if (!*is_computed_name) {
        // Make sure the name expression is a string since we need a Name for
        // Runtime_DefineAccessorPropertyUnchecked and since we can determine
        // this statically we can skip the extra runtime check.
        name_expression =
            factory()->NewStringLiteral(name, name_expression->position());
      }

      FunctionKind kind = is_get ? FunctionKind::kGetterFunction
                                 : FunctionKind::kSetterFunction;

      FunctionLiteralT value = impl()->ParseFunctionLiteral(
          name, scanner()->location(), kSkipFunctionNameCheck, kind,
          kNoSourcePosition, FunctionLiteral::kAccessorOrMethod,
          language_mode(), typed(), typesystem::kDisallowTypeParameters,
          CHECK_OK_CUSTOM(EmptyObjectLiteralProperty));

      if (!*is_computed_name) {
        impl()->AddAccessorPrefixToFunctionName(is_get, value, name);
      }

      return factory()->NewObjectLiteralProperty(
          name_expression, value, is_get ? ObjectLiteralProperty::GETTER
                                         : ObjectLiteralProperty::SETTER,
          *is_computed_name);
    }

    case PropertyKind::kNotSet:
      ReportUnexpectedToken(Next());
      *ok = false;
      return impl()->EmptyObjectLiteralProperty();
  }

  UNREACHABLE();
  return impl()->EmptyObjectLiteralProperty();
}

template <typename Impl>
typename ParserBase<Impl>::ExpressionT ParserBase<Impl>::ParseObjectLiteral(
    bool* ok) {
  // ObjectLiteral ::
  // '{' (PropertyDefinition (',' PropertyDefinition)* ','? )? '}'

  int pos = peek_position();
  PropertyListT properties = impl()->NewPropertyList(4);
  int number_of_boilerplate_properties = 0;
  bool has_computed_names = false;
  ObjectLiteralChecker checker(this);

  Expect(Token::LBRACE, CHECK_OK);

  while (peek() != Token::RBRACE) {
    FuncNameInferrer::State fni_state(fni_);

    bool is_computed_name = false;
<<<<<<< HEAD
    IdentifierT name = impl()->EmptyIdentifier();
    ObjectLiteralPropertyT property = ParsePropertyDefinition(
        &checker, in_class, has_extends, &is_computed_name, nullptr, &name,
        false, CHECK_OK);
=======
    ObjectLiteralPropertyT property =
        ParseObjectPropertyDefinition(&checker, &is_computed_name, CHECK_OK);
>>>>>>> f0a0c432

    if (is_computed_name) {
      has_computed_names = true;
    }

    // Count CONSTANT or COMPUTED properties to maintain the enumeration order.
    if (!has_computed_names && impl()->IsBoilerplateProperty(property)) {
      number_of_boilerplate_properties++;
    }
    properties->Add(property, zone());

    if (peek() != Token::RBRACE) {
      // Need {} because of the CHECK_OK macro.
      Expect(Token::COMMA, CHECK_OK);
    }

    if (fni_ != nullptr) fni_->Infer();
  }
  Expect(Token::RBRACE, CHECK_OK);

  // Computation of literal_index must happen before pre parse bailout.
  int literal_index = function_state_->NextMaterializedLiteralIndex();

  return factory()->NewObjectLiteral(properties,
                                     literal_index,
                                     number_of_boilerplate_properties,
                                     pos);
}

template <typename Impl>
typename ParserBase<Impl>::ExpressionListT ParserBase<Impl>::ParseArguments(
    Scanner::Location* first_spread_arg_loc, bool maybe_arrow, bool* ok) {
  // Arguments ::
  //   '(' (AssignmentExpression)*[','] ')'

  Scanner::Location spread_arg = Scanner::Location::invalid();
  ExpressionListT result = impl()->NewExpressionList(4);
  Expect(Token::LPAREN, CHECK_OK_CUSTOM(NullExpressionList));
  bool done = (peek() == Token::RPAREN);
  bool was_unspread = false;
  int unspread_sequences_count = 0;
  while (!done) {
    int start_pos = peek_position();
    bool is_spread = Check(Token::ELLIPSIS);
    int expr_pos = peek_position();

    ExpressionT argument = ParseAssignmentExpression(
        true, typesystem::kNoCover, CHECK_OK_CUSTOM(NullExpressionList));
    CheckNoTailCallExpressions(CHECK_OK_CUSTOM(NullExpressionList));
    if (!maybe_arrow) {
      impl()->RewriteNonPattern(CHECK_OK_CUSTOM(NullExpressionList));
    }
    if (is_spread) {
      if (!spread_arg.IsValid()) {
        spread_arg.beg_pos = start_pos;
        spread_arg.end_pos = peek_position();
      }
      argument = factory()->NewSpread(argument, start_pos, expr_pos);
    }
    result->Add(argument, zone_);

    // unspread_sequences_count is the number of sequences of parameters which
    // are not prefixed with a spread '...' operator.
    if (is_spread) {
      was_unspread = false;
    } else if (!was_unspread) {
      was_unspread = true;
      unspread_sequences_count++;
    }

    if (result->length() > Code::kMaxArguments) {
      ReportMessage(MessageTemplate::kTooManyArguments);
      *ok = false;
      return impl()->NullExpressionList();
    }
    done = (peek() != Token::COMMA);
    if (!done) {
      Next();
      if (allow_harmony_trailing_commas() && peek() == Token::RPAREN) {
        // allow trailing comma
        done = true;
      }
    }
  }
  Scanner::Location location = scanner_->location();
  if (Token::RPAREN != Next()) {
    impl()->ReportMessageAt(location, MessageTemplate::kUnterminatedArgList);
    *ok = false;
    return impl()->NullExpressionList();
  }
  *first_spread_arg_loc = spread_arg;

  if (!maybe_arrow || peek() != Token::ARROW) {
    if (maybe_arrow) {
      impl()->RewriteNonPattern(CHECK_OK_CUSTOM(NullExpressionList));
    }
    if (spread_arg.IsValid()) {
      // Unspread parameter sequences are translated into array literals in the
      // parser. Ensure that the number of materialized literals matches between
      // the parser and preparser
      impl()->MaterializeUnspreadArgumentsLiterals(unspread_sequences_count);
    }
  }

  return result;
}

// Precedence = 2
template <typename Impl>
typename ParserBase<Impl>::ExpressionT
ParserBase<Impl>::ParseAssignmentExpression(
    bool accept_IN, typesystem::CoverFormalParameters cover, bool* ok) {
  // AssignmentExpression ::
  //   ConditionalExpression
  //   ArrowFunction
  //   YieldExpression
  //   LeftHandSideExpression AssignmentOperator AssignmentExpression
  int lhs_beg_pos = peek_position();

  if (peek() == Token::YIELD && is_generator()) {
    return ParseYieldExpression(accept_IN, ok);
  }

  FuncNameInferrer::State fni_state(fni_);
  Checkpoint checkpoint(this);
  ExpressionClassifier arrow_formals_classifier(
      this, classifier()->duplicate_finder());

  Scope::Snapshot scope_snapshot(scope());

  bool is_async = allow_harmony_async_await() && peek() == Token::ASYNC &&
                  !scanner()->HasAnyLineTerminatorAfterNext() &&
                  IsValidArrowFormalParametersStart(PeekAhead());
  bool maybe_arrow_formals =
      peek() == Token::LPAREN || (typed() && peek() == Token::LT);
  if (!is_async && !maybe_arrow_formals) {
    ArrowFormalParametersUnexpectedToken();
  }

  // Parse a simple, faster sub-grammar (primary expression) if it's evident
  // that we have only a trivial expression to parse.
  ExpressionT expression;
  bool optional = false;
  if (IsTrivialExpression()) {
    expression = ParsePrimaryExpression(&is_async, CHECK_OK);
  } else {
    expression = ParseConditionalExpression(
        accept_IN, cover & typesystem::kAllowOptional, CHECK_OK);

    // Parse optional parameter in typed mode.
    optional = typed() && (cover & typesystem::kAllowOptional) &&
               Check(Token::CONDITIONAL);
    if (optional) ExpressionUnexpectedToken();
  }

  bool typed_arrow = false;
  if (is_async && impl()->IsIdentifier(expression) && peek_any_identifier() &&
      PeekAhead() == Token::ARROW) {
    // async Identifier => AsyncConciseBody
    IdentifierT name = ParseAndClassifyIdentifier(CHECK_OK);
    expression = impl()->ExpressionFromIdentifier(
        name, position(), scanner()->location().end_pos, InferName::kNo);
    if (fni_) {
      // Remove `async` keyword from inferred name stack.
      fni_->RemoveAsyncKeywordFromEnd();
    }
  // Parse optional type annotation in typed mode.
  } else if (typed() && !(cover & typesystem::kDisallowType) &&
             (maybe_arrow_formals || (cover & typesystem::kAllowType)) &&
             peek() == Token::COLON) {
    typed_arrow = true;
    // This is not valid in an expression, unless followed by an arrow.
    // Prepare the appropriate error message.
    MessageTemplate::Template message = MessageTemplate::kUnexpectedToken;
    const char* arg;
    Scanner::Location location = scanner()->peek_location();
    GetUnexpectedTokenMessage(peek(), &message, &location, &arg);
    Consume(Token::COLON);
    // TODO(nikolaos): Eventually, the result of the following should be used.
    ParseValidType(CHECK_OK);
    if (!maybe_arrow_formals || peek() != Token::ARROW)
      arrow_formals_classifier.RecordExpressionError(location, message, arg);
  }

  if (peek() == Token::ARROW) {
    // Simple arrow parameters must not have type annotations.
    if (typed() && !maybe_arrow_formals && typed_arrow) {
      ReportUnexpectedToken(Next());
      *ok = false;
      return impl()->EmptyExpression();
    }
    Scanner::Location arrow_loc = scanner()->peek_location();
    ValidateArrowFormalParameters(expression, maybe_arrow_formals, is_async,
                                  CHECK_OK);
    // This reads strangely, but is correct: it checks whether any
    // sub-expression of the parameter list failed to be a valid formal
    // parameter initializer. Since YieldExpressions are banned anywhere
    // in an arrow parameter list, this is correct.
    // TODO(adamk): Rename "FormalParameterInitializerError" to refer to
    // "YieldExpression", which is its only use.
    ValidateFormalParameterInitializer(ok);

    Scanner::Location loc(lhs_beg_pos, scanner()->location().end_pos);
    DeclarationScope* scope =
        NewFunctionScope(is_async ? FunctionKind::kAsyncArrowFunction
                                  : FunctionKind::kArrowFunction);
    // Because the arrow's parameters were parsed in the outer scope, any
    // usage flags that might have been triggered there need to be copied
    // to the arrow scope.
    this->scope()->PropagateUsageFlagsToScope(scope);
    FormalParametersT parameters(scope);
    if (!classifier()->is_simple_parameter_list()) {
      scope->SetHasNonSimpleParameters();
      parameters.is_simple = false;
    }

    checkpoint.Restore(&parameters.materialized_literals_count);

    scope->set_start_position(lhs_beg_pos);
    Scanner::Location duplicate_loc = Scanner::Location::invalid();
    impl()->ParseArrowFunctionFormalParameterList(
        &parameters, expression, loc, &duplicate_loc, scope_snapshot, CHECK_OK);
    if (duplicate_loc.IsValid()) {
      classifier()->RecordDuplicateFormalParameterError(duplicate_loc);
    }
    expression =
        ParseArrowFunctionLiteral(accept_IN, parameters, is_async, CHECK_OK);
    impl()->Discard();
    classifier()->RecordPatternError(arrow_loc,
                                     MessageTemplate::kUnexpectedToken,
                                     Token::String(Token::ARROW));

    if (fni_ != nullptr) fni_->Infer();

    return expression;
  }

  // "expression" was not itself an arrow function parameter list, but it might
  // form part of one.  Propagate speculative formal parameter error locations
  // (including those for binding patterns, since formal parameters can
  // themselves contain binding patterns).
  unsigned productions = ExpressionClassifier::AllProductions &
                         ~ExpressionClassifier::ArrowFormalParametersProduction;

  // Parenthesized identifiers and property references are allowed as part
  // of a larger assignment pattern, even though parenthesized patterns
  // themselves are not allowed, e.g., "[(x)] = []". Only accumulate
  // assignment pattern errors if the parsed expression is more complex.
  if (IsValidReferenceExpression(expression)) {
    productions &= ~ExpressionClassifier::AssignmentPatternProduction;
  }

  const bool is_destructuring_assignment =
      IsValidPattern(expression) && peek() == Token::ASSIGN;
  if (is_destructuring_assignment) {
    // This is definitely not an expression so don't accumulate
    // expression-related errors.
    productions &= ~(ExpressionClassifier::ExpressionProduction |
                     ExpressionClassifier::TailCallExpressionProduction);
  }

  if (optional || !Token::IsAssignmentOp(peek())) {
    // Parsed conditional expression only (no assignment).
    // Pending non-pattern expressions must be merged.
    impl()->Accumulate(productions);
    return expression;
  } else {
    // Pending non-pattern expressions must be discarded.
    impl()->Accumulate(productions, false);
  }

  CheckNoTailCallExpressions(CHECK_OK);

  if (is_destructuring_assignment) {
    ValidateAssignmentPattern(CHECK_OK);
  } else {
    expression = CheckAndRewriteReferenceExpression(
        expression, lhs_beg_pos, scanner()->location().end_pos,
        MessageTemplate::kInvalidLhsInAssignment, CHECK_OK);
  }

  expression = impl()->MarkExpressionAsAssigned(expression);

  Token::Value op = Next();  // Get assignment operator.
  if (op != Token::ASSIGN) {
    classifier()->RecordPatternError(scanner()->location(),
                                     MessageTemplate::kUnexpectedToken,
                                     Token::String(op));
  }
  int pos = position();

  ExpressionClassifier rhs_classifier(this);

  ExpressionT right =
      ParseAssignmentExpression(accept_IN, typesystem::kNoCover, CHECK_OK);
  CheckNoTailCallExpressions(CHECK_OK);
  impl()->RewriteNonPattern(CHECK_OK);
  impl()->AccumulateFormalParameterContainmentErrors();

  // TODO(1231235): We try to estimate the set of properties set by
  // constructors. We define a new property whenever there is an
  // assignment to a property of 'this'. We should probably only add
  // properties if we haven't seen them before. Otherwise we'll
  // probably overestimate the number of properties.
  if (op == Token::ASSIGN && impl()->IsThisProperty(expression)) {
    function_state_->AddProperty();
  }

  impl()->CheckAssigningFunctionLiteralToProperty(expression, right);

  if (fni_ != NULL) {
    // Check if the right hand side is a call to avoid inferring a
    // name if we're dealing with "a = function(){...}();"-like
    // expression.
    if ((op == Token::INIT || op == Token::ASSIGN) &&
        (!right->IsCall() && !right->IsCallNew())) {
      fni_->Infer();
    } else {
      fni_->RemoveLastFunction();
    }
  }

  if (op == Token::ASSIGN) {
    impl()->SetFunctionNameFromIdentifierRef(right, expression);
  }

  if (op == Token::ASSIGN_EXP) {
    DCHECK(!is_destructuring_assignment);
    return impl()->RewriteAssignExponentiation(expression, right, pos);
  }

  ExpressionT result = factory()->NewAssignment(op, expression, right, pos);

  if (is_destructuring_assignment) {
    result = factory()->NewRewritableExpression(result);
    impl()->QueueDestructuringAssignmentForRewriting(result);
  }

  return result;
}

template <typename Impl>
typename ParserBase<Impl>::ExpressionT ParserBase<Impl>::ParseYieldExpression(
    bool accept_IN, bool* ok) {
  // YieldExpression ::
  //   'yield' ([no line terminator] '*'? AssignmentExpression)?
  int pos = peek_position();
  classifier()->RecordPatternError(
      scanner()->peek_location(), MessageTemplate::kInvalidDestructuringTarget);
  classifier()->RecordFormalParameterInitializerError(
      scanner()->peek_location(), MessageTemplate::kYieldInParameter);
  Expect(Token::YIELD, CHECK_OK);
  ExpressionT generator_object =
      factory()->NewVariableProxy(function_state_->generator_object_variable());
  // The following initialization is necessary.
  ExpressionT expression = impl()->EmptyExpression();
  bool delegating = false;  // yield*
  if (!scanner()->HasAnyLineTerminatorBeforeNext()) {
    if (Check(Token::MUL)) delegating = true;
    switch (peek()) {
      case Token::EOS:
      case Token::SEMICOLON:
      case Token::RBRACE:
      case Token::RBRACK:
      case Token::RPAREN:
      case Token::COLON:
      case Token::COMMA:
        // The above set of tokens is the complete set of tokens that can appear
        // after an AssignmentExpression, and none of them can start an
        // AssignmentExpression.  This allows us to avoid looking for an RHS for
        // a regular yield, given only one look-ahead token.
        if (!delegating) break;
        // Delegating yields require an RHS; fall through.
      default:
        expression = ParseAssignmentExpression(accept_IN, typesystem::kNoCover,
                                               CHECK_OK);
        impl()->RewriteNonPattern(CHECK_OK);
        break;
    }
  }

  if (delegating) {
    return impl()->RewriteYieldStar(generator_object, expression, pos);
  }

  expression = impl()->BuildIteratorResult(expression, false);
  // Hackily disambiguate o from o.next and o [Symbol.iterator]().
  // TODO(verwaest): Come up with a better solution.
  ExpressionT yield = factory()->NewYield(generator_object, expression, pos,
                                          Yield::kOnExceptionThrow);
  return yield;
}

template <typename Impl>
typename ParserBase<Impl>::ExpressionT
ParserBase<Impl>::ParseTailCallExpression(bool* ok) {
  // TailCallExpression::
  //   'continue' MemberExpression  Arguments
  //   'continue' CallExpression  Arguments
  //   'continue' MemberExpression  TemplateLiteral
  //   'continue' CallExpression  TemplateLiteral
  Expect(Token::CONTINUE, CHECK_OK);
  int pos = position();
  int sub_expression_pos = peek_position();
  ExpressionT expression = ParseLeftHandSideExpression(CHECK_OK);
  CheckNoTailCallExpressions(CHECK_OK);

  Scanner::Location loc(pos, scanner()->location().end_pos);

  if (!expression->IsCall()) {
    Scanner::Location sub_loc(sub_expression_pos, loc.end_pos);
    impl()->ReportMessageAt(sub_loc,
                            MessageTemplate::kUnexpectedInsideTailCall);
    *ok = false;
    return impl()->EmptyExpression();
  }
  if (impl()->IsDirectEvalCall(expression)) {
    Scanner::Location sub_loc(sub_expression_pos, loc.end_pos);
    impl()->ReportMessageAt(sub_loc,
                            MessageTemplate::kUnexpectedTailCallOfEval);
    *ok = false;
    return impl()->EmptyExpression();
  }
  if (!is_strict(language_mode())) {
    impl()->ReportMessageAt(loc, MessageTemplate::kUnexpectedSloppyTailCall);
    *ok = false;
    return impl()->EmptyExpression();
  }
  if (is_resumable()) {
    Scanner::Location sub_loc(sub_expression_pos, loc.end_pos);
    impl()->ReportMessageAt(sub_loc, MessageTemplate::kUnexpectedTailCall);
    *ok = false;
    return impl()->EmptyExpression();
  }
  ReturnExprContext return_expr_context =
      function_state_->return_expr_context();
  if (return_expr_context != ReturnExprContext::kInsideValidReturnStatement) {
    MessageTemplate::Template msg = MessageTemplate::kNone;
    switch (return_expr_context) {
      case ReturnExprContext::kInsideValidReturnStatement:
        UNREACHABLE();
        return impl()->EmptyExpression();
      case ReturnExprContext::kInsideValidBlock:
        msg = MessageTemplate::kUnexpectedTailCall;
        break;
      case ReturnExprContext::kInsideTryBlock:
        msg = MessageTemplate::kUnexpectedTailCallInTryBlock;
        break;
      case ReturnExprContext::kInsideForInOfBody:
        msg = MessageTemplate::kUnexpectedTailCallInForInOf;
        break;
    }
    impl()->ReportMessageAt(loc, msg);
    *ok = false;
    return impl()->EmptyExpression();
  }
  classifier()->RecordTailCallExpressionError(
      loc, MessageTemplate::kUnexpectedTailCall);
  function_state_->AddExplicitTailCallExpression(expression, loc);
  return expression;
}

// Precedence = 3
template <typename Impl>
typename ParserBase<Impl>::ExpressionT
ParserBase<Impl>::ParseConditionalExpression(bool accept_IN,
                                             bool allow_optional,
                                             bool* ok) {
  // ConditionalExpression ::
  //   LogicalOrExpression
  //   LogicalOrExpression '?' AssignmentExpression ':' AssignmentExpression

  int pos = peek_position();
  // We start using the binary expression parser for prec >= 4 only!
  ExpressionT expression = ParseBinaryExpression(4, accept_IN, CHECK_OK);
  if (peek() != Token::CONDITIONAL) return expression;
  CheckNoTailCallExpressions(CHECK_OK);
  // In typed mode, when parsing an expression that could be a formal
  // parameter, we may encounter a '?' which denotes an optional parameter.
  // This can only be followed by ':', ',' or ')', which cannot start an
  // AssignmentExpression.
  if (typed() && allow_optional &&
      (PeekAhead() == Token::COMMA || PeekAhead() == Token::COLON ||
       PeekAhead() == Token::RPAREN))
    return expression;
  impl()->RewriteNonPattern(CHECK_OK);
  BindingPatternUnexpectedToken();
  ArrowFormalParametersUnexpectedToken();
  Consume(Token::CONDITIONAL);
  // In parsing the first assignment expression in conditional
  // expressions we always accept the 'in' keyword; see ECMA-262,
  // section 11.12, page 58.
  ExpressionT left =
      ParseAssignmentExpression(true, typesystem::kDisallowType, CHECK_OK);
  impl()->RewriteNonPattern(CHECK_OK);
  Expect(Token::COLON, CHECK_OK);
  ExpressionT right =
      ParseAssignmentExpression(accept_IN, typesystem::kNoCover, CHECK_OK);
  impl()->RewriteNonPattern(CHECK_OK);
  return factory()->NewConditional(expression, left, right, pos);
}


// Precedence >= 4
template <typename Impl>
typename ParserBase<Impl>::ExpressionT ParserBase<Impl>::ParseBinaryExpression(
    int prec, bool accept_IN, bool* ok) {
  DCHECK(prec >= 4);
  ExpressionT x = ParseUnaryExpression(CHECK_OK);
  for (int prec1 = Precedence(peek(), accept_IN); prec1 >= prec; prec1--) {
    // prec1 >= 4
    while (Precedence(peek(), accept_IN) == prec1) {
      CheckNoTailCallExpressions(CHECK_OK);
      impl()->RewriteNonPattern(CHECK_OK);
      BindingPatternUnexpectedToken();
      ArrowFormalParametersUnexpectedToken();
      Token::Value op = Next();
      int pos = position();

      const bool is_right_associative = op == Token::EXP;
      const int next_prec = is_right_associative ? prec1 : prec1 + 1;
      ExpressionT y = ParseBinaryExpression(next_prec, accept_IN, CHECK_OK);
      if (op != Token::OR && op != Token::AND) {
        CheckNoTailCallExpressions(CHECK_OK);
      }
      impl()->RewriteNonPattern(CHECK_OK);

      if (impl()->ShortcutNumericLiteralBinaryExpression(&x, y, op, pos)) {
        continue;
      }

      // For now we distinguish between comparisons and other binary
      // operations.  (We could combine the two and get rid of this
      // code and AST node eventually.)
      if (Token::IsCompareOp(op)) {
        // We have a comparison.
        Token::Value cmp = op;
        switch (op) {
          case Token::NE: cmp = Token::EQ; break;
          case Token::NE_STRICT: cmp = Token::EQ_STRICT; break;
          default: break;
        }
        x = factory()->NewCompareOperation(cmp, x, y, pos);
        if (cmp != op) {
          // The comparison was negated - add a NOT.
          x = factory()->NewUnaryOperation(Token::NOT, x, pos);
        }
      } else if (op == Token::EXP) {
        x = impl()->RewriteExponentiation(x, y, pos);
      } else {
        // We have a "normal" binary operation.
        x = factory()->NewBinaryOperation(op, x, y, pos);
      }
    }
  }
  return x;
}

template <typename Impl>
typename ParserBase<Impl>::ExpressionT ParserBase<Impl>::ParseUnaryExpression(
    bool* ok) {
  // UnaryExpression ::
  //   PostfixExpression
  //   'delete' UnaryExpression
  //   'void' UnaryExpression
  //   'typeof' UnaryExpression
  //   '++' UnaryExpression
  //   '--' UnaryExpression
  //   '+' UnaryExpression
  //   '-' UnaryExpression
  //   '~' UnaryExpression
  //   '!' UnaryExpression
  //   [+Await] AwaitExpression[?Yield]

  Token::Value op = peek();
  if (Token::IsUnaryOp(op)) {
    BindingPatternUnexpectedToken();
    ArrowFormalParametersUnexpectedToken();

    op = Next();
    int pos = position();
    ExpressionT expression = ParseUnaryExpression(CHECK_OK);
    CheckNoTailCallExpressions(CHECK_OK);
    impl()->RewriteNonPattern(CHECK_OK);

    if (op == Token::DELETE && is_strict(language_mode())) {
      if (impl()->IsIdentifier(expression)) {
        // "delete identifier" is a syntax error in strict mode.
        ReportMessage(MessageTemplate::kStrictDelete);
        *ok = false;
        return impl()->EmptyExpression();
      }
    }

    if (peek() == Token::EXP) {
      ReportUnexpectedToken(Next());
      *ok = false;
      return impl()->EmptyExpression();
    }

    // Allow the parser's implementation to rewrite the expression.
    return impl()->BuildUnaryExpression(expression, op, pos);
  } else if (Token::IsCountOp(op)) {
    BindingPatternUnexpectedToken();
    ArrowFormalParametersUnexpectedToken();
    op = Next();
    int beg_pos = peek_position();
    ExpressionT expression = ParseUnaryExpression(CHECK_OK);
    CheckNoTailCallExpressions(CHECK_OK);
    expression = CheckAndRewriteReferenceExpression(
        expression, beg_pos, scanner()->location().end_pos,
        MessageTemplate::kInvalidLhsInPrefixOp, CHECK_OK);
    expression = impl()->MarkExpressionAsAssigned(expression);
    impl()->RewriteNonPattern(CHECK_OK);

    return factory()->NewCountOperation(op,
                                        true /* prefix */,
                                        expression,
                                        position());
  } else if (typed() && op == Token::LT) {
    // In typed mode, allow type assertions of the form <Type> UnaryExpression
    // and also optional type parameters for arrow functions, of the form
    // <Type, ... Type> ( FormalParameters ) => ConciseBody.
    // We cannot distinguish between those two at this point...
    // We can parse them with a cover grammar (TypeAssertionOrParameters)
    // and classify later; just prepare the appropriate error message.
    MessageTemplate::Template message = MessageTemplate::kUnexpectedToken;
    const char* arg;
    Scanner::Location location = scanner()->peek_location();
    GetUnexpectedTokenMessage(peek(), &message, &location, &arg);
    // TODO(nikolaos): the following should have a result and be really used!
    ParseTypeAssertionOrParameters(CHECK_OK);
    // Arrow formal parameters should be parenthesized after type parameters.
    bool parenthesized_formals = peek() == Token::LPAREN;
    ExpressionT expression = ParseUnaryExpression(CHECK_OK);
    // A type assertion cannot be a valid binding or assignment pattern.
    classifier()->RecordPatternError(location, message, arg);
    if (!parenthesized_formals)
      classifier()->RecordArrowFormalParametersError(location, message, arg);
    // TODO(nikolaos): The result is wrapped to disallow e.g. <number> x = 42
    // but when AST is introduced for type assertions, the RewritableExpression
    // will be necessary for desugaring it.
    expression = factory()->NewRewritableExpression(expression);
    // TODO(nikolaos): The following will be necessary now for desugaring.
    // impl()->QueueNonPatternForRewriting(expression);
    return expression;
  } else if (is_async_function() && peek() == Token::AWAIT) {
    classifier()->RecordFormalParameterInitializerError(
        scanner()->peek_location(),
        MessageTemplate::kAwaitExpressionFormalParameter);

    int await_pos = peek_position();
    Consume(Token::AWAIT);

    ExpressionT value = ParseUnaryExpression(CHECK_OK);

    return impl()->RewriteAwaitExpression(value, await_pos);
  } else {
    return ParsePostfixExpression(ok);
  }
}

template <typename Impl>
typename ParserBase<Impl>::ExpressionT ParserBase<Impl>::ParsePostfixExpression(
    bool* ok) {
  // PostfixExpression ::
  //   LeftHandSideExpression ('++' | '--')?

  int lhs_beg_pos = peek_position();
  ExpressionT expression = ParseLeftHandSideExpression(CHECK_OK);
  if (!scanner()->HasAnyLineTerminatorBeforeNext() &&
      Token::IsCountOp(peek())) {
    CheckNoTailCallExpressions(CHECK_OK);
    BindingPatternUnexpectedToken();
    ArrowFormalParametersUnexpectedToken();

    expression = CheckAndRewriteReferenceExpression(
        expression, lhs_beg_pos, scanner()->location().end_pos,
        MessageTemplate::kInvalidLhsInPostfixOp, CHECK_OK);
    expression = impl()->MarkExpressionAsAssigned(expression);
    impl()->RewriteNonPattern(CHECK_OK);

    Token::Value next = Next();
    expression =
        factory()->NewCountOperation(next,
                                     false /* postfix */,
                                     expression,
                                     position());
  }
  return expression;
}

template <typename Impl>
typename ParserBase<Impl>::ExpressionT
ParserBase<Impl>::ParseLeftHandSideExpression(bool* ok) {
  // LeftHandSideExpression ::
  //   (NewExpression | MemberExpression) ...

  if (FLAG_harmony_explicit_tailcalls && peek() == Token::CONTINUE) {
    return ParseTailCallExpression(ok);
  }

  bool is_async = false;
  ExpressionT result =
      ParseMemberWithNewPrefixesExpression(&is_async, CHECK_OK);

  bool type_instantiation = false;
  while (true) {
    switch (peek()) {
      case Token::LBRACK: {
        if (type_instantiation) {  // Braces required here.
          Expect(Token::LPAREN, CHECK_OK);
        }
        CheckNoTailCallExpressions(CHECK_OK);
        impl()->RewriteNonPattern(CHECK_OK);
        BindingPatternUnexpectedToken();
        ArrowFormalParametersUnexpectedToken();
        Consume(Token::LBRACK);
        int pos = position();
        ExpressionT index =
            ParseExpressionCoverGrammar(true, typesystem::kNoCover, CHECK_OK);
        impl()->RewriteNonPattern(CHECK_OK);
        result = factory()->NewProperty(result, index, pos);
        Expect(Token::RBRACK, CHECK_OK);
        break;
      }

      case Token::LPAREN: {
        type_instantiation = false;
        CheckNoTailCallExpressions(CHECK_OK);
        int pos;
        impl()->RewriteNonPattern(CHECK_OK);
        BindingPatternUnexpectedToken();
        if (scanner()->current_token() == Token::IDENTIFIER ||
            scanner()->current_token() == Token::SUPER ||
            scanner()->current_token() == Token::ASYNC) {
          // For call of an identifier we want to report position of
          // the identifier as position of the call in the stack trace.
          pos = position();
        } else {
          // For other kinds of calls we record position of the parenthesis as
          // position of the call. Note that this is extremely important for
          // expressions of the form function(){...}() for which call position
          // should not point to the closing brace otherwise it will intersect
          // with positions recorded for function literal and confuse debugger.
          pos = peek_position();
          // Also the trailing parenthesis are a hint that the function will
          // be called immediately. If we happen to have parsed a preceding
          // function literal eagerly, we can also compile it eagerly.
          if (result->IsFunctionLiteral() && mode() == PARSE_EAGERLY) {
            result->AsFunctionLiteral()->set_should_eager_compile();
          }
        }
        Scanner::Location spread_pos;
        ExpressionListT args;
        if (V8_UNLIKELY(is_async && impl()->IsIdentifier(result))) {
          ExpressionClassifier async_classifier(this);
          args = ParseArguments(&spread_pos, true, CHECK_OK);
          if (peek() == Token::ARROW) {
            if (fni_) {
              fni_->RemoveAsyncKeywordFromEnd();
            }
            ValidateBindingPattern(CHECK_OK);
            ValidateFormalParameterInitializer(CHECK_OK);
            if (!classifier()->is_valid_async_arrow_formal_parameters()) {
              ReportClassifierError(
                  classifier()->async_arrow_formal_parameters_error());
              *ok = false;
              return impl()->EmptyExpression();
            }
            if (args->length()) {
              // async ( Arguments ) => ...
              return impl()->ExpressionListToExpression(args);
            }
            // async () => ...
            return factory()->NewEmptyParentheses(pos);
          } else {
            impl()->AccumulateFormalParameterContainmentErrors();
          }
        } else {
          args = ParseArguments(&spread_pos, false, CHECK_OK);
        }

        ArrowFormalParametersUnexpectedToken();

        // Keep track of eval() calls since they disable all local variable
        // optimizations.
        // The calls that need special treatment are the
        // direct eval calls. These calls are all of the form eval(...), with
        // no explicit receiver.
        // These calls are marked as potentially direct eval calls. Whether
        // they are actually direct calls to eval is determined at run time.
        Call::PossiblyEval is_possibly_eval =
            CheckPossibleEvalCall(result, scope());

        bool is_super_call = result->IsSuperCallReference();
        if (spread_pos.IsValid()) {
          args = impl()->PrepareSpreadArguments(args);
          result = impl()->SpreadCall(result, args, pos);
        } else {
          result = factory()->NewCall(result, args, pos, is_possibly_eval);
        }

        // Explicit calls to the super constructor using super() perform an
        // implicit binding assignment to the 'this' variable.
        if (is_super_call) {
          ExpressionT this_expr = impl()->ThisExpression(pos);
          result =
              factory()->NewAssignment(Token::INIT, this_expr, result, pos);
        }

        if (fni_ != NULL) fni_->RemoveLastFunction();
        break;
      }

      case Token::PERIOD: {
        if (type_instantiation) {  // Braces required here.
          Expect(Token::LPAREN, CHECK_OK);
        }
        CheckNoTailCallExpressions(CHECK_OK);
        impl()->RewriteNonPattern(CHECK_OK);
        BindingPatternUnexpectedToken();
        ArrowFormalParametersUnexpectedToken();
        Consume(Token::PERIOD);

        // In typed mode, we want to allow type instantiation with the notation
        // f.<A, B> that must be handled separately.
        if (typed() && peek() == Token::LT) {
          typename TypeSystem::TypeList type_arguments =
              ParseTypeArguments(CHECK_OK);
          USE(type_arguments);  // TODO(nikolaos): really use them!
          type_instantiation = true;
          break;
        }

        int pos = position();
        IdentifierT name = ParseIdentifierName(CHECK_OK);
        result = factory()->NewProperty(
            result, factory()->NewStringLiteral(name, pos), pos);
        impl()->PushLiteralName(name);
        break;
      }

      case Token::TEMPLATE_SPAN:
      case Token::TEMPLATE_TAIL: {
        CheckNoTailCallExpressions(CHECK_OK);
        impl()->RewriteNonPattern(CHECK_OK);
        BindingPatternUnexpectedToken();
        ArrowFormalParametersUnexpectedToken();
        result = ParseTemplateLiteral(result, position(), CHECK_OK);
        break;
      }

      default:
        if (type_instantiation) {  // Braces required here.
          Expect(Token::LPAREN, CHECK_OK);
        }
        return result;
    }
  }
}

template <typename Impl>
typename ParserBase<Impl>::ExpressionT
ParserBase<Impl>::ParseMemberWithNewPrefixesExpression(bool* is_async,
                                                       bool* ok) {
  // NewExpression ::
  //   ('new')+ MemberExpression
  //
  // NewTarget ::
  //   'new' '.' 'target'

  // The grammar for new expressions is pretty warped. We can have several 'new'
  // keywords following each other, and then a MemberExpression. When we see '('
  // after the MemberExpression, it's associated with the rightmost unassociated
  // 'new' to create a NewExpression with arguments. However, a NewExpression
  // can also occur without arguments.

  // Examples of new expression:
  // new foo.bar().baz means (new (foo.bar)()).baz
  // new foo()() means (new foo())()
  // new new foo()() means (new (new foo())())
  // new new foo means new (new foo)
  // new new foo() means new (new foo())
  // new new foo().bar().baz means (new (new foo()).bar()).baz

  if (peek() == Token::NEW) {
    BindingPatternUnexpectedToken();
    ArrowFormalParametersUnexpectedToken();
    Consume(Token::NEW);
    int new_pos = position();
    ExpressionT result;
    if (peek() == Token::SUPER) {
      const bool is_new = true;
      result = ParseSuperExpression(is_new, CHECK_OK);
    } else if (peek() == Token::PERIOD) {
      return ParseNewTargetExpression(CHECK_OK);
    } else {
      result = ParseMemberWithNewPrefixesExpression(is_async, CHECK_OK);
    }
    impl()->RewriteNonPattern(CHECK_OK);
    // In typed mode, we want to allow type instantiation with the notation
    // new f.<A, B> that must be handled separately.
    if (peek() == Token::LPAREN ||
        (typed() && peek() == Token::PERIOD && PeekAhead() == Token::LT)) {
      // Parse optional type arguments.
      if (Check(Token::PERIOD)) {
        typename TypeSystem::TypeList type_arguments =
            ParseTypeArguments(CHECK_OK);
        USE(type_arguments);  // TODO(nikolaos): really use them!
      }
      // NewExpression with arguments.
      Scanner::Location spread_pos;
      ExpressionListT args = ParseArguments(&spread_pos, CHECK_OK);

      if (spread_pos.IsValid()) {
        args = impl()->PrepareSpreadArguments(args);
        result = impl()->SpreadCallNew(result, args, new_pos);
      } else {
        result = factory()->NewCallNew(result, args, new_pos);
      }
      // The expression can still continue with . or [ after the arguments.
      result = ParseMemberExpressionContinuation(result, is_async, CHECK_OK);
      return result;
    }
    // NewExpression without arguments.
    return factory()->NewCallNew(result, impl()->NewExpressionList(0), new_pos);
  }
  // No 'new' or 'super' keyword.
  return ParseMemberExpression(is_async, ok);
}

template <typename Impl>
typename ParserBase<Impl>::ExpressionT ParserBase<Impl>::ParseMemberExpression(
    bool* is_async, bool* ok) {
  // MemberExpression ::
  //   (PrimaryExpression | FunctionLiteral | ClassLiteral)
  //     ('[' Expression ']' | '.' Identifier | Arguments | TemplateLiteral)*

  // The '[' Expression ']' and '.' Identifier parts are parsed by
  // ParseMemberExpressionContinuation, and the Arguments part is parsed by the
  // caller.

  // Parse the initial primary or function expression.
  ExpressionT result;
  if (peek() == Token::FUNCTION) {
    BindingPatternUnexpectedToken();
    ArrowFormalParametersUnexpectedToken();

    Consume(Token::FUNCTION);
    int function_token_position = position();

    if (allow_harmony_function_sent() && peek() == Token::PERIOD) {
      // function.sent
      int pos = position();
      ExpectMetaProperty(CStrVector("sent"), "function.sent", pos, CHECK_OK);

      if (!is_generator()) {
        // TODO(neis): allow escaping into closures?
        impl()->ReportMessageAt(scanner()->location(),
                                MessageTemplate::kUnexpectedFunctionSent);
        *ok = false;
        return impl()->EmptyExpression();
      }

      return impl()->FunctionSentExpression(pos);
    }

    FunctionKind function_kind = Check(Token::MUL)
                                     ? FunctionKind::kGeneratorFunction
                                     : FunctionKind::kNormalFunction;
    IdentifierT name = impl()->EmptyIdentifier();
    bool is_strict_reserved_name = false;
    Scanner::Location function_name_location = Scanner::Location::invalid();
    FunctionLiteral::FunctionType function_type =
        FunctionLiteral::kAnonymousExpression;
    if (peek_any_identifier()) {
      name = ParseIdentifierOrStrictReservedWord(
          function_kind, &is_strict_reserved_name, CHECK_OK);
      function_name_location = scanner()->location();
      function_type = FunctionLiteral::kNamedExpression;
    }
    result = impl()->ParseFunctionLiteral(
        name, function_name_location,
        is_strict_reserved_name ? kFunctionNameIsStrictReserved
                                : kFunctionNameValidityUnknown,
        function_kind, function_token_position, function_type, language_mode(),
        typed(), typesystem::kNormalTypes, CHECK_OK);
  } else if (peek() == Token::SUPER) {
    const bool is_new = false;
    result = ParseSuperExpression(is_new, CHECK_OK);
  } else {
    result = ParsePrimaryExpression(is_async, CHECK_OK);
  }

  result = ParseMemberExpressionContinuation(result, is_async, CHECK_OK);
  return result;
}

template <typename Impl>
typename ParserBase<Impl>::ExpressionT ParserBase<Impl>::ParseSuperExpression(
    bool is_new, bool* ok) {
  Expect(Token::SUPER, CHECK_OK);
  int pos = position();

  DeclarationScope* scope = GetReceiverScope();
  FunctionKind kind = scope->function_kind();
  if (IsConciseMethod(kind) || IsAccessorFunction(kind) ||
      IsClassConstructor(kind)) {
    if (peek() == Token::PERIOD || peek() == Token::LBRACK) {
      scope->RecordSuperPropertyUsage();
      return impl()->NewSuperPropertyReference(pos);
    }
    // new super() is never allowed.
    // super() is only allowed in derived constructor
    if (!is_new && peek() == Token::LPAREN && IsSubclassConstructor(kind)) {
      // TODO(rossberg): This might not be the correct FunctionState for the
      // method here.
      return impl()->NewSuperCallReference(pos);
    }
  }

  impl()->ReportMessageAt(scanner()->location(),
                          MessageTemplate::kUnexpectedSuper);
  *ok = false;
  return impl()->EmptyExpression();
}

template <typename Impl>
void ParserBase<Impl>::ExpectMetaProperty(Vector<const char> property_name,
                                          const char* full_name, int pos,
                                          bool* ok) {
  Consume(Token::PERIOD);
  ExpectContextualKeyword(property_name, CHECK_OK_CUSTOM(Void));
  if (scanner()->literal_contains_escapes()) {
    impl()->ReportMessageAt(
        Scanner::Location(pos, scanner()->location().end_pos),
        MessageTemplate::kInvalidEscapedMetaProperty, full_name);
    *ok = false;
  }
}

template <typename Impl>
typename ParserBase<Impl>::ExpressionT
ParserBase<Impl>::ParseNewTargetExpression(bool* ok) {
  int pos = position();
  ExpectMetaProperty(CStrVector("target"), "new.target", pos, CHECK_OK);

  if (!GetReceiverScope()->is_function_scope()) {
    impl()->ReportMessageAt(scanner()->location(),
                            MessageTemplate::kUnexpectedNewTarget);
    *ok = false;
    return impl()->EmptyExpression();
  }

  return impl()->NewTargetExpression(pos);
}

template <typename Impl>
typename ParserBase<Impl>::ExpressionT
ParserBase<Impl>::ParseMemberExpressionContinuation(ExpressionT expression,
                                                    bool* is_async, bool* ok) {
  // Parses this part of MemberExpression:
  // ('[' Expression ']' | '.' Identifier | TemplateLiteral)*
  while (true) {
    switch (peek()) {
      case Token::LBRACK: {
        *is_async = false;
        impl()->RewriteNonPattern(CHECK_OK);
        BindingPatternUnexpectedToken();
        ArrowFormalParametersUnexpectedToken();

        Consume(Token::LBRACK);
        int pos = position();
        ExpressionT index =
            ParseExpressionCoverGrammar(true, typesystem::kNoCover, CHECK_OK);
        impl()->RewriteNonPattern(CHECK_OK);
        expression = factory()->NewProperty(expression, index, pos);
        impl()->PushPropertyName(index);
        Expect(Token::RBRACK, CHECK_OK);
        break;
      }
      case Token::PERIOD: {
        *is_async = false;
        // In typed mode, we want to allow type instantiation with the notation
        // f.<A, B> and, in that case, the PERIOD will be consumed later.
        if (typed() && PeekAhead() == Token::LT) return expression;
        impl()->RewriteNonPattern(CHECK_OK);
        BindingPatternUnexpectedToken();
        ArrowFormalParametersUnexpectedToken();

        Consume(Token::PERIOD);
        int pos = position();
        IdentifierT name = ParseIdentifierName(CHECK_OK);
        expression = factory()->NewProperty(
            expression, factory()->NewStringLiteral(name, pos), pos);
        impl()->PushLiteralName(name);
        break;
      }
      case Token::TEMPLATE_SPAN:
      case Token::TEMPLATE_TAIL: {
        *is_async = false;
        impl()->RewriteNonPattern(CHECK_OK);
        BindingPatternUnexpectedToken();
        ArrowFormalParametersUnexpectedToken();
        int pos;
        if (scanner()->current_token() == Token::IDENTIFIER) {
          pos = position();
        } else {
          pos = peek_position();
          if (expression->IsFunctionLiteral() && mode() == PARSE_EAGERLY) {
            // If the tag function looks like an IIFE, set_parenthesized() to
            // force eager compilation.
            expression->AsFunctionLiteral()->set_should_eager_compile();
          }
        }
        expression = ParseTemplateLiteral(expression, pos, CHECK_OK);
        break;
      }
      case Token::ILLEGAL: {
        ReportUnexpectedTokenAt(scanner()->peek_location(), Token::ILLEGAL);
        *ok = false;
        return impl()->EmptyExpression();
      }
      default:
        return expression;
    }
  }
  DCHECK(false);
  return impl()->EmptyExpression();
}

template <typename Impl>
void ParserBase<Impl>::ParseFormalParameter(FormalParametersT* parameters,
                                            bool allow_optional,
                                            bool* ok) {
  // FormalParameter[Yield,GeneratorParameter] :
  //   BindingElement[?Yield, ?GeneratorParameter]
  bool is_rest = parameters->has_rest;

  ExpressionT pattern = ParsePrimaryExpression(CHECK_OK_CUSTOM(Void));
  ValidateBindingPattern(CHECK_OK_CUSTOM(Void));

  if (!impl()->IsIdentifier(pattern)) {
    parameters->is_simple = false;
    ValidateFormalParameterInitializer(CHECK_OK_CUSTOM(Void));
    classifier()->RecordNonSimpleParameter();
  }

  // Parse optional question mark.
  bool optional = false;
  if (typed() && allow_optional && !is_rest)
    optional = Check(Token::CONDITIONAL);

  // Parse optional type annotation.
  typename TypeSystem::Type type = impl()->EmptyType();
  if (typed() && Check(Token::COLON)) {
    type = ParseValidType(CHECK_OK_CUSTOM(Void));
  }
  USE(type);  // TODO(nikolaos): really use it!

  ExpressionT initializer = impl()->EmptyExpression();
  if (!is_rest && !optional && Check(Token::ASSIGN)) {
    ExpressionClassifier init_classifier(this);
    initializer = ParseAssignmentExpression(true, typesystem::kNoCover,
                                            CHECK_OK_CUSTOM(Void));
    impl()->RewriteNonPattern(CHECK_OK_CUSTOM(Void));
    ValidateFormalParameterInitializer(CHECK_OK_CUSTOM(Void));
    parameters->is_simple = false;
    impl()->Discard();
    classifier()->RecordNonSimpleParameter();

    impl()->SetFunctionNameFromIdentifierRef(initializer, pattern);
  }

  impl()->AddFormalParameter(parameters, pattern, initializer,
                             scanner()->location().end_pos, is_rest);
}

template <typename Impl>
void ParserBase<Impl>::ParseFormalParameterList(FormalParametersT* parameters,
                                                bool allow_optional, bool* ok) {
  // FormalParameters[Yield] :
  //   [empty]
  //   FunctionRestParameter[?Yield]
  //   FormalParameterList[?Yield]
  //   FormalParameterList[?Yield] ,
  //   FormalParameterList[?Yield] , FunctionRestParameter[?Yield]
  //
  // FormalParameterList[Yield] :
  //   FormalParameter[?Yield]
  //   FormalParameterList[?Yield] , FormalParameter[?Yield]

  DCHECK_EQ(0, parameters->Arity());

  if (peek() != Token::RPAREN) {
    while (true) {
      if (parameters->Arity() > Code::kMaxArguments) {
        ReportMessage(MessageTemplate::kTooManyParameters);
        *ok = false;
        return;
      }
      parameters->has_rest = Check(Token::ELLIPSIS);
      ParseFormalParameter(parameters, allow_optional, CHECK_OK_CUSTOM(Void));

      if (parameters->has_rest) {
        parameters->is_simple = false;
        classifier()->RecordNonSimpleParameter();
        if (peek() == Token::COMMA) {
          impl()->ReportMessageAt(scanner()->peek_location(),
                                  MessageTemplate::kParamAfterRest);
          *ok = false;
          return;
        }
        break;
      }
      if (!Check(Token::COMMA)) break;
      if (allow_harmony_trailing_commas() && peek() == Token::RPAREN) {
        // allow the trailing comma
        break;
      }
    }
  }

  for (int i = 0; i < parameters->Arity(); ++i) {
    auto parameter = parameters->at(i);
    impl()->DeclareFormalParameter(parameters->scope, parameter);
  }
}

template <typename Impl>
typename ParserBase<Impl>::BlockT ParserBase<Impl>::ParseVariableDeclarations(
    VariableDeclarationContext var_context,
    DeclarationParsingResult* parsing_result,
    ZoneList<const AstRawString*>* names, bool ambient, bool* ok) {
  // VariableDeclarations ::
  //   ('var' | 'const' | 'let') (Identifier ('=' AssignmentExpression)?)+[',']
  //
  // ES6:
  // FIXME(marja, nikolaos): Add an up-to-date comment about ES6 variable
  // declaration syntax.

  DCHECK_NOT_NULL(parsing_result);
  parsing_result->descriptor.declaration_kind = DeclarationDescriptor::NORMAL;
  parsing_result->descriptor.declaration_pos = peek_position();
  parsing_result->descriptor.initialization_pos = peek_position();

  BlockT init_block = impl()->NullBlock();
  if (var_context != kForStatement) {
    init_block = impl()->NewBlock(nullptr, 1, true,
                                  parsing_result->descriptor.declaration_pos);
  }

  switch (peek()) {
    case Token::VAR:
      parsing_result->descriptor.mode = VAR;
      Consume(Token::VAR);
      break;
    case Token::CONST:
      Consume(Token::CONST);
      DCHECK(var_context != kStatement);
      parsing_result->descriptor.mode = CONST;
      break;
    case Token::LET:
      Consume(Token::LET);
      DCHECK(var_context != kStatement);
      parsing_result->descriptor.mode = LET;
      break;
    default:
      UNREACHABLE();  // by current callers
      break;
  }

  parsing_result->descriptor.scope = scope();
  parsing_result->descriptor.hoist_scope = nullptr;

  // The scope of a var/const declared variable anywhere inside a function
  // is the entire function (ECMA-262, 3rd, 10.1.3, and 12.2). The scope
  // of a let declared variable is the scope of the immediately enclosing
  // block.
  int bindings_start = peek_position();
  do {
    // Parse binding pattern.
    FuncNameInferrer::State fni_state(fni_);

    ExpressionT pattern = impl()->EmptyExpression();
    int decl_pos = peek_position();
    {
      ExpressionClassifier pattern_classifier(this);
      pattern = ParsePrimaryExpression(CHECK_OK_CUSTOM(NullBlock));

      ValidateBindingPattern(CHECK_OK_CUSTOM(NullBlock));
      if (IsLexicalVariableMode(parsing_result->descriptor.mode)) {
        ValidateLetPattern(CHECK_OK_CUSTOM(NullBlock));
      }
    }

    // Parse optional type annotation.
    typename TypeSystem::Type type = impl()->EmptyType();
    if (typed() && Check(Token::COLON)) {  // Braces required here.
      type = ParseValidType(CHECK_OK_CUSTOM(NullBlock));
    }
    USE(type);  // TODO(nikolaos): really use it!

    // Initializers are not allowed in ambient declarations.
    if (ambient) continue;

    Scanner::Location variable_loc = scanner()->location();
    bool single_name = impl()->IsIdentifier(pattern);

    if (single_name) {
      impl()->PushVariableName(impl()->AsIdentifier(pattern));
    }

    ExpressionT value = impl()->EmptyExpression();
    int initializer_position = kNoSourcePosition;
    if (Check(Token::ASSIGN)) {
      ExpressionClassifier classifier(this);
      value = ParseAssignmentExpression(var_context != kForStatement,
                                        typesystem::kNoCover,
                                        CHECK_OK_CUSTOM(NullBlock));
      impl()->RewriteNonPattern(CHECK_OK_CUSTOM(NullBlock));
      variable_loc.end_pos = scanner()->location().end_pos;

      if (!parsing_result->first_initializer_loc.IsValid()) {
        parsing_result->first_initializer_loc = variable_loc;
      }

      // Don't infer if it is "a = function(){...}();"-like expression.
      if (single_name && fni_ != nullptr) {
        if (!value->IsCall() && !value->IsCallNew()) {
          fni_->Infer();
        } else {
          fni_->RemoveLastFunction();
        }
      }

      impl()->SetFunctionNameFromIdentifierRef(value, pattern);

      // End position of the initializer is after the assignment expression.
      initializer_position = scanner()->location().end_pos;
    } else {
      if (var_context != kForStatement || !PeekInOrOf()) {
        // ES6 'const' and binding patterns require initializers.
        if (parsing_result->descriptor.mode == CONST ||
            !impl()->IsIdentifier(pattern)) {
          impl()->ReportMessageAt(
              Scanner::Location(decl_pos, scanner()->location().end_pos),
              MessageTemplate::kDeclarationMissingInitializer,
              !impl()->IsIdentifier(pattern) ? "destructuring" : "const");
          *ok = false;
          return impl()->NullBlock();
        }
        // 'let x' initializes 'x' to undefined.
        if (parsing_result->descriptor.mode == LET) {
          value = impl()->GetLiteralUndefined(position());
        }
      }

      // End position of the initializer is after the variable.
      initializer_position = position();
    }

    typename DeclarationParsingResult::Declaration decl(
        pattern, initializer_position, value);
    if (var_context == kForStatement) {
      // Save the declaration for further handling in ParseForStatement.
      parsing_result->declarations.Add(decl);
    } else {
      // Immediately declare the variable otherwise. This avoids O(N^2)
      // behavior (where N is the number of variables in a single
      // declaration) in the PatternRewriter having to do with removing
      // and adding VariableProxies to the Scope (see bug 4699).
      impl()->DeclareAndInitializeVariables(init_block,
                                            &parsing_result->descriptor, &decl,
                                            names, CHECK_OK_CUSTOM(NullBlock));
    }
  } while (Check(Token::COMMA));

  parsing_result->bindings_loc =
      Scanner::Location(bindings_start, scanner()->location().end_pos);

  DCHECK(*ok);
  return init_block;
}

template <typename Impl>
typename ParserBase<Impl>::StatementT
ParserBase<Impl>::ParseHoistableDeclaration(
    ZoneList<const AstRawString*>* names, bool default_export, bool* ok) {
  Expect(Token::FUNCTION, CHECK_OK_CUSTOM(NullStatement));
  int pos = position();
  ParseFunctionFlags flags = ParseFunctionFlags::kIsNormal;
  if (Check(Token::MUL)) {
    flags |= ParseFunctionFlags::kIsGenerator;
  }
  return ParseHoistableDeclaration(pos, flags, names, default_export, ok);
}

template <typename Impl>
typename ParserBase<Impl>::StatementT
ParserBase<Impl>::ParseHoistableDeclaration(
    int pos, ParseFunctionFlags flags, ZoneList<const AstRawString*>* names,
    bool default_export, bool* ok) {
  // FunctionDeclaration ::
  //   'function' Identifier '(' FormalParameters ')' '{' FunctionBody '}'
  //   'function' '(' FormalParameters ')' '{' FunctionBody '}'
  // GeneratorDeclaration ::
  //   'function' '*' Identifier '(' FormalParameters ')' '{' FunctionBody '}'
  //   'function' '*' '(' FormalParameters ')' '{' FunctionBody '}'
  //
  // The anonymous forms are allowed iff [default_export] is true.
  //
  // 'function' and '*' (if present) have been consumed by the caller.

  const bool is_generator = flags & ParseFunctionFlags::kIsGenerator;
  const bool is_async = flags & ParseFunctionFlags::kIsAsync;
  DCHECK(!is_generator || !is_async);

  IdentifierT name;
  FunctionNameValidity name_validity;
  IdentifierT variable_name;
  if (default_export && peek() == Token::LPAREN) {
    impl()->GetDefaultStrings(&name, &variable_name);
    name_validity = kSkipFunctionNameCheck;
  } else {
    bool is_strict_reserved;
    name = ParseIdentifierOrStrictReservedWord(&is_strict_reserved,
                                               CHECK_OK_CUSTOM(NullStatement));
    name_validity = is_strict_reserved ? kFunctionNameIsStrictReserved
                                       : kFunctionNameValidityUnknown;
    variable_name = name;
  }

  FuncNameInferrer::State fni_state(fni_);
  impl()->PushEnclosingName(name);
  FunctionLiteralT function = impl()->ParseFunctionLiteral(
      name, scanner()->location(), name_validity,
      is_generator ? FunctionKind::kGeneratorFunction
                   : is_async ? FunctionKind::kAsyncFunction
                              : FunctionKind::kNormalFunction,
      pos, FunctionLiteral::kDeclaration, language_mode(),
      CHECK_OK_CUSTOM(NullStatement));

  return impl()->DeclareFunction(variable_name, function, pos, is_generator,
                                 is_async, names, ok);
}

template <typename Impl>
void ParserBase<Impl>::CheckArityRestrictions(int param_count,
                                              FunctionKind function_kind,
                                              bool has_rest,
                                              int formals_start_pos,
                                              int formals_end_pos, bool* ok) {
  if (IsGetterFunction(function_kind)) {
    if (param_count != 0) {
      impl()->ReportMessageAt(
          Scanner::Location(formals_start_pos, formals_end_pos),
          MessageTemplate::kBadGetterArity);
      *ok = false;
    }
  } else if (IsSetterFunction(function_kind)) {
    if (param_count != 1) {
      impl()->ReportMessageAt(
          Scanner::Location(formals_start_pos, formals_end_pos),
          MessageTemplate::kBadSetterArity);
      *ok = false;
    }
    if (has_rest) {
      impl()->ReportMessageAt(
          Scanner::Location(formals_start_pos, formals_end_pos),
          MessageTemplate::kBadSetterRestParameter);
      *ok = false;
    }
  }
}

template <typename Impl>
bool ParserBase<Impl>::IsNextLetKeyword() {
  DCHECK(peek() == Token::LET);
  Token::Value next_next = PeekAhead();
  switch (next_next) {
    case Token::LBRACE:
    case Token::LBRACK:
    case Token::IDENTIFIER:
    case Token::STATIC:
    case Token::LET:  // `let let;` is disallowed by static semantics, but the
                      // token must be first interpreted as a keyword in order
                      // for those semantics to apply. This ensures that ASI is
                      // not honored when a LineTerminator separates the
                      // tokens.
    case Token::YIELD:
    case Token::AWAIT:
    case Token::ASYNC:
      return true;
    case Token::FUTURE_STRICT_RESERVED_WORD:
      return is_sloppy(language_mode());
    default:
      return false;
  }
}

template <typename Impl>
bool ParserBase<Impl>::IsTrivialExpression() {
  Token::Value peek_token = peek();
  if (peek_token == Token::SMI || peek_token == Token::NUMBER ||
      peek_token == Token::NULL_LITERAL || peek_token == Token::TRUE_LITERAL ||
      peek_token == Token::FALSE_LITERAL || peek_token == Token::STRING ||
      peek_token == Token::IDENTIFIER || peek_token == Token::THIS) {
    // PeekAhead() is expensive & may not always be called, so we only call it
    // after checking peek().
    Token::Value peek_ahead = PeekAhead();
    if (peek_ahead == Token::COMMA || peek_ahead == Token::RPAREN ||
        peek_ahead == Token::SEMICOLON || peek_ahead == Token::RBRACK) {
      return true;
    }
  }
  return false;
}

template <typename Impl>
typename ParserBase<Impl>::ExpressionT
ParserBase<Impl>::ParseArrowFunctionLiteral(
    bool accept_IN, const FormalParametersT& formal_parameters, bool is_async,
    bool* ok) {
  if (peek() == Token::ARROW && scanner_->HasAnyLineTerminatorBeforeNext()) {
    // ASI inserts `;` after arrow parameters if a line terminator is found.
    // `=> ...` is never a valid expression, so report as syntax error.
    // If next token is not `=>`, it's a syntax error anyways.
    ReportUnexpectedTokenAt(scanner_->peek_location(), Token::ARROW);
    *ok = false;
    return impl()->EmptyExpression();
  }

  StatementListT body = impl()->NullStatementList();
  int num_parameters = formal_parameters.scope->num_parameters();
  int materialized_literal_count = -1;
  int expected_property_count = -1;

  FunctionKind arrow_kind = is_async ? kAsyncArrowFunction : kArrowFunction;
  FunctionLiteral::EagerCompileHint eager_compile_hint =
      FunctionLiteral::kShouldLazyCompile;
  bool should_be_used_once_hint = false;
  {
    FunctionState function_state(&function_state_, &scope_state_,
                                 formal_parameters.scope, arrow_kind);

    function_state.SkipMaterializedLiterals(
        formal_parameters.materialized_literals_count);

    impl()->ReindexLiterals(formal_parameters);

    Expect(Token::ARROW, CHECK_OK);

    if (peek() == Token::LBRACE) {
      // Multiple statement body
      Consume(Token::LBRACE);
      DCHECK_EQ(scope(), formal_parameters.scope);
      bool is_lazily_parsed = (mode() == PARSE_LAZILY &&
                               formal_parameters.scope->AllowsLazyParsing());
      if (is_lazily_parsed) {
        Scanner::BookmarkScope bookmark(scanner());
        bool may_abort = bookmark.Set();
        LazyParsingResult result = impl()->SkipLazyFunctionBody(
            &materialized_literal_count, &expected_property_count, may_abort,
            CHECK_OK);

        if (formal_parameters.materialized_literals_count > 0) {
          materialized_literal_count +=
              formal_parameters.materialized_literals_count;
        }

        if (result == kLazyParsingAborted) {
          bookmark.Reset();
          // Trigger eager (re-)parsing, just below this block.
          is_lazily_parsed = false;

          // This is probably an initialization function. Inform the compiler it
          // should also eager-compile this function, and that we expect it to
          // be used once.
          eager_compile_hint = FunctionLiteral::kShouldEagerCompile;
          should_be_used_once_hint = true;
        }
      }
      if (!is_lazily_parsed) {
        body = impl()->ParseEagerFunctionBody(
            impl()->EmptyIdentifier(), kNoSourcePosition, formal_parameters,
            arrow_kind, FunctionLiteral::kAnonymousExpression, CHECK_OK);
        materialized_literal_count =
            function_state.materialized_literal_count();
        expected_property_count = function_state.expected_property_count();
      }
    } else {
      // Single-expression body
      int pos = position();
      DCHECK(ReturnExprContext::kInsideValidBlock ==
             function_state_->return_expr_context());
      ReturnExprScope allow_tail_calls(
          function_state_, ReturnExprContext::kInsideValidReturnStatement);
      body = impl()->NewStatementList(1);
      impl()->AddParameterInitializationBlock(formal_parameters, body, is_async,
                                              CHECK_OK);
      ExpressionClassifier classifier(this);
      if (is_async) {
        impl()->ParseAsyncArrowSingleExpressionBody(body, accept_IN, pos,
                                                    CHECK_OK);
        impl()->RewriteNonPattern(CHECK_OK);
      } else {
        ExpressionT expression = ParseAssignmentExpression(
            accept_IN, typesystem::kNoCover, CHECK_OK);
        impl()->RewriteNonPattern(CHECK_OK);
        body->Add(factory()->NewReturnStatement(expression, pos), zone());
        if (allow_tailcalls() && !is_sloppy(language_mode())) {
          // ES6 14.6.1 Static Semantics: IsInTailPosition
          impl()->MarkTailPosition(expression);
        }
      }
      materialized_literal_count = function_state.materialized_literal_count();
      expected_property_count = function_state.expected_property_count();
      impl()->MarkCollectedTailCallExpressions();
    }

    formal_parameters.scope->set_end_position(scanner()->location().end_pos);

    // Arrow function formal parameters are parsed as StrictFormalParameterList,
    // which is not the same as "parameters of a strict function"; it only means
    // that duplicates are not allowed.  Of course, the arrow function may
    // itself be strict as well.
    const bool allow_duplicate_parameters = false;
    ValidateFormalParameters(language_mode(), allow_duplicate_parameters,
                             CHECK_OK);

    // Validate strict mode.
    if (is_strict(language_mode())) {
      CheckStrictOctalLiteral(formal_parameters.scope->start_position(),
                              scanner()->location().end_pos, CHECK_OK);
    }
    impl()->CheckConflictingVarDeclarations(formal_parameters.scope, CHECK_OK);

    impl()->RewriteDestructuringAssignments();
  }

  FunctionLiteralT function_literal = factory()->NewFunctionLiteral(
      impl()->EmptyIdentifierString(), formal_parameters.scope, body,
      materialized_literal_count, expected_property_count, num_parameters,
      FunctionLiteral::kNoDuplicateParameters,
      FunctionLiteral::kAnonymousExpression, eager_compile_hint, arrow_kind,
      formal_parameters.scope->start_position());

  function_literal->set_function_token_position(
      formal_parameters.scope->start_position());
  if (should_be_used_once_hint) {
    function_literal->set_should_be_used_once_hint();
  }

  impl()->InferFunctionName(function_literal);

  return function_literal;
}

template <typename Impl>
typename ParserBase<Impl>::ExpressionT ParserBase<Impl>::ParseTemplateLiteral(
    ExpressionT tag, int start, bool* ok) {
  // A TemplateLiteral is made up of 0 or more TEMPLATE_SPAN tokens (literal
  // text followed by a substitution expression), finalized by a single
  // TEMPLATE_TAIL.
  //
  // In terms of draft language, TEMPLATE_SPAN may be either the TemplateHead or
  // TemplateMiddle productions, while TEMPLATE_TAIL is either TemplateTail, or
  // NoSubstitutionTemplate.
  //
  // When parsing a TemplateLiteral, we must have scanned either an initial
  // TEMPLATE_SPAN, or a TEMPLATE_TAIL.
  CHECK(peek() == Token::TEMPLATE_SPAN || peek() == Token::TEMPLATE_TAIL);

  // If we reach a TEMPLATE_TAIL first, we are parsing a NoSubstitutionTemplate.
  // In this case we may simply consume the token and build a template with a
  // single TEMPLATE_SPAN and no expressions.
  if (peek() == Token::TEMPLATE_TAIL) {
    Consume(Token::TEMPLATE_TAIL);
    int pos = position();
    CheckTemplateOctalLiteral(pos, peek_position(), CHECK_OK);
    typename Impl::TemplateLiteralState ts = impl()->OpenTemplateLiteral(pos);
    impl()->AddTemplateSpan(&ts, true);
    return impl()->CloseTemplateLiteral(&ts, start, tag);
  }

  Consume(Token::TEMPLATE_SPAN);
  int pos = position();
  typename Impl::TemplateLiteralState ts = impl()->OpenTemplateLiteral(pos);
  impl()->AddTemplateSpan(&ts, false);
  Token::Value next;

  // If we open with a TEMPLATE_SPAN, we must scan the subsequent expression,
  // and repeat if the following token is a TEMPLATE_SPAN as well (in this
  // case, representing a TemplateMiddle).

  do {
    CheckTemplateOctalLiteral(pos, peek_position(), CHECK_OK);
    next = peek();
    if (next == Token::EOS) {
      impl()->ReportMessageAt(Scanner::Location(start, peek_position()),
                              MessageTemplate::kUnterminatedTemplate);
      *ok = false;
      return impl()->EmptyExpression();
    } else if (next == Token::ILLEGAL) {
      impl()->ReportMessageAt(
          Scanner::Location(position() + 1, peek_position()),
          MessageTemplate::kUnexpectedToken, "ILLEGAL", kSyntaxError);
      *ok = false;
      return impl()->EmptyExpression();
    }

    int expr_pos = peek_position();
    ExpressionT expression =
        ParseExpressionCoverGrammar(true, typesystem::kNoCover, CHECK_OK);
    CheckNoTailCallExpressions(CHECK_OK);
    impl()->RewriteNonPattern(CHECK_OK);
    impl()->AddTemplateExpression(&ts, expression);

    if (peek() != Token::RBRACE) {
      impl()->ReportMessageAt(Scanner::Location(expr_pos, peek_position()),
                              MessageTemplate::kUnterminatedTemplateExpr);
      *ok = false;
      return impl()->EmptyExpression();
    }

    // If we didn't die parsing that expression, our next token should be a
    // TEMPLATE_SPAN or TEMPLATE_TAIL.
    next = scanner()->ScanTemplateContinuation();
    Next();
    pos = position();

    if (next == Token::EOS) {
      impl()->ReportMessageAt(Scanner::Location(start, pos),
                              MessageTemplate::kUnterminatedTemplate);
      *ok = false;
      return impl()->EmptyExpression();
    } else if (next == Token::ILLEGAL) {
      impl()->ReportMessageAt(
          Scanner::Location(position() + 1, peek_position()),
          MessageTemplate::kUnexpectedToken, "ILLEGAL", kSyntaxError);
      *ok = false;
      return impl()->EmptyExpression();
    }

    impl()->AddTemplateSpan(&ts, next == Token::TEMPLATE_TAIL);
  } while (next == Token::TEMPLATE_SPAN);

  DCHECK_EQ(next, Token::TEMPLATE_TAIL);
  CheckTemplateOctalLiteral(pos, peek_position(), CHECK_OK);
  // Once we've reached a TEMPLATE_TAIL, we can close the TemplateLiteral.
  return impl()->CloseTemplateLiteral(&ts, start, tag);
}

template <typename Impl>
typename ParserBase<Impl>::ExpressionT
ParserBase<Impl>::CheckAndRewriteReferenceExpression(
    ExpressionT expression, int beg_pos, int end_pos,
    MessageTemplate::Template message, bool* ok) {
  return CheckAndRewriteReferenceExpression(expression, beg_pos, end_pos,
                                            message, kReferenceError, ok);
}

template <typename Impl>
typename ParserBase<Impl>::ExpressionT
ParserBase<Impl>::CheckAndRewriteReferenceExpression(
    ExpressionT expression, int beg_pos, int end_pos,
    MessageTemplate::Template message, ParseErrorType type, bool* ok) {
  if (impl()->IsIdentifier(expression) && is_strict(language_mode()) &&
      impl()->IsEvalOrArguments(impl()->AsIdentifier(expression))) {
    ReportMessageAt(Scanner::Location(beg_pos, end_pos),
                    MessageTemplate::kStrictEvalArguments, kSyntaxError);
    *ok = false;
    return impl()->EmptyExpression();
  }
  if (expression->IsValidReferenceExpression()) {
    return expression;
  }
  if (expression->IsCall()) {
    // If it is a call, make it a runtime error for legacy web compatibility.
    // Rewrite `expr' to `expr[throw ReferenceError]'.
    ExpressionT error = impl()->NewThrowReferenceError(message, beg_pos);
    return factory()->NewProperty(expression, error, beg_pos);
  }
  ReportMessageAt(Scanner::Location(beg_pos, end_pos), message, type);
  *ok = false;
  return impl()->EmptyExpression();
}

template <typename Impl>
bool ParserBase<Impl>::IsValidReferenceExpression(ExpressionT expression) {
  return IsAssignableIdentifier(expression) || expression->IsProperty();
}

template <typename Impl>
void ParserBase<Impl>::CheckDestructuringElement(ExpressionT expression,
                                                 int begin, int end) {
  if (!IsValidPattern(expression) && !expression->IsAssignment() &&
      !IsValidReferenceExpression(expression)) {
    classifier()->RecordAssignmentPatternError(
        Scanner::Location(begin, end),
        MessageTemplate::kInvalidDestructuringTarget);
  }
}

template <typename Impl>
typename ParserBase<Impl>::ExpressionT ParserBase<Impl>::ParseV8Intrinsic(
    bool* ok) {
  // CallRuntime ::
  //   '%' Identifier Arguments

  int pos = peek_position();
  Expect(Token::MOD, CHECK_OK);
  // Allow "eval" or "arguments" for backward compatibility.
  IdentifierT name = ParseIdentifier(kAllowRestrictedIdentifiers, CHECK_OK);
  Scanner::Location spread_pos;
  ExpressionClassifier classifier(this);
  ExpressionListT args = ParseArguments(&spread_pos, CHECK_OK);

  DCHECK(!spread_pos.IsValid());

  return impl()->NewV8Intrinsic(name, args, pos, ok);
}

template <typename Impl>
typename ParserBase<Impl>::ExpressionT ParserBase<Impl>::ParseDoExpression(
    bool* ok) {
  // AssignmentExpression ::
  //     do '{' StatementList '}'

  int pos = peek_position();
  Expect(Token::DO, CHECK_OK);
  BlockT block = ParseBlock(nullptr, CHECK_OK);
  return impl()->RewriteDoExpression(block, pos, ok);
}

// Redefinition of CHECK_OK for parsing statements.
#undef CHECK_OK
#define CHECK_OK CHECK_OK_CUSTOM(NullStatement)

template <typename Impl>
typename ParserBase<Impl>::LazyParsingResult
ParserBase<Impl>::ParseStatementList(StatementListT body, int end_token,
                                     bool may_abort, bool* ok) {
  // StatementList ::
  //   (StatementListItem)* <end_token>

  // Allocate a target stack to use for this set of source
  // elements. This way, all scripts and functions get their own
  // target stack thus avoiding illegal breaks and continues across
  // functions.
  typename Types::TargetScope target_scope(this);
  int count_statements = 0;

  DCHECK(!impl()->IsNullStatementList(body));
  bool directive_prologue = true;  // Parsing directive prologue.

  while (peek() != end_token) {
    if (directive_prologue && peek() != Token::STRING) {
      directive_prologue = false;
    }

    bool starts_with_identifier = peek() == Token::IDENTIFIER;
    Scanner::Location token_loc = scanner()->peek_location();
    StatementT stat = impl()->ParseStatementListItem(
        CHECK_OK_CUSTOM(Return, kLazyParsingComplete));

    if (impl()->IsNullStatement(stat) || impl()->IsEmptyStatement(stat)) {
      directive_prologue = false;  // End of directive prologue.
      continue;
    }

    if (directive_prologue) {
      // The length of the token is used to distinguish between strings literals
      // that evaluate equal to directives but contain either escape sequences
      // (e.g., "use \x73trict") or line continuations (e.g., "use \(newline)
      // strict").
      if (impl()->IsUseStrictDirective(stat) &&
          token_loc.end_pos - token_loc.beg_pos == sizeof("use strict") + 1) {
        // Directive "use strict" (ES5 14.1).
        RaiseLanguageMode(STRICT);
        if (!scope()->HasSimpleParameters()) {
          // TC39 deemed "use strict" directives to be an error when occurring
          // in the body of a function with non-simple parameter list, on
          // 29/7/2015. https://goo.gl/ueA7Ln
          impl()->ReportMessageAt(
              token_loc, MessageTemplate::kIllegalLanguageModeDirective,
              "use strict");
          *ok = false;
          return kLazyParsingComplete;
        }
        // Because declarations in strict eval code don't leak into the scope
        // of the eval call, it is likely that functions declared in strict
        // eval code will be used within the eval code, so lazy parsing is
        // probably not a win.
        if (scope()->is_eval_scope()) mode_ = PARSE_EAGERLY;
      } else if (impl()->IsUseAsmDirective(stat) &&
                 token_loc.end_pos - token_loc.beg_pos ==
                     sizeof("use asm") + 1) {
        // Directive "use asm".
        impl()->SetAsmModule();
      } else if (allow_harmony_types() && impl()->IsUseTypesDirective(stat) &&
                 token_loc.end_pos - token_loc.beg_pos ==
                     sizeof("use types") + 1) {
        // Directive "use types".
        RaiseLanguageMode(STRICT);
        if (scope()->is_function_scope()) {
          impl()->ReportMessageAt(token_loc,
                                  MessageTemplate::kIllegalTypedModeDirective);
          *ok = false;
          return kLazyParsingComplete;
        }
        scope()->SetTyped();
      } else if (impl()->IsStringLiteral(stat)) {
        // Possibly an unknown directive.
        // TODO(nikolaos): Check if the following is really what we want!
        // """Should not change mode, but will increment UseCounter
        // if appropriate. Ditto usages below."""  ???
        RaiseLanguageMode(SLOPPY);
      } else {
        // End of the directive prologue.
        directive_prologue = false;
        // TODO(nikolaos): Check if the following is really what we want!
        RaiseLanguageMode(SLOPPY);
      }
    } else {
      // TODO(nikolaos): Check if the following is really what we want!
      RaiseLanguageMode(SLOPPY);
    }

    // If we're allowed to abort, we will do so when we see a "long and
    // trivial" function. Our current definition of "long and trivial" is:
    // - over kLazyParseTrialLimit statements
    // - all starting with an identifier (i.e., no if, for, while, etc.)
    if (may_abort) {
      if (!starts_with_identifier) {
        may_abort = false;
      } else if (++count_statements > kLazyParseTrialLimit) {
        return kLazyParsingAborted;
      }
    }

    body->Add(stat, zone());
  }
  return kLazyParsingComplete;
}

template <typename Impl>
typename ParserBase<Impl>::StatementT ParserBase<Impl>::ParseStatementListItem(
    bool* ok) {
  // ECMA 262 6th Edition
  // StatementListItem[Yield, Return] :
  //   Statement[?Yield, ?Return]
  //   Declaration[?Yield]
  //
  // Declaration[Yield] :
  //   HoistableDeclaration[?Yield]
  //   ClassDeclaration[?Yield]
  //   LexicalDeclaration[In, ?Yield]
  //
  // HoistableDeclaration[Yield, Default] :
  //   FunctionDeclaration[?Yield, ?Default]
  //   GeneratorDeclaration[?Yield, ?Default]
  //
  // LexicalDeclaration[In, Yield] :
  //   LetOrConst BindingList[?In, ?Yield] ;

  // Allow ambient variable, function, and class declarations.
  bool ambient = typed() && CheckContextualKeyword(CStrVector("declare"));
  if (ambient && !scope()->is_toplevel_scope()) {
    *ok = false;
    ReportMessage(MessageTemplate::kIllegalDeclare);
    return impl()->NullStatement();
  }

  switch (peek()) {
    case Token::FUNCTION:
      return impl()->ParseHoistableDeclaration(nullptr, false, ambient, ok);
    case Token::CLASS:
      Consume(Token::CLASS);
      return impl()->ParseClassDeclaration(nullptr, false, ambient, ok);
    case Token::VAR:
    case Token::CONST:
<<<<<<< HEAD
      return impl()->ParseVariableStatement(kStatementListItem, nullptr,
                                            ambient, ok);
    case Token::LET:
      if (IsNextLetKeyword()) {
        return impl()->ParseVariableStatement(kStatementListItem, nullptr,
                                              ambient, ok);
      }
      break;
    case Token::IDENTIFIER:
    case Token::FUTURE_STRICT_RESERVED_WORD: {
      if (!typed() || ambient) break;
      int pos = peek_position();
      if (PeekContextualKeyword(CStrVector("type")) &&
          PeekAhead() == Token::IDENTIFIER) {
        Consume(Token::IDENTIFIER);
        return ParseTypeAliasDeclaration(pos, ok);
      } else if (CheckContextualKeyword(CStrVector("interface"))) {
        return ParseInterfaceDeclaration(pos, ok);
=======
      return ParseVariableStatement(kStatementListItem, nullptr, ok);
    case Token::LET:
      if (IsNextLetKeyword()) {
        return ParseVariableStatement(kStatementListItem, nullptr, ok);
>>>>>>> f0a0c432
      }
      break;
    }
    case Token::ASYNC:
      if (allow_harmony_async_await() && PeekAhead() == Token::FUNCTION &&
          !scanner()->HasAnyLineTerminatorAfterNext()) {
        Consume(Token::ASYNC);
        return impl()->ParseAsyncFunctionDeclaration(nullptr, false, ambient,
                                                     ok);
      }
    /* falls through */
    default:
      break;
  }
  if (ambient) {
    *ok = false;
    impl()->ReportMessageAt(scanner()->peek_location(),
                            MessageTemplate::kBadAmbientDeclaration);
    return impl()->NullStatement();
  }
  return impl()->ParseStatement(nullptr, kAllowLabelledFunctionStatement, ok);
}

template <typename Impl>
typename ParserBase<Impl>::StatementT ParserBase<Impl>::ParseStatement(
    ZoneList<const AstRawString*>* labels,
    AllowLabelledFunctionStatement allow_function, bool* ok) {
  // Statement ::
  //   Block
  //   VariableStatement
  //   EmptyStatement
  //   ExpressionStatement
  //   IfStatement
  //   IterationStatement
  //   ContinueStatement
  //   BreakStatement
  //   ReturnStatement
  //   WithStatement
  //   LabelledStatement
  //   SwitchStatement
  //   ThrowStatement
  //   TryStatement
  //   DebuggerStatement

  // Note: Since labels can only be used by 'break' and 'continue'
  // statements, which themselves are only valid within blocks,
  // iterations or 'switch' statements (i.e., BreakableStatements),
  // labels can be simply ignored in all other cases; except for
  // trivial labeled break statements 'label: break label' which is
  // parsed into an empty statement.
  switch (peek()) {
    case Token::LBRACE:
      return impl()->ParseBlock(labels, ok);
    case Token::SEMICOLON:
      Next();
      return factory()->NewEmptyStatement(kNoSourcePosition);
    case Token::IF:
      return ParseIfStatement(labels, ok);
    case Token::DO:
      return ParseDoWhileStatement(labels, ok);
    case Token::WHILE:
      return ParseWhileStatement(labels, ok);
    case Token::FOR:
      return impl()->ParseForStatement(labels, ok);
    case Token::CONTINUE:
    case Token::BREAK:
    case Token::RETURN:
    case Token::THROW:
    case Token::TRY: {
      // These statements must have their labels preserved in an enclosing
      // block, as the corresponding AST nodes do not currently store their
      // labels.
      // TODO(nikolaos, marja): Consider adding the labels to the AST nodes.
      if (labels == nullptr) {
        return ParseStatementAsUnlabelled(labels, ok);
      } else {
        BlockT result =
            factory()->NewBlock(labels, 1, false, kNoSourcePosition);
        typename Types::Target target(this, result);
        StatementT statement = ParseStatementAsUnlabelled(labels, CHECK_OK);
        result->statements()->Add(statement, zone());
        return result;
      }
    }
    case Token::WITH:
      return ParseWithStatement(labels, ok);
    case Token::SWITCH:
      return ParseSwitchStatement(labels, ok);
    case Token::FUNCTION:
      // FunctionDeclaration only allowed as a StatementListItem, not in
      // an arbitrary Statement position. Exceptions such as
      // ES#sec-functiondeclarations-in-ifstatement-statement-clauses
      // are handled by calling ParseScopedStatement rather than
      // ParseStatement directly.
      impl()->ReportMessageAt(scanner()->peek_location(),
                              is_strict(language_mode())
                                  ? MessageTemplate::kStrictFunction
                                  : MessageTemplate::kSloppyFunction);
      *ok = false;
      return impl()->NullStatement();
    case Token::DEBUGGER:
      return ParseDebuggerStatement(ok);
    case Token::VAR:
<<<<<<< HEAD
      return impl()->ParseVariableStatement(kStatement, nullptr, false, ok);
=======
      return ParseVariableStatement(kStatement, nullptr, ok);
>>>>>>> f0a0c432
    default:
      return ParseExpressionOrLabelledStatement(labels, allow_function, ok);
  }
}

// This method parses a subset of statements (break, continue, return, throw,
// try) which are to be grouped because they all require their labeles to be
// preserved in an enclosing block.
template <typename Impl>
typename ParserBase<Impl>::StatementT
ParserBase<Impl>::ParseStatementAsUnlabelled(
    ZoneList<const AstRawString*>* labels, bool* ok) {
  switch (peek()) {
    case Token::CONTINUE:
      return ParseContinueStatement(ok);
    case Token::BREAK:
      return ParseBreakStatement(labels, ok);
    case Token::RETURN:
      return ParseReturnStatement(ok);
    case Token::THROW:
      return ParseThrowStatement(ok);
    case Token::TRY:
      return impl()->ParseTryStatement(ok);
    default:
      UNREACHABLE();
      return impl()->NullStatement();
  }
}

template <typename Impl>
<<<<<<< HEAD
typename ParserBase<Impl>::TypeSystem::Type ParserBase<Impl>::ParseValidType(
    bool* ok) {
  Scanner::Location type_location = scanner()->peek_location();
  typename TypeSystem::Type type = ParseType(CHECK_OK_TYPE);
  type = ValidateType(type, type_location, CHECK_OK_TYPE);
  return type;
}

template <typename Impl>
typename ParserBase<Impl>::TypeSystem::Type
ParserBase<Impl>::ParseValidTypeOrStringLiteral(bool* ok) {
  Scanner::Location type_location = scanner()->peek_location();
  typename TypeSystem::Type type = ParseType(CHECK_OK_TYPE);
  type = ValidateTypeOrStringLiteral(type, type_location, CHECK_OK_TYPE);
  return type;
}

template <typename Impl>
typename ParserBase<Impl>::TypeSystem::Type ParserBase<Impl>::ParseType(
    bool* ok) {
  // Type ::
  //   UnionOrIntersectionOrPrimaryType
  //   FunctionType
  //   ConstructorType
  //
  // FunctionType ::
  //   [ TypeParameters ] '(' [ ParameterList ] ')' '=>' Type
  //
  // ConstructorType ::
  //   'new' [ TypeParameters ] '(' [ ParameterList ] ')' '=>' Type

  int pos = peek_position();
  // Parse optional 'new' and type parameters.
  bool has_new = Check(Token::NEW);
  typename TypeSystem::TypeParameters type_parameters =
      impl()->NullTypeParameters();
  if (peek() == Token::LT) {  // Braces required here.
    type_parameters = ParseTypeParameters(CHECK_OK_TYPE);
  }
  // If any of those were present, then only allow a parenthesized primary
  // type or a parameter list), else also allow unions and intersections.
  typename TypeSystem::Type type =
      (has_new || !impl()->IsNullTypeParameters(type_parameters))
          ? ParsePrimaryTypeOrParameterList(ok)
          : ParseUnionOrIntersectionOrPrimaryType(ok);
  if (!*ok) return impl()->EmptyType();
  // Parse function and constructor types.
  if (peek() == Token::ARROW) {
    typename TypeSystem::FormalParameters parameters =
        type->AsValidParameterList(zone_, ok);
    if (!*ok) {
      // If we don't have a valid list of parameters and we haven't seen
      // type parameters or 'new', we assume that the arrow is not part
      // of the type and return.  Otherwise, type annotations in the result
      // of arrow functions will not work.
      if (!has_new && impl()->IsNullTypeParameters(type_parameters)) {
        *ok = true;
        return type;
      }
      Consume(Token::ARROW);
      ReportUnexpectedToken(Token::ARROW);
      return impl()->EmptyType();
    }
    Consume(Token::ARROW);
    typename TypeSystem::Type result_type = ParseValidType(CHECK_OK_TYPE);
    return factory()->NewFunctionType(type_parameters, parameters, result_type,
                                      pos, has_new);
  }
  // Report invalid function or constructor type.
  if (has_new || !impl()->IsNullTypeParameters(type_parameters)) {
    Scanner::Location next_location = scanner()->peek_location();
    impl()->ReportMessageAt(next_location,
                            MessageTemplate::kBadFunctionOrConstructorType);
    *ok = false;
    return impl()->EmptyType();
  }
  // Just return the union, intersection, or primary type.
  return type;
}

template <typename Impl>
typename ParserBase<Impl>::TypeSystem::TypeParameters
ParserBase<Impl>::ParseTypeParameters(bool* ok) {
  Expect(Token::LT, CHECK_OK_CUSTOM(NullTypeParameters));
  typename TypeSystem::TypeParameters parameters =
      impl()->EmptyTypeParameters();
  do {
    int pos = peek_position();
    IdentifierT name = ParseIdentifierName(CHECK_OK_CUSTOM(NullTypeParameters));
    typename TypeSystem::Type extends = impl()->EmptyType();
    if (Check(Token::EXTENDS)) {  // Braces required here.
      extends = ParseValidType(CHECK_OK_CUSTOM(NullTypeParameters));
    }
    parameters->Add(factory()->NewTypeParameter(name, extends, pos), zone());
  } while (Check(Token::COMMA));
  Expect(Token::GT, CHECK_OK_CUSTOM(NullTypeParameters));
  return parameters;
}

template <typename Impl>
typename ParserBase<Impl>::TypeSystem::TypeList
ParserBase<Impl>::ParseTypeArguments(bool* ok) {
  Expect(Token::LT, CHECK_OK_CUSTOM(NullTypeList));
  typename TypeSystem::TypeList arguments = impl()->EmptyTypeList();
  do {
    typename TypeSystem::Type type =
        ParseValidType(CHECK_OK_CUSTOM(NullTypeList));
    arguments->Add(type, zone());
  } while (Check(Token::COMMA));
  Expect(Token::GT, CHECK_OK_CUSTOM(NullTypeList));
  return arguments;
}


// This parses a cover grammar that encompasses type assertions and type
// arguments for arrow functions.
// TODO(nikolaos): Eventually, it should return AST for this.
//
// TypeAssertionOrParameters ::=
//   < Type [ extends Type ] ( , Identifier extends Type )* >
template <typename Impl>
void ParserBase<Impl>::ParseTypeAssertionOrParameters(bool* ok) {
  Expect(Token::LT, ok);
  if (!*ok) return;
  int pos = peek_position();
  typename TypeSystem::Type type = ParseValidType(ok);
  if (!*ok) return;
  if (type->IsValidBindingIdentifier()) {
    if (peek() != Token::GT)
      classifier()->RecordExpressionError(
          scanner()->peek_location(), MessageTemplate::kInvalidTypeAssertion);
    if (Check(Token::EXTENDS)) {
      ParseValidType(ok);
      if (!*ok) return;
    }
    while (Check(Token::COMMA)) {
      ParseIdentifierName(ok);
      if (!*ok) return;
      if (Check(Token::EXTENDS)) {
        ParseValidType(ok);
        if (!*ok) return;
      }
    }
  } else {
    classifier()->RecordArrowFormalParametersError(
        Scanner::Location(pos, scanner()->location().end_pos),
        MessageTemplate::kInvalidTypeParameter);
  }
  Expect(Token::GT, ok);
}

template <typename Impl>
typename ParserBase<Impl>::TypeSystem::Type
ParserBase<Impl>::ParseUnionOrIntersectionOrPrimaryType(bool* ok) {
  Scanner::Location type_location = scanner()->peek_location();
  typename TypeSystem::Type type =
      ParseIntersectionOrPrimaryType(CHECK_OK_TYPE);
  if (peek() == Token::BIT_OR) {  // Braces required here
    type = ValidateType(type, type_location, CHECK_OK_TYPE);
  }
  while (Check(Token::BIT_OR)) {
    Scanner::Location rhs_location = scanner()->peek_location();
    typename TypeSystem::Type rhs =
        ParseIntersectionOrPrimaryType(CHECK_OK_TYPE);
    rhs = ValidateType(rhs, rhs_location, CHECK_OK_TYPE);
    type = factory()->NewUnionType(type, rhs, rhs_location.beg_pos);
  }
  return type;
}

template <typename Impl>
typename ParserBase<Impl>::TypeSystem::Type
ParserBase<Impl>::ParseIntersectionOrPrimaryType(bool* ok) {
  Scanner::Location type_location = scanner()->peek_location();
  typename TypeSystem::Type type =
      ParsePrimaryTypeOrParameterList(CHECK_OK_TYPE);
  if (peek() == Token::BIT_AND) {  // Braces required here
    type = ValidateType(type, type_location, CHECK_OK_TYPE);
  }
  while (Check(Token::BIT_AND)) {
    Scanner::Location rhs_location = scanner()->peek_location();
    typename TypeSystem::Type rhs =
        ParsePrimaryTypeOrParameterList(CHECK_OK_TYPE);
    rhs = ValidateType(rhs, rhs_location, CHECK_OK_TYPE);
    type = factory()->NewIntersectionType(type, rhs, rhs_location.beg_pos);
  }
  return type;
}

template <typename Impl>
typename ParserBase<Impl>::TypeSystem::Type
ParserBase<Impl>::ParsePrimaryTypeOrParameterList(bool* ok) {
  Scanner::Location type_location = scanner()->peek_location();
  int pos = type_location.beg_pos;
  typename TypeSystem::Type type = impl()->EmptyType();
  switch (peek()) {
    case Token::LPAREN: {
      Consume(Token::LPAREN);
      typename TypeSystem::FormalParameters parameters =
          impl()->EmptyFormalParameters();
      if (peek() != Token::RPAREN) {
        do {
          Scanner::Location parameter_location = scanner()->peek_location();
          if (Check(Token::ELLIPSIS)) {
            int name_pos = peek_position();
            IdentifierT name = ParseIdentifierName(CHECK_OK_TYPE);
            if (Check(Token::COLON)) {  // Braces required here.
              type = ParseValidType(CHECK_OK_TYPE);
            } else {
              type = impl()->EmptyType();
            }
            parameters->Add(factory()->NewFormalParameter(
                                factory()->NewTypeReference(
                                    name, impl()->NullTypeList(), name_pos),
                                false, true, type, parameter_location.beg_pos),
                            zone());
            break;
          }
          type = ParseType(CHECK_OK_TYPE);
          if (peek() == Token::CONDITIONAL || peek() == Token::COLON) {
            if (!type->IsValidBindingIdentifierOrPattern()) {
              ReportUnexpectedToken(Next());
              *ok = false;
              return impl()->EmptyType();
            }
            bool optional = Check(Token::CONDITIONAL);
            typename TypeSystem::Type of_type = impl()->EmptyType();
            if (Check(Token::COLON)) {  // Braces required here.
              type = ParseValidTypeOrStringLiteral(CHECK_OK_TYPE);
            }
            parameters->Add(
                factory()->NewFormalParameter(type, optional, false, of_type,
                                              parameter_location.beg_pos),
                zone());
          } else {
            type = ValidateType(type, parameter_location, CHECK_OK_TYPE);
            parameters->Add(
                factory()->NewFormalParameter(type, parameter_location.beg_pos),
                zone());
          }
        } while (Check(Token::COMMA));
      }
      Expect(Token::RPAREN, CHECK_OK_TYPE);
      type = factory()->NewTypeOrParameters(parameters, pos);
      break;
    }
    case Token::IDENTIFIER: {
      if (CheckContextualKeyword(CStrVector("any"))) {
        type = factory()->NewPredefinedType(
            typesystem::PredefinedType::kAnyType, pos);
      } else if (CheckContextualKeyword(CStrVector("boolean"))) {
        type = factory()->NewPredefinedType(
            typesystem::PredefinedType::kBooleanType, pos);
      } else if (CheckContextualKeyword(CStrVector("number"))) {
        type = factory()->NewPredefinedType(
            typesystem::PredefinedType::kNumberType, pos);
      } else if (CheckContextualKeyword(CStrVector("string"))) {
        type = factory()->NewPredefinedType(
            typesystem::PredefinedType::kStringType, pos);
      } else if (CheckContextualKeyword(CStrVector("symbol"))) {
        type = factory()->NewPredefinedType(
            typesystem::PredefinedType::kSymbolType, pos);
      } else {  // Braces required here.
        type = ParseTypeReference(CHECK_OK_TYPE);
      }
      break;
    }
    case Token::LBRACK: {
      Consume(Token::LBRACK);
      typename TypeSystem::TypeList elements = impl()->EmptyTypeList();
      bool valid_type = false, valid_binder = true, spread = false;
      bool trailing_comma = false;
      if (peek() != Token::RBRACK) {
        valid_type = true;
        do {
          if (Check(Token::COMMA)) {
            typename TypeSystem::Type type_element = impl()->HoleTypeElement();
            elements->Add(type_element, zone());
            valid_type = false;
            trailing_comma = true;
            continue;
          } else {
            trailing_comma = false;
          }
          if (Check(Token::ELLIPSIS)) {
            typename TypeSystem::Type type_element = ParseType(CHECK_OK_TYPE);
            elements->Add(type_element, zone());
            valid_type = false;
            spread = true;
            break;
          }
          typename TypeSystem::Type type_element = ParseType(CHECK_OK_TYPE);
          elements->Add(type_element, zone());
          if (!type_element->IsValidType()) valid_type = false;
          if (!type_element->IsValidBindingIdentifierOrPattern())
            valid_binder = false;
          if (peek() != Token::RBRACK) {
            Expect(Token::COMMA, CHECK_OK_TYPE);
            trailing_comma = true;
          }
        } while (peek() != Token::RBRACK);
      }
      Consume(Token::RBRACK);
      type = factory()->NewTupleType(elements, valid_type && !trailing_comma,
                                     valid_binder, spread, pos);
      break;
    }
    case Token::LBRACE: {
      type = ParseObjectType(CHECK_OK_TYPE);
      break;
    }
    case Token::TYPEOF: {
      Consume(Token::TYPEOF);
      IdentifierT name = ParseIdentifierName(CHECK_OK_TYPE);
      IdentifierListT property_names = impl()->NullIdentifierList();
      if (peek() == Token::PERIOD) {  // Braces required here.
        property_names = ParsePropertyNameList(CHECK_OK_TYPE);
      }
      type = factory()->NewQueryType(name, property_names, pos);
      break;
    }
    case Token::VOID: {
      Consume(Token::VOID);
      type = factory()->NewPredefinedType(typesystem::PredefinedType::kVoidType,
                                          pos);
      break;
    }
    case Token::THIS: {
      Consume(Token::THIS);
      type = factory()->NewThisType(pos);
      break;
    }
    case Token::STRING: {
      Consume(Token::STRING);
      IdentifierT str = impl()->GetSymbol();
      type = factory()->NewStringLiteralType(str, pos);
      break;
    }
    default:
      ReportUnexpectedToken(Next());
      *ok = false;
      return type;
  }

  if (!scanner()->HasAnyLineTerminatorBeforeNext()) {
    if (peek() == Token::LBRACK) {  // Braces required here
      type = ValidateType(type, type_location, CHECK_OK_TYPE);
    }
    while (!scanner()->HasAnyLineTerminatorBeforeNext() &&
           Check(Token::LBRACK)) {
      Expect(Token::RBRACK, CHECK_OK_TYPE);
      type = factory()->NewArrayType(type, pos);
    }
  }

  return type;
}

template <typename Impl>
typename ParserBase<Impl>::TypeSystem::Type
ParserBase<Impl>::ParseTypeReference(bool* ok) {
  int pos = peek_position();
  IdentifierT name = ParseIdentifierName(CHECK_OK_TYPE);
  typename TypeSystem::TypeList type_arguments = impl()->NullTypeList();
  if (peek() == Token::LT) {  // Braces required here.
    type_arguments = ParseTypeArguments(CHECK_OK_TYPE);
  }
  return factory()->NewTypeReference(name, type_arguments, pos);
}

template <typename Impl>
typename ParserBase<Impl>::IdentifierListT
ParserBase<Impl>::ParsePropertyNameList(bool* ok) {
  Expect(Token::PERIOD, CHECK_OK_CUSTOM(NullIdentifierList));
  IdentifierListT property_names = impl()->EmptyIdentifierList();
  do {
    IdentifierT property_name =
        ParseIdentifierName(CHECK_OK_CUSTOM(NullIdentifierList));
    property_names->Add(property_name, zone());
  } while (Check(Token::PERIOD));
  return property_names;
}

template <typename Impl>
typename ParserBase<Impl>::TypeSystem::Type ParserBase<Impl>::ParseObjectType(
    bool* ok) {
  int pos = peek_position();
  Expect(Token::LBRACE, CHECK_OK_TYPE);
  typename TypeSystem::TypeMembers members = impl()->EmptyTypeMembers();
  bool valid_type = true, valid_binder = true;
  while (peek() != Token::RBRACE) {
    typename TypeSystem::TypeMember type_member =
        ParseTypeMember(CHECK_OK_TYPE);
    members->Add(type_member, zone());
    if (!type_member->IsValidType()) valid_type = false;
    if (!type_member->IsValidBindingIdentifierOrPattern()) valid_binder = false;
    if (peek() != Token::RBRACE && !Check(Token::COMMA)) {
      ExpectSemicolon(CHECK_OK_TYPE);
      valid_binder = false;  // Semicolons not allowed in valid binders.
    }
  }
  Consume(Token::RBRACE);
  return factory()->NewObjectType(members, valid_type, valid_binder, pos);
}

template <typename Impl>
typename ParserBase<Impl>::TypeSystem::TypeMember
ParserBase<Impl>::ParseTypeMember(bool* ok) {
  int pos = peek_position();
  bool valid_type = true, valid_binder = false;
  // Parse index signature.
  if (Check(Token::LBRACK)) {
    int property_pos = peek_position();
    IdentifierT property_name =
        ParseIdentifierName(CHECK_OK_CUSTOM(EmptyTypeMember));
    ExpressionT property =
        factory()->NewStringLiteral(property_name, property_pos);
    Expect(Token::COLON, CHECK_OK_CUSTOM(EmptyTypeMember));
    typesystem::TypeMember::IndexType index_type =
        typesystem::TypeMember::kNoIndexType;
    if (peek() == Token::IDENTIFIER) {
      if (CheckContextualKeyword(CStrVector("number"))) {
        index_type = typesystem::TypeMember::kNumberIndexType;
      } else if (CheckContextualKeyword(CStrVector("string"))) {
        index_type = typesystem::TypeMember::kStringIndexType;
      }
    }
    if (index_type == typesystem::TypeMember::kNoIndexType) {
      Scanner::Location next_location = scanner()->peek_location();
      impl()->ReportMessageAt(next_location, MessageTemplate::kBadIndexType);
      *ok = false;
      return impl()->EmptyTypeMember();
    }
    Expect(Token::RBRACK, CHECK_OK_CUSTOM(EmptyTypeMember));
    // Parse optional result type
    typename TypeSystem::Type type = impl()->EmptyType();
    if (Check(Token::COLON)) {  // Braces required here.
      type = ParseValidType(CHECK_OK_CUSTOM(EmptyTypeMember));
    }
    return factory()->NewTypeMember(property, index_type, type, pos);
  }
  // Parse property, method, call or constructor signatures.
  ExpressionT property = impl()->EmptyExpression();
  bool has_property = false;
  bool optional = false;
  bool has_new = Check(Token::NEW);
  if (!has_new && peek() != Token::LT && peek() != Token::LPAREN) {
    // Parse property name.
    property = ParsePropertyNameInType(CHECK_OK_CUSTOM(EmptyTypeMember));
    has_property = true;
    optional = Check(Token::CONDITIONAL);
    valid_binder = !optional;
  }
  // Parse optional type parameters.
  typename TypeSystem::TypeParameters type_parameters =
      impl()->NullTypeParameters();
  if (peek() == Token::LT) {  // Braces required here.
    type_parameters = ParseTypeParameters(CHECK_OK_CUSTOM(EmptyTypeMember));
    valid_binder = false;
  }
  // Require formal parameters if type parameters are present
  // or if no property was specified.
  if ((!has_property || !impl()->IsNullTypeParameters(type_parameters)) &&
      peek() != Token::LPAREN) {
    Expect(Token::LPAREN, CHECK_OK_CUSTOM(EmptyTypeMember));
    UNREACHABLE();
  }
  // Parse optional formal parameters.
  typename TypeSystem::FormalParameters parameters =
      impl()->NullFormalParameters();
  if (peek() == Token::LPAREN) {
    typename TypeSystem::Type type_params =
        ParsePrimaryTypeOrParameterList(CHECK_OK_CUSTOM(EmptyTypeMember));
    parameters = type_params->AsValidParameterList(
        zone_, CHECK_OK_CUSTOM(EmptyTypeMember));
    valid_binder = false;
  }
  // Parse optional property or result type or covered binding pattern.
  typename TypeSystem::Type type = impl()->EmptyType();
  if (Check(Token::COLON)) {
    type = ParseType(CHECK_OK_CUSTOM(EmptyTypeMember));
    if (!type->IsValidType()) valid_type = false;
    if (!type->IsValidBindingIdentifierOrPattern()) valid_binder = false;
  }
  return factory()->NewTypeMember(property, optional, type_parameters,
                                  parameters, type, valid_type, valid_binder,
                                  pos, has_new);
}

template <typename Impl>
typename ParserBase<Impl>::StatementT
ParserBase<Impl>::ParseTypeAliasDeclaration(int pos, bool* ok) {
  // TypeAliasDeclaration ::
  //   'type' BindingIdentifier [ TypeParameters ] '=' Type ';'
  typename ParserBase<Impl>::StatementT empty =
      factory()->NewEmptyStatement(pos);
  IdentifierT name = ParseIdentifierName(ok);
  if (!*ok) return empty;
  // Parse optional type parameters.
  typename TypeSystem::TypeParameters type_parameters =
      impl()->NullTypeParameters();
  if (peek() == Token::LT) {
    type_parameters = ParseTypeParameters(ok);
    if (!*ok) return empty;
  }
  Expect(Token::ASSIGN, ok);
  if (!*ok) return empty;
  typename TypeSystem::Type type = ParseValidType(ok);
  if (!*ok) return empty;
  ExpectSemicolon(ok);
  if (!*ok) return empty;
  USE(name);  // TODO(nikolaos): really use them!
  USE(type_parameters);
  USE(type);
  return empty;
}

template <typename Impl>
typename ParserBase<Impl>::StatementT
ParserBase<Impl>::ParseInterfaceDeclaration(int pos, bool* ok) {
  // InterfaceDeclaration ::
  //   'interface' BindingIdentifier [ TypeParameters ]
  //      [ InterfaceExtendsClause ] ObjectType ';'
  // InterfaceExtendsClause ::
  //   'extends' (TypeReference // ',')+
  typename ParserBase<Impl>::StatementT empty =
      factory()->NewEmptyStatement(pos);
  IdentifierT name = ParseIdentifierName(ok);
  if (!*ok) return empty;
  // Parse optional type parameters.
  typename TypeSystem::TypeParameters type_parameters =
      impl()->NullTypeParameters();
  if (peek() == Token::LT) {
    type_parameters = ParseTypeParameters(ok);
    if (!*ok) return empty;
  }
  // Parse optional extends clause.
  typename TypeSystem::TypeList extends = impl()->NullTypeList();
  if (Check(Token::EXTENDS)) {
    extends = impl()->EmptyTypeList();
    do {
      typename TypeSystem::Type class_or_interface = ParseTypeReference(ok);
      if (!*ok) return empty;
      extends->Add(class_or_interface, zone());
    } while (Check(Token::COMMA));
  }
  // Parse object type.
  Scanner::Location type_location = scanner()->peek_location();
  typename TypeSystem::Type type = ParseObjectType(ok);
  if (!*ok) return empty;
  type = ValidateType(type, type_location, ok);
  if (!*ok) return empty;
  USE(name);  // TODO(nikolaos): really use them!
  USE(type_parameters);
  USE(extends);
  USE(type);
  return empty;
}


#undef CHECK_OK
#undef CHECK_OK_CUSTOM
#undef CHECK_OK_TYPE
=======
typename ParserBase<Impl>::BlockT ParserBase<Impl>::ParseBlock(
    ZoneList<const AstRawString*>* labels, bool* ok) {
  // Block ::
  //   '{' StatementList '}'

  // Construct block expecting 16 statements.
  BlockT body = factory()->NewBlock(labels, 16, false, kNoSourcePosition);

  // Parse the statements and collect escaping labels.
  Expect(Token::LBRACE, CHECK_OK_CUSTOM(NullBlock));
  {
    BlockState block_state(&scope_state_);
    block_state.set_start_position(scanner()->location().beg_pos);
    typename Types::Target target(this, body);

    while (peek() != Token::RBRACE) {
      StatementT stat = ParseStatementListItem(CHECK_OK_CUSTOM(NullBlock));
      if (!impl()->IsNullStatement(stat) && !impl()->IsEmptyStatement(stat)) {
        body->statements()->Add(stat, zone());
      }
    }

    Expect(Token::RBRACE, CHECK_OK_CUSTOM(NullBlock));
    block_state.set_end_position(scanner()->location().end_pos);
    body->set_scope(block_state.FinalizedBlockScope());
  }
  return body;
}

template <typename Impl>
typename ParserBase<Impl>::StatementT ParserBase<Impl>::ParseScopedStatement(
    ZoneList<const AstRawString*>* labels, bool legacy, bool* ok) {
  if (is_strict(language_mode()) || peek() != Token::FUNCTION ||
      (legacy && allow_harmony_restrictive_declarations())) {
    return ParseStatement(labels, kDisallowLabelledFunctionStatement, ok);
  } else {
    if (legacy) {
      impl()->CountUsage(v8::Isolate::kLegacyFunctionDeclaration);
    }
    // Make a block around the statement for a lexical binding
    // is introduced by a FunctionDeclaration.
    BlockState block_state(&scope_state_);
    block_state.set_start_position(scanner()->location().beg_pos);
    BlockT block = factory()->NewBlock(NULL, 1, false, kNoSourcePosition);
    StatementT body = impl()->ParseFunctionDeclaration(CHECK_OK);
    block->statements()->Add(body, zone());
    block_state.set_end_position(scanner()->location().end_pos);
    block->set_scope(block_state.FinalizedBlockScope());
    return block;
  }
}

template <typename Impl>
typename ParserBase<Impl>::StatementT ParserBase<Impl>::ParseVariableStatement(
    VariableDeclarationContext var_context,
    ZoneList<const AstRawString*>* names, bool* ok) {
  // VariableStatement ::
  //   VariableDeclarations ';'

  // The scope of a var declared variable anywhere inside a function
  // is the entire function (ECMA-262, 3rd, 10.1.3, and 12.2). Thus we can
  // transform a source-level var declaration into a (Function) Scope
  // declaration, and rewrite the source-level initialization into an assignment
  // statement. We use a block to collect multiple assignments.
  //
  // We mark the block as initializer block because we don't want the
  // rewriter to add a '.result' assignment to such a block (to get compliant
  // behavior for code such as print(eval('var x = 7')), and for cosmetic
  // reasons when pretty-printing. Also, unless an assignment (initialization)
  // is inside an initializer block, it is ignored.

  DeclarationParsingResult parsing_result;
  StatementT result =
      ParseVariableDeclarations(var_context, &parsing_result, names, CHECK_OK);
  ExpectSemicolon(CHECK_OK);
  return result;
}

template <typename Impl>
typename ParserBase<Impl>::StatementT ParserBase<Impl>::ParseDebuggerStatement(
    bool* ok) {
  // In ECMA-262 'debugger' is defined as a reserved keyword. In some browser
  // contexts this is used as a statement which invokes the debugger as i a
  // break point is present.
  // DebuggerStatement ::
  //   'debugger' ';'

  int pos = peek_position();
  Expect(Token::DEBUGGER, CHECK_OK);
  ExpectSemicolon(CHECK_OK);
  return factory()->NewDebuggerStatement(pos);
}

template <typename Impl>
typename ParserBase<Impl>::StatementT
ParserBase<Impl>::ParseExpressionOrLabelledStatement(
    ZoneList<const AstRawString*>* labels,
    AllowLabelledFunctionStatement allow_function, bool* ok) {
  // ExpressionStatement | LabelledStatement ::
  //   Expression ';'
  //   Identifier ':' Statement
  //
  // ExpressionStatement[Yield] :
  //   [lookahead ∉ {{, function, class, let [}] Expression[In, ?Yield] ;

  int pos = peek_position();

  switch (peek()) {
    case Token::FUNCTION:
    case Token::LBRACE:
      UNREACHABLE();  // Always handled by the callers.
    case Token::CLASS:
      ReportUnexpectedToken(Next());
      *ok = false;
      return impl()->NullStatement();
    default:
      break;
  }

  bool starts_with_identifier = peek_any_identifier();
  ExpressionT expr = ParseExpression(true, CHECK_OK);
  if (peek() == Token::COLON && starts_with_identifier &&
      impl()->IsIdentifier(expr)) {
    // The whole expression was a single identifier, and not, e.g.,
    // something starting with an identifier or a parenthesized identifier.
    labels = impl()->DeclareLabel(labels, impl()->AsIdentifierExpression(expr),
                                  CHECK_OK);
    Consume(Token::COLON);
    // ES#sec-labelled-function-declarations Labelled Function Declarations
    if (peek() == Token::FUNCTION && is_sloppy(language_mode())) {
      if (allow_function == kAllowLabelledFunctionStatement) {
        return impl()->ParseFunctionDeclaration(ok);
      } else {
        return ParseScopedStatement(labels, true, ok);
      }
    }
    return ParseStatement(labels, kDisallowLabelledFunctionStatement, ok);
  }

  // If we have an extension, we allow a native function declaration.
  // A native function declaration starts with "native function" with
  // no line-terminator between the two words.
  if (extension_ != nullptr && peek() == Token::FUNCTION &&
      !scanner()->HasAnyLineTerminatorBeforeNext() && impl()->IsNative(expr) &&
      !scanner()->literal_contains_escapes()) {
    return impl()->ParseNativeDeclaration(ok);
  }

  // Parsed expression statement, followed by semicolon.
  ExpectSemicolon(CHECK_OK);
  return factory()->NewExpressionStatement(expr, pos);
}

template <typename Impl>
typename ParserBase<Impl>::StatementT ParserBase<Impl>::ParseIfStatement(
    ZoneList<const AstRawString*>* labels, bool* ok) {
  // IfStatement ::
  //   'if' '(' Expression ')' Statement ('else' Statement)?

  int pos = peek_position();
  Expect(Token::IF, CHECK_OK);
  Expect(Token::LPAREN, CHECK_OK);
  ExpressionT condition = ParseExpression(true, CHECK_OK);
  Expect(Token::RPAREN, CHECK_OK);
  StatementT then_statement = ParseScopedStatement(labels, false, CHECK_OK);
  StatementT else_statement = impl()->NullStatement();
  if (Check(Token::ELSE)) {
    else_statement = ParseScopedStatement(labels, false, CHECK_OK);
  } else {
    else_statement = factory()->NewEmptyStatement(kNoSourcePosition);
  }
  return factory()->NewIfStatement(condition, then_statement, else_statement,
                                   pos);
}

template <typename Impl>
typename ParserBase<Impl>::StatementT ParserBase<Impl>::ParseContinueStatement(
    bool* ok) {
  // ContinueStatement ::
  //   'continue' Identifier? ';'

  int pos = peek_position();
  Expect(Token::CONTINUE, CHECK_OK);
  IdentifierT label = impl()->EmptyIdentifier();
  Token::Value tok = peek();
  if (!scanner()->HasAnyLineTerminatorBeforeNext() && tok != Token::SEMICOLON &&
      tok != Token::RBRACE && tok != Token::EOS) {
    // ECMA allows "eval" or "arguments" as labels even in strict mode.
    label = ParseIdentifier(kAllowRestrictedIdentifiers, CHECK_OK);
  }
  typename Types::IterationStatement target =
      impl()->LookupContinueTarget(label, CHECK_OK);
  if (impl()->IsNullStatement(target)) {
    // Illegal continue statement.
    MessageTemplate::Template message = MessageTemplate::kIllegalContinue;
    if (!impl()->IsEmptyIdentifier(label)) {
      message = MessageTemplate::kUnknownLabel;
    }
    ReportMessage(message, label);
    *ok = false;
    return impl()->NullStatement();
  }
  ExpectSemicolon(CHECK_OK);
  return factory()->NewContinueStatement(target, pos);
}

template <typename Impl>
typename ParserBase<Impl>::StatementT ParserBase<Impl>::ParseBreakStatement(
    ZoneList<const AstRawString*>* labels, bool* ok) {
  // BreakStatement ::
  //   'break' Identifier? ';'

  int pos = peek_position();
  Expect(Token::BREAK, CHECK_OK);
  IdentifierT label = impl()->EmptyIdentifier();
  Token::Value tok = peek();
  if (!scanner()->HasAnyLineTerminatorBeforeNext() && tok != Token::SEMICOLON &&
      tok != Token::RBRACE && tok != Token::EOS) {
    // ECMA allows "eval" or "arguments" as labels even in strict mode.
    label = ParseIdentifier(kAllowRestrictedIdentifiers, CHECK_OK);
  }
  // Parse labeled break statements that target themselves into
  // empty statements, e.g. 'l1: l2: l3: break l2;'
  if (!impl()->IsEmptyIdentifier(label) &&
      impl()->ContainsLabel(labels, label)) {
    ExpectSemicolon(CHECK_OK);
    return factory()->NewEmptyStatement(pos);
  }
  typename Types::BreakableStatement target =
      impl()->LookupBreakTarget(label, CHECK_OK);
  if (impl()->IsNullStatement(target)) {
    // Illegal break statement.
    MessageTemplate::Template message = MessageTemplate::kIllegalBreak;
    if (!impl()->IsEmptyIdentifier(label)) {
      message = MessageTemplate::kUnknownLabel;
    }
    ReportMessage(message, label);
    *ok = false;
    return impl()->NullStatement();
  }
  ExpectSemicolon(CHECK_OK);
  return factory()->NewBreakStatement(target, pos);
}

template <typename Impl>
typename ParserBase<Impl>::StatementT ParserBase<Impl>::ParseReturnStatement(
    bool* ok) {
  // ReturnStatement ::
  //   'return' [no line terminator] Expression? ';'

  // Consume the return token. It is necessary to do that before
  // reporting any errors on it, because of the way errors are
  // reported (underlining).
  Expect(Token::RETURN, CHECK_OK);
  Scanner::Location loc = scanner()->location();

  Token::Value tok = peek();
  ExpressionT return_value = impl()->EmptyExpression();
  if (scanner()->HasAnyLineTerminatorBeforeNext() || tok == Token::SEMICOLON ||
      tok == Token::RBRACE || tok == Token::EOS) {
    if (IsSubclassConstructor(function_state_->kind())) {
      return_value = impl()->ThisExpression(loc.beg_pos);
    } else {
      return_value = impl()->GetLiteralUndefined(position());
    }
  } else {
    if (IsSubclassConstructor(function_state_->kind())) {
      // Because of the return code rewriting that happens in case of a subclass
      // constructor we don't want to accept tail calls, therefore we don't set
      // ReturnExprScope to kInsideValidReturnStatement here.
      return_value = ParseExpression(true, CHECK_OK);
    } else {
      ReturnExprScope maybe_allow_tail_calls(
          function_state_, ReturnExprContext::kInsideValidReturnStatement);
      return_value = ParseExpression(true, CHECK_OK);

      if (allow_tailcalls() && !is_sloppy(language_mode()) && !is_resumable()) {
        // ES6 14.6.1 Static Semantics: IsInTailPosition
        function_state_->AddImplicitTailCallExpression(return_value);
      }
    }
  }
  ExpectSemicolon(CHECK_OK);
  return_value = impl()->RewriteReturn(return_value, loc.beg_pos);

  DeclarationScope* decl_scope = GetDeclarationScope();
  if (decl_scope->is_script_scope() || decl_scope->is_eval_scope()) {
    impl()->ReportMessageAt(loc, MessageTemplate::kIllegalReturn);
    *ok = false;
    return impl()->NullStatement();
  }
  return factory()->NewReturnStatement(return_value, loc.beg_pos);
}

template <typename Impl>
typename ParserBase<Impl>::StatementT ParserBase<Impl>::ParseWithStatement(
    ZoneList<const AstRawString*>* labels, bool* ok) {
  // WithStatement ::
  //   'with' '(' Expression ')' Statement

  Expect(Token::WITH, CHECK_OK);
  int pos = position();

  if (is_strict(language_mode())) {
    ReportMessage(MessageTemplate::kStrictWith);
    *ok = false;
    return impl()->NullStatement();
  }

  Expect(Token::LPAREN, CHECK_OK);
  ExpressionT expr = ParseExpression(true, CHECK_OK);
  Expect(Token::RPAREN, CHECK_OK);

  Scope* with_scope = NewScope(WITH_SCOPE);
  StatementT body = impl()->NullStatement();
  {
    BlockState block_state(&scope_state_, with_scope);
    with_scope->set_start_position(scanner()->peek_location().beg_pos);
    body = ParseScopedStatement(labels, true, CHECK_OK);
    with_scope->set_end_position(scanner()->location().end_pos);
  }
  return factory()->NewWithStatement(with_scope, expr, body, pos);
}

template <typename Impl>
typename ParserBase<Impl>::StatementT ParserBase<Impl>::ParseDoWhileStatement(
    ZoneList<const AstRawString*>* labels, bool* ok) {
  // DoStatement ::
  //   'do' Statement 'while' '(' Expression ')' ';'

  auto loop = factory()->NewDoWhileStatement(labels, peek_position());
  typename Types::Target target(this, loop);

  Expect(Token::DO, CHECK_OK);
  StatementT body = ParseScopedStatement(nullptr, true, CHECK_OK);
  Expect(Token::WHILE, CHECK_OK);
  Expect(Token::LPAREN, CHECK_OK);

  ExpressionT cond = ParseExpression(true, CHECK_OK);
  Expect(Token::RPAREN, CHECK_OK);

  // Allow do-statements to be terminated with and without
  // semi-colons. This allows code such as 'do;while(0)return' to
  // parse, which would not be the case if we had used the
  // ExpectSemicolon() functionality here.
  Check(Token::SEMICOLON);

  loop->Initialize(cond, body);
  return loop;
}
>>>>>>> f0a0c432

template <typename Impl>
typename ParserBase<Impl>::StatementT ParserBase<Impl>::ParseWhileStatement(
    ZoneList<const AstRawString*>* labels, bool* ok) {
  // WhileStatement ::
  //   'while' '(' Expression ')' Statement

  auto loop = factory()->NewWhileStatement(labels, peek_position());
  typename Types::Target target(this, loop);

  Expect(Token::WHILE, CHECK_OK);
  Expect(Token::LPAREN, CHECK_OK);
  ExpressionT cond = ParseExpression(true, CHECK_OK);
  Expect(Token::RPAREN, CHECK_OK);
  StatementT body = ParseScopedStatement(nullptr, true, CHECK_OK);

  loop->Initialize(cond, body);
  return loop;
}

template <typename Impl>
typename ParserBase<Impl>::StatementT ParserBase<Impl>::ParseThrowStatement(
    bool* ok) {
  // ThrowStatement ::
  //   'throw' Expression ';'

  Expect(Token::THROW, CHECK_OK);
  int pos = position();
  if (scanner()->HasAnyLineTerminatorBeforeNext()) {
    ReportMessage(MessageTemplate::kNewlineAfterThrow);
    *ok = false;
    return impl()->NullStatement();
  }
  ExpressionT exception = ParseExpression(true, CHECK_OK);
  ExpectSemicolon(CHECK_OK);

  return impl()->NewThrowStatement(exception, pos);
}

template <typename Impl>
typename ParserBase<Impl>::StatementT ParserBase<Impl>::ParseSwitchStatement(
    ZoneList<const AstRawString*>* labels, bool* ok) {
  // SwitchStatement ::
  //   'switch' '(' Expression ')' '{' CaseClause* '}'
  // CaseClause ::
  //   'case' Expression ':' StatementList
  //   'default' ':' StatementList

  int switch_pos = peek_position();

  Expect(Token::SWITCH, CHECK_OK);
  Expect(Token::LPAREN, CHECK_OK);
  ExpressionT tag = ParseExpression(true, CHECK_OK);
  Expect(Token::RPAREN, CHECK_OK);

  auto switch_statement = factory()->NewSwitchStatement(labels, switch_pos);

  {
    BlockState cases_block_state(&scope_state_);
    cases_block_state.set_start_position(scanner()->location().beg_pos);
    cases_block_state.SetNonlinear();
    typename Types::Target target(this, switch_statement);

    bool default_seen = false;
    auto cases = impl()->NewCaseClauseList(4);
    Expect(Token::LBRACE, CHECK_OK);
    while (peek() != Token::RBRACE) {
      // An empty label indicates the default case.
      ExpressionT label = impl()->EmptyExpression();
      if (Check(Token::CASE)) {
        label = ParseExpression(true, CHECK_OK);
      } else {
        Expect(Token::DEFAULT, CHECK_OK);
        if (default_seen) {
          ReportMessage(MessageTemplate::kMultipleDefaultsInSwitch);
          *ok = false;
          return impl()->NullStatement();
        }
        default_seen = true;
      }
      Expect(Token::COLON, CHECK_OK);
      int clause_pos = position();
      StatementListT statements = impl()->NewStatementList(5);
      while (peek() != Token::CASE && peek() != Token::DEFAULT &&
             peek() != Token::RBRACE) {
        StatementT stat = ParseStatementListItem(CHECK_OK);
        statements->Add(stat, zone());
      }
      auto clause = factory()->NewCaseClause(label, statements, clause_pos);
      cases->Add(clause, zone());
    }
    Expect(Token::RBRACE, CHECK_OK);

    cases_block_state.set_end_position(scanner()->location().end_pos);
    return impl()->RewriteSwitchStatement(
        tag, switch_statement, cases, cases_block_state.FinalizedBlockScope());
  }
}

#undef CHECK_OK
#undef CHECK_OK_CUSTOM

template <typename Impl>
void ParserBase<Impl>::ObjectLiteralChecker::CheckDuplicateProto(
    Token::Value property) {
  if (property == Token::SMI || property == Token::NUMBER) return;

  if (IsProto()) {
    if (has_seen_proto_) {
      this->parser()->classifier()->RecordExpressionError(
          this->scanner()->location(), MessageTemplate::kDuplicateProto);
      return;
    }
    has_seen_proto_ = true;
  }
}

template <typename Impl>
void ParserBase<Impl>::ClassLiteralChecker::CheckClassMethodName(
    Token::Value property, PropertyKind type, bool is_generator, bool is_async,
    bool is_static, bool* ok) {
  DCHECK(type == PropertyKind::kMethodProperty ||
         type == PropertyKind::kAccessorProperty);

  if (property == Token::SMI || property == Token::NUMBER) return;

  if (is_static) {
    if (IsPrototype()) {
      this->parser()->ReportMessage(MessageTemplate::kStaticPrototype);
      *ok = false;
      return;
    }
  } else if (IsConstructor()) {
    if (is_generator || is_async || type == PropertyKind::kAccessorProperty) {
      MessageTemplate::Template msg =
          is_generator ? MessageTemplate::kConstructorIsGenerator
                       : is_async ? MessageTemplate::kConstructorIsAsync
                                  : MessageTemplate::kConstructorIsAccessor;
      this->parser()->ReportMessage(msg);
      *ok = false;
      return;
    }
    if (has_seen_constructor_) {
      this->parser()->ReportMessage(MessageTemplate::kDuplicateConstructor);
      *ok = false;
      return;
    }
    has_seen_constructor_ = true;
    return;
  }
}


}  // namespace internal
}  // namespace v8

#endif  // V8_PARSING_PARSER_BASE_H<|MERGE_RESOLUTION|>--- conflicted
+++ resolved
@@ -1149,28 +1149,16 @@
 
   bool SetPropertyKindFromToken(Token::Value token, PropertyKind* kind);
   ExpressionT ParsePropertyName(IdentifierT* name, PropertyKind* kind,
-<<<<<<< HEAD
-                                bool in_class, bool* is_generator, bool* is_get,
-                                bool* is_set, bool* is_async, bool* is_static,
-                                bool* is_computed_name, bool* ok);
-
-  ExpressionT ParsePropertyNameInType(bool* ok);
-  ExpressionT ParseObjectLiteral(bool* ok);
-  ObjectLiteralPropertyT ParsePropertyDefinition(
-      ObjectLiteralCheckerBase* checker, bool in_class, bool has_extends,
-      bool* is_computed_name, bool* has_seen_constructor, IdentifierT* name,
-      bool ambient, bool* ok);
-=======
                                 bool* is_generator, bool* is_get, bool* is_set,
                                 bool* is_async, bool* is_computed_name,
                                 bool* ok);
+  ExpressionT ParsePropertyNameInType(bool* ok);
   ExpressionT ParseObjectLiteral(bool* ok);
   ClassLiteralPropertyT ParseClassPropertyDefinition(
       ClassLiteralChecker* checker, bool has_extends, bool* is_computed_name,
-      bool* has_seen_constructor, bool* ok);
+      bool* has_seen_constructor, bool ambient, bool* ok);
   ObjectLiteralPropertyT ParseObjectPropertyDefinition(
       ObjectLiteralChecker* checker, bool* is_computed_name, bool* ok);
->>>>>>> f0a0c432
   ExpressionListT ParseArguments(Scanner::Location* first_spread_pos,
                                  bool maybe_arrow, bool* ok);
   ExpressionListT ParseArguments(Scanner::Location* first_spread_pos,
@@ -1212,16 +1200,14 @@
   BlockT ParseVariableDeclarations(VariableDeclarationContext var_context,
                                    DeclarationParsingResult* parsing_result,
                                    ZoneList<const AstRawString*>* names,
-<<<<<<< HEAD
                                    bool ambient, bool* ok);
-=======
-                                   bool* ok);
   StatementT ParseHoistableDeclaration(ZoneList<const AstRawString*>* names,
-                                       bool default_export, bool* ok);
+                                       bool default_export, bool ambient,
+                                       bool* ok);
   StatementT ParseHoistableDeclaration(int pos, ParseFunctionFlags flags,
                                        ZoneList<const AstRawString*>* names,
-                                       bool default_export, bool* ok);
->>>>>>> f0a0c432
+                                       bool default_export, bool ambient,
+                                       bool* ok);
 
   // Under some circumstances, we allow preparsing to abort if the preparsed
   // function is "long and trivial", and fully parse instead. Our current
@@ -1261,7 +1247,7 @@
 
   StatementT ParseVariableStatement(VariableDeclarationContext var_context,
                                     ZoneList<const AstRawString*>* names,
-                                    bool* ok);
+                                    bool ambient, bool* ok);
 
   // Magical syntax support.
   ExpressionT ParseV8Intrinsic(bool* ok);
@@ -1334,7 +1320,6 @@
     return Call::NOT_EVAL;
   }
 
-<<<<<<< HEAD
   // Parsing optional types.
   typename TypeSystem::Type ParseValidType(bool* ok);
   typename TypeSystem::Type ParseValidTypeOrStringLiteral(bool* ok);
@@ -1371,27 +1356,6 @@
     return type;
   }
 
-  class ObjectLiteralCheckerBase {
-   public:
-    explicit ObjectLiteralCheckerBase(ParserBase* parser) : parser_(parser) {}
-
-    virtual void CheckProperty(Token::Value property, PropertyKind type,
-                               MethodKind method_type, bool* ok) = 0;
-
-    virtual ~ObjectLiteralCheckerBase() {}
-
-    virtual void JustSignature() = 0;
-
-   protected:
-    ParserBase* parser() const { return parser_; }
-    Scanner* scanner() const { return parser_->scanner(); }
-
-   private:
-    ParserBase* parser_;
-  };
-
-=======
->>>>>>> f0a0c432
   // Validation per ES6 object literals.
   class ObjectLiteralChecker {
    public:
@@ -1400,8 +1364,6 @@
 
     void CheckDuplicateProto(Token::Value property);
 
-    void JustSignature() override {}
-
    private:
     bool IsProto() { return this->scanner()->LiteralMatches("__proto__", 9); }
 
@@ -1422,7 +1384,7 @@
                               bool is_generator, bool is_async, bool is_static,
                               bool* ok);
 
-    void JustSignature() override { has_seen_constructor_ = false; }
+    void JustSignature() { has_seen_constructor_ = false; }
 
    private:
     bool IsConstructor() {
@@ -2102,22 +2064,6 @@
   Token::Value token = peek();
   int pos = peek_position();
 
-<<<<<<< HEAD
-  if (in_class && !*is_generator && token == Token::STATIC) {
-    Consume(Token::STATIC);
-    if (peek() == Token::LPAREN) {
-      *kind = PropertyKind::kMethodProperty;
-      *name = impl()->GetSymbol();  // TODO(bakkot) specialize on 'static'
-      return factory()->NewStringLiteral(*name, pos);
-    }
-    *is_generator = Check(Token::MUL);
-    *is_static = true;
-    token = peek();
-    pos = peek_position();
-  }
-
-=======
->>>>>>> f0a0c432
   if (allow_harmony_async_await() && !*is_generator && token == Token::ASYNC &&
       !scanner()->HasAnyLineTerminatorAfterNext()) {
     Consume(Token::ASYNC);
@@ -2136,32 +2082,19 @@
     // This is checking for 'get' and 'set' in particular.
     Consume(Token::IDENTIFIER);
     token = peek();
-    if (SetPropertyKindFromToken(token, kind) ||
-        !scanner()->IsGetOrSet(is_get, is_set)) {
+    if (SetPropertyKindFromToken(token, kind)) {
       *name = impl()->GetSymbol();
       impl()->PushLiteralName(*name);
       return factory()->NewStringLiteral(*name, pos);
-    }
-<<<<<<< HEAD
-    scanner()->IsGetOrSet(is_get, is_set);
-    if (*is_get || *is_set) {  // TODO(bakkot) have IsGetOrSet return a bool
+    } else if (scanner()->IsGetOrSet(is_get, is_set)) {
       *kind = PropertyKind::kAccessorProperty;
       pos = peek_position();
-    } else if (in_class && typed()) {
-      *kind = PropertyKind::kShorthandProperty;
+    } else {
+      if (typed()) *kind = PropertyKind::kShorthandProperty;
       *name = impl()->GetSymbol();
       impl()->PushLiteralName(*name);
       return factory()->NewStringLiteral(*name, pos);
-    } else {
-      Token::Value next = Next();
-      ReportUnexpectedToken(next);
-      *ok = false;
-      return impl()->EmptyExpression();
-    }
-=======
-    *kind = PropertyKind::kAccessorProperty;
-    pos = peek_position();
->>>>>>> f0a0c432
+    }
   }
 
   // For non computed property names we normalize the name a bit:
@@ -2270,26 +2203,24 @@
 }
 
 template <typename Impl>
-<<<<<<< HEAD
-typename ParserBase<Impl>::ObjectLiteralPropertyT
-ParserBase<Impl>::ParsePropertyDefinition(ObjectLiteralCheckerBase* checker,
-                                          bool in_class, bool has_extends,
-                                          bool* is_computed_name,
-                                          bool* has_seen_constructor,
-                                          IdentifierT* name, bool ambient,
-                                          bool* ok) {
-  DCHECK(!in_class || has_seen_constructor != nullptr);
+typename ParserBase<Impl>::ClassLiteralPropertyT
+ParserBase<Impl>::ParseClassPropertyDefinition(ClassLiteralChecker* checker,
+                                               bool has_extends,
+                                               bool* is_computed_name,
+                                               bool* has_seen_constructor,
+                                               bool ambient, bool* ok) {
+  DCHECK(has_seen_constructor != nullptr);
 
   // Parse index member declarations in typed mode.
   // We implicitly disallow computed property names, in this case,
   // i.e., class C { [42](x) {} } does not work in typed mode.
-  if (in_class && typed() && Check(Token::LBRACK)) {
+  if (typed() && Check(Token::LBRACK)) {
     int property_pos = peek_position();
     IdentifierT property_name =
-        ParseIdentifierName(CHECK_OK_CUSTOM(EmptyObjectLiteralProperty));
+        ParseIdentifierName(CHECK_OK_CUSTOM(EmptyClassLiteralProperty));
     ExpressionT property =
         factory()->NewStringLiteral(property_name, property_pos);
-    Expect(Token::COLON, CHECK_OK_CUSTOM(EmptyObjectLiteralProperty));
+    Expect(Token::COLON, CHECK_OK_CUSTOM(EmptyClassLiteralProperty));
     typesystem::TypeMember::IndexType index_type =
         typesystem::TypeMember::kNoIndexType;
     if (peek() == Token::IDENTIFIER) {
@@ -2303,29 +2234,20 @@
       Scanner::Location next_location = scanner()->peek_location();
       impl()->ReportMessageAt(next_location, MessageTemplate::kBadIndexType);
       *ok = false;
-      return impl()->EmptyObjectLiteralProperty();
-    }
-    Expect(Token::RBRACK, CHECK_OK_CUSTOM(EmptyObjectLiteralProperty));
+      return impl()->EmptyClassLiteralProperty();
+    }
+    Expect(Token::RBRACK, CHECK_OK_CUSTOM(EmptyClassLiteralProperty));
     // Parse optional result type.
     typename TypeSystem::Type type = impl()->EmptyType();
     if (Check(Token::COLON)) {  // Braces required here.
-      type = ParseValidType(CHECK_OK_CUSTOM(EmptyObjectLiteralProperty));
+      type = ParseValidType(CHECK_OK_CUSTOM(EmptyClassLiteralProperty));
     }
     USE(property);  // TODO(nikolaos): really use these!
     USE(index_type);
     USE(type);
-    return impl()->EmptyObjectLiteralProperty();
-  }
-
-=======
-typename ParserBase<Impl>::ClassLiteralPropertyT
-ParserBase<Impl>::ParseClassPropertyDefinition(ClassLiteralChecker* checker,
-                                               bool has_extends,
-                                               bool* is_computed_name,
-                                               bool* has_seen_constructor,
-                                               bool* ok) {
-  DCHECK(has_seen_constructor != nullptr);
->>>>>>> f0a0c432
+    return impl()->EmptyClassLiteralProperty();
+  }
+
   bool is_get = false;
   bool is_set = false;
   bool is_generator = false;
@@ -2358,6 +2280,27 @@
   switch (kind) {
     case PropertyKind::kShorthandProperty:
     case PropertyKind::kValueProperty:
+      // Allow member variable declarations in typed mode.
+      if (typed()) {
+        // Parse optional type annotation.
+        if (Check(Token::COLON)) {
+          typename TypeSystem::Type type =
+              ParseValidType(CHECK_OK_CUSTOM(EmptyClassLiteralProperty));
+          USE(type);  // TODO(nikolaos): really use it!
+        }
+        // Parse optional initializer.
+        if (!ambient && Check(Token::ASSIGN)) {
+          ExpressionClassifier rhs_classifier(this);
+          ExpressionT rhs = ParseAssignmentExpression(
+              true, typesystem::kNoCover,
+              CHECK_OK_CUSTOM(EmptyClassLiteralProperty));
+          impl()->RewriteNonPattern(CHECK_OK_CUSTOM(EmptyClassLiteralProperty));
+          impl()->AccumulateFormalParameterContainmentErrors();
+          USE(rhs);  // TODO(nikolaos): really use it!
+        }
+        return impl()->EmptyClassLiteralProperty();
+      }
+
       ReportUnexpectedToken(Next());
       *ok = false;
       return impl()->EmptyClassLiteralProperty();
@@ -2379,17 +2322,32 @@
                               ? FunctionKind::kConciseGeneratorMethod
                               : is_async ? FunctionKind::kAsyncConciseMethod
                                          : FunctionKind::kConciseMethod;
+      // Allow signatures when in a class.
+      typesystem::TypeFlags type_flags = typesystem::kAllowSignature;
+      if (ambient) type_flags |= typesystem::kAmbient;
 
       if (!is_static && impl()->IsConstructor(name)) {
         *has_seen_constructor = true;
         kind = has_extends ? FunctionKind::kSubclassConstructor
                            : FunctionKind::kBaseConstructor;
+        type_flags |= typesystem::kConstructorTypes;
       }
 
       ExpressionT value = impl()->ParseFunctionLiteral(
           name, scanner()->location(), kSkipFunctionNameCheck, kind,
           kNoSourcePosition, FunctionLiteral::kAccessorOrMethod,
-          language_mode(), CHECK_OK_CUSTOM(EmptyClassLiteralProperty));
+          language_mode(), typed(), type_flags,
+          CHECK_OK_CUSTOM(EmptyClassLiteralProperty));
+
+      // Return no property definition if just the signature was given.
+      if (impl()->IsEmptyExpression(value)) {
+        // Don't count constructor signature as a constructor.
+        if (!is_static && impl()->IsConstructor(name)) {
+          // Note: we don't really need to unset has_seen_constructor
+          checker->JustSignature();
+        }
+        return impl()->EmptyClassLiteralProperty();
+      }
 
       return factory()->NewClassLiteralProperty(name_expression, value,
                                                 ClassLiteralProperty::METHOD,
@@ -2398,6 +2356,12 @@
 
     case PropertyKind::kAccessorProperty: {
       DCHECK((is_get || is_set) && !is_generator && !is_async);
+
+      if (ambient) {
+        *ok = false;
+        ReportMessage(MessageTemplate::kAmbientGetOrSet);
+        return impl()->EmptyClassLiteralProperty();
+      }
 
       if (!*is_computed_name) {
         checker->CheckClassMethodName(
@@ -2416,7 +2380,8 @@
       FunctionLiteralT value = impl()->ParseFunctionLiteral(
           name, scanner()->location(), kSkipFunctionNameCheck, kind,
           kNoSourcePosition, FunctionLiteral::kAccessorOrMethod,
-          language_mode(), CHECK_OK_CUSTOM(EmptyClassLiteralProperty));
+          language_mode(), typed(), typesystem::kDisallowTypeParameters,
+          CHECK_OK_CUSTOM(EmptyClassLiteralProperty));
 
       if (!*is_computed_name) {
         impl()->AddAccessorPrefixToFunctionName(is_get, value, name);
@@ -2459,39 +2424,7 @@
 
   switch (kind) {
     case PropertyKind::kValueProperty: {
-<<<<<<< HEAD
-      // Allow member variable declarations in typed mode.
-      if (in_class && typed()) {
-        // Parse type annotation.
-        Consume(Token::COLON);
-        typename TypeSystem::Type type =
-            ParseValidType(CHECK_OK_CUSTOM(EmptyObjectLiteralProperty));
-        USE(type);  // TODO(nikolaos): really use it!
-        // Parse optional initializer.
-        if (!ambient && Check(Token::ASSIGN)) {
-          ExpressionClassifier rhs_classifier(this);
-          ExpressionT rhs = ParseAssignmentExpression(
-              true, typesystem::kNoCover,
-              CHECK_OK_CUSTOM(EmptyObjectLiteralProperty));
-          impl()->RewriteNonPattern(
-              CHECK_OK_CUSTOM(EmptyObjectLiteralProperty));
-          impl()->AccumulateFormalParameterContainmentErrors();
-          USE(rhs);  // TODO(nikolaos): really use it!
-        }
-        return impl()->EmptyObjectLiteralProperty();
-      }
-
-      if (in_class) {
-        Token::Value next = Next();
-        ReportUnexpectedToken(next);
-        *ok = false;
-        return impl()->EmptyObjectLiteralProperty();
-      }
-
-      DCHECK(!is_get && !is_set && !is_generator && !is_async && !is_static);
-=======
       DCHECK(!is_get && !is_set && !is_generator && !is_async);
->>>>>>> f0a0c432
 
       if (!*is_computed_name) {
         checker->CheckDuplicateProto(name_token);
@@ -2514,22 +2447,6 @@
     }
 
     case PropertyKind::kShorthandProperty: {
-      // Allow member variable declarations in typed mode.
-      if (typed() && in_class) {
-        // Parse optional initializer.
-        if (!ambient && Check(Token::ASSIGN)) {
-          ExpressionClassifier rhs_classifier(this);
-          ExpressionT rhs = ParseAssignmentExpression(
-              true, typesystem::kNoCover,
-              CHECK_OK_CUSTOM(EmptyObjectLiteralProperty));
-          impl()->RewriteNonPattern(
-              CHECK_OK_CUSTOM(EmptyObjectLiteralProperty));
-          impl()->AccumulateFormalParameterContainmentErrors();
-          USE(rhs);  // TODO(nikolaos): really use it!
-        }
-        return impl()->EmptyObjectLiteralProperty();
-      }
-
       // PropertyDefinition
       //    IdentifierReference
       //    CoverInitializedName
@@ -2612,36 +2529,12 @@
                               ? FunctionKind::kConciseGeneratorMethod
                               : is_async ? FunctionKind::kAsyncConciseMethod
                                          : FunctionKind::kConciseMethod;
-      typesystem::TypeFlags type_flags = typesystem::kNormalTypes;
-
-<<<<<<< HEAD
-      if (in_class && !is_static && impl()->IsConstructor(*name)) {
-        *has_seen_constructor = true;
-        kind = has_extends ? FunctionKind::kSubclassConstructor
-                           : FunctionKind::kBaseConstructor;
-        type_flags = typesystem::kConstructorTypes;
-      }
-      // Allow signatures when in a class.
-      if (in_class) type_flags |= typesystem::kAllowSignature;
-      if (ambient) type_flags |= typesystem::kAmbient;
-
-=======
->>>>>>> f0a0c432
+
       ExpressionT value = impl()->ParseFunctionLiteral(
           name, scanner()->location(), kSkipFunctionNameCheck, kind,
           kNoSourcePosition, FunctionLiteral::kAccessorOrMethod,
-          language_mode(), typed(), type_flags,
+          language_mode(), typed(), typesystem::kNormalTypes,
           CHECK_OK_CUSTOM(EmptyObjectLiteralProperty));
-
-      // Return no property definition if just the signature was given.
-      if (impl()->IsEmptyExpression(value)) {
-        // Don't count constructor signature as a constructor.
-        if (in_class && !is_static && impl()->IsConstructor(*name)) {
-          // Note: we don't really need to unset has_seen_constructor
-          checker->JustSignature();
-        }
-        return impl()->EmptyObjectLiteralProperty();
-      }
 
       return factory()->NewObjectLiteralProperty(
           name_expression, value, ObjectLiteralProperty::COMPUTED,
@@ -2649,24 +2542,8 @@
     }
 
     case PropertyKind::kAccessorProperty: {
-<<<<<<< HEAD
-      DCHECK((is_get || is_set) && !is_generator && !is_async);
-
-      if (ambient) {
-        *ok = false;
-        ReportMessage(MessageTemplate::kAmbientGetOrSet);
-        return impl()->EmptyObjectLiteralProperty();
-      }
-
-      MethodKind method_kind = MethodKind::kNormal;
-      if (is_static) {
-        DCHECK(in_class);
-        method_kind |= MethodKind::kStatic;
-      }
-=======
       DCHECK((is_get || is_set) && !(is_set && is_get) && !is_generator &&
              !is_async);
->>>>>>> f0a0c432
 
       classifier()->RecordPatternError(
           Scanner::Location(next_beg_pos, scanner()->location().end_pos),
@@ -2727,15 +2604,8 @@
     FuncNameInferrer::State fni_state(fni_);
 
     bool is_computed_name = false;
-<<<<<<< HEAD
-    IdentifierT name = impl()->EmptyIdentifier();
-    ObjectLiteralPropertyT property = ParsePropertyDefinition(
-        &checker, in_class, has_extends, &is_computed_name, nullptr, &name,
-        false, CHECK_OK);
-=======
     ObjectLiteralPropertyT property =
         ParseObjectPropertyDefinition(&checker, &is_computed_name, CHECK_OK);
->>>>>>> f0a0c432
 
     if (is_computed_name) {
       has_computed_names = true;
@@ -4125,21 +3995,23 @@
 template <typename Impl>
 typename ParserBase<Impl>::StatementT
 ParserBase<Impl>::ParseHoistableDeclaration(
-    ZoneList<const AstRawString*>* names, bool default_export, bool* ok) {
+    ZoneList<const AstRawString*>* names, bool default_export, bool ambient,
+    bool* ok) {
   Expect(Token::FUNCTION, CHECK_OK_CUSTOM(NullStatement));
   int pos = position();
   ParseFunctionFlags flags = ParseFunctionFlags::kIsNormal;
   if (Check(Token::MUL)) {
     flags |= ParseFunctionFlags::kIsGenerator;
   }
-  return ParseHoistableDeclaration(pos, flags, names, default_export, ok);
+  return ParseHoistableDeclaration(pos, flags, names, default_export, ambient,
+                                   ok);
 }
 
 template <typename Impl>
 typename ParserBase<Impl>::StatementT
 ParserBase<Impl>::ParseHoistableDeclaration(
     int pos, ParseFunctionFlags flags, ZoneList<const AstRawString*>* names,
-    bool default_export, bool* ok) {
+    bool default_export, bool ambient, bool* ok) {
   // FunctionDeclaration ::
   //   'function' Identifier '(' FormalParameters ')' '{' FunctionBody '}'
   //   'function' '(' FormalParameters ')' '{' FunctionBody '}'
@@ -4158,7 +4030,8 @@
   IdentifierT name;
   FunctionNameValidity name_validity;
   IdentifierT variable_name;
-  if (default_export && peek() == Token::LPAREN) {
+  if (default_export &&
+      (peek() == Token::LPAREN || (typed() && peek() == Token::LT))) {
     impl()->GetDefaultStrings(&name, &variable_name);
     name_validity = kSkipFunctionNameCheck;
   } else {
@@ -4172,13 +4045,19 @@
 
   FuncNameInferrer::State fni_state(fni_);
   impl()->PushEnclosingName(name);
+  typesystem::TypeFlags type_flags =
+      ambient ? typesystem::kAmbient : typesystem::kAllowSignature;
   FunctionLiteralT function = impl()->ParseFunctionLiteral(
       name, scanner()->location(), name_validity,
       is_generator ? FunctionKind::kGeneratorFunction
                    : is_async ? FunctionKind::kAsyncFunction
                               : FunctionKind::kNormalFunction,
-      pos, FunctionLiteral::kDeclaration, language_mode(),
+      pos, FunctionLiteral::kDeclaration, language_mode(), typed(), type_flags,
       CHECK_OK_CUSTOM(NullStatement));
+  // Return no function declaration if just the signature was given.
+  if (impl()->IsEmptyExpression(function)) {
+    return factory()->NewEmptyStatement(kNoSourcePosition);
+  }
 
   return impl()->DeclareFunction(variable_name, function, pos, is_generator,
                                  is_async, names, ok);
@@ -4720,13 +4599,10 @@
       return impl()->ParseClassDeclaration(nullptr, false, ambient, ok);
     case Token::VAR:
     case Token::CONST:
-<<<<<<< HEAD
-      return impl()->ParseVariableStatement(kStatementListItem, nullptr,
-                                            ambient, ok);
+      return ParseVariableStatement(kStatementListItem, nullptr, ambient, ok);
     case Token::LET:
       if (IsNextLetKeyword()) {
-        return impl()->ParseVariableStatement(kStatementListItem, nullptr,
-                                              ambient, ok);
+        return ParseVariableStatement(kStatementListItem, nullptr, ambient, ok);
       }
       break;
     case Token::IDENTIFIER:
@@ -4739,12 +4615,6 @@
         return ParseTypeAliasDeclaration(pos, ok);
       } else if (CheckContextualKeyword(CStrVector("interface"))) {
         return ParseInterfaceDeclaration(pos, ok);
-=======
-      return ParseVariableStatement(kStatementListItem, nullptr, ok);
-    case Token::LET:
-      if (IsNextLetKeyword()) {
-        return ParseVariableStatement(kStatementListItem, nullptr, ok);
->>>>>>> f0a0c432
       }
       break;
     }
@@ -4848,11 +4718,7 @@
     case Token::DEBUGGER:
       return ParseDebuggerStatement(ok);
     case Token::VAR:
-<<<<<<< HEAD
-      return impl()->ParseVariableStatement(kStatement, nullptr, false, ok);
-=======
-      return ParseVariableStatement(kStatement, nullptr, ok);
->>>>>>> f0a0c432
+      return ParseVariableStatement(kStatement, nullptr, false, ok);
     default:
       return ParseExpressionOrLabelledStatement(labels, allow_function, ok);
   }
@@ -4883,7 +4749,456 @@
 }
 
 template <typename Impl>
-<<<<<<< HEAD
+typename ParserBase<Impl>::BlockT ParserBase<Impl>::ParseBlock(
+    ZoneList<const AstRawString*>* labels, bool* ok) {
+  // Block ::
+  //   '{' StatementList '}'
+
+  // Construct block expecting 16 statements.
+  BlockT body = factory()->NewBlock(labels, 16, false, kNoSourcePosition);
+
+  // Parse the statements and collect escaping labels.
+  Expect(Token::LBRACE, CHECK_OK_CUSTOM(NullBlock));
+  {
+    BlockState block_state(&scope_state_);
+    block_state.set_start_position(scanner()->location().beg_pos);
+    typename Types::Target target(this, body);
+
+    while (peek() != Token::RBRACE) {
+      StatementT stat = ParseStatementListItem(CHECK_OK_CUSTOM(NullBlock));
+      if (!impl()->IsNullStatement(stat) && !impl()->IsEmptyStatement(stat)) {
+        body->statements()->Add(stat, zone());
+      }
+    }
+
+    Expect(Token::RBRACE, CHECK_OK_CUSTOM(NullBlock));
+    block_state.set_end_position(scanner()->location().end_pos);
+    body->set_scope(block_state.FinalizedBlockScope());
+  }
+  return body;
+}
+
+template <typename Impl>
+typename ParserBase<Impl>::StatementT ParserBase<Impl>::ParseScopedStatement(
+    ZoneList<const AstRawString*>* labels, bool legacy, bool* ok) {
+  if (is_strict(language_mode()) || peek() != Token::FUNCTION ||
+      (legacy && allow_harmony_restrictive_declarations())) {
+    return ParseStatement(labels, kDisallowLabelledFunctionStatement, ok);
+  } else {
+    if (legacy) {
+      impl()->CountUsage(v8::Isolate::kLegacyFunctionDeclaration);
+    }
+    // Make a block around the statement for a lexical binding
+    // is introduced by a FunctionDeclaration.
+    BlockState block_state(&scope_state_);
+    block_state.set_start_position(scanner()->location().beg_pos);
+    BlockT block = factory()->NewBlock(NULL, 1, false, kNoSourcePosition);
+    StatementT body = impl()->ParseFunctionDeclaration(false, CHECK_OK);
+    block->statements()->Add(body, zone());
+    block_state.set_end_position(scanner()->location().end_pos);
+    block->set_scope(block_state.FinalizedBlockScope());
+    return block;
+  }
+}
+
+template <typename Impl>
+typename ParserBase<Impl>::StatementT ParserBase<Impl>::ParseVariableStatement(
+    VariableDeclarationContext var_context,
+    ZoneList<const AstRawString*>* names, bool ambient, bool* ok) {
+  // VariableStatement ::
+  //   VariableDeclarations ';'
+
+  // The scope of a var declared variable anywhere inside a function
+  // is the entire function (ECMA-262, 3rd, 10.1.3, and 12.2). Thus we can
+  // transform a source-level var declaration into a (Function) Scope
+  // declaration, and rewrite the source-level initialization into an assignment
+  // statement. We use a block to collect multiple assignments.
+  //
+  // We mark the block as initializer block because we don't want the
+  // rewriter to add a '.result' assignment to such a block (to get compliant
+  // behavior for code such as print(eval('var x = 7')), and for cosmetic
+  // reasons when pretty-printing. Also, unless an assignment (initialization)
+  // is inside an initializer block, it is ignored.
+
+  DeclarationParsingResult parsing_result;
+  StatementT result = ParseVariableDeclarations(var_context, &parsing_result,
+                                                names, ambient, CHECK_OK);
+  ExpectSemicolon(CHECK_OK);
+  return result;
+}
+
+template <typename Impl>
+typename ParserBase<Impl>::StatementT ParserBase<Impl>::ParseDebuggerStatement(
+    bool* ok) {
+  // In ECMA-262 'debugger' is defined as a reserved keyword. In some browser
+  // contexts this is used as a statement which invokes the debugger as i a
+  // break point is present.
+  // DebuggerStatement ::
+  //   'debugger' ';'
+
+  int pos = peek_position();
+  Expect(Token::DEBUGGER, CHECK_OK);
+  ExpectSemicolon(CHECK_OK);
+  return factory()->NewDebuggerStatement(pos);
+}
+
+template <typename Impl>
+typename ParserBase<Impl>::StatementT
+ParserBase<Impl>::ParseExpressionOrLabelledStatement(
+    ZoneList<const AstRawString*>* labels,
+    AllowLabelledFunctionStatement allow_function, bool* ok) {
+  // ExpressionStatement | LabelledStatement ::
+  //   Expression ';'
+  //   Identifier ':' Statement
+  //
+  // ExpressionStatement[Yield] :
+  //   [lookahead ∉ {{, function, class, let [}] Expression[In, ?Yield] ;
+
+  int pos = peek_position();
+
+  switch (peek()) {
+    case Token::FUNCTION:
+    case Token::LBRACE:
+      UNREACHABLE();  // Always handled by the callers.
+    case Token::CLASS:
+      ReportUnexpectedToken(Next());
+      *ok = false;
+      return impl()->NullStatement();
+    default:
+      break;
+  }
+
+  bool starts_with_identifier = peek_any_identifier();
+  ExpressionT expr = ParseExpression(true, typesystem::kNoCover, CHECK_OK);
+  if (peek() == Token::COLON && starts_with_identifier &&
+      impl()->IsIdentifier(expr)) {
+    // The whole expression was a single identifier, and not, e.g.,
+    // something starting with an identifier or a parenthesized identifier.
+    labels = impl()->DeclareLabel(labels, impl()->AsIdentifierExpression(expr),
+                                  CHECK_OK);
+    Consume(Token::COLON);
+    // ES#sec-labelled-function-declarations Labelled Function Declarations
+    if (peek() == Token::FUNCTION && is_sloppy(language_mode())) {
+      if (allow_function == kAllowLabelledFunctionStatement) {
+        return impl()->ParseFunctionDeclaration(false, ok);
+      } else {
+        return ParseScopedStatement(labels, true, ok);
+      }
+    }
+    return ParseStatement(labels, kDisallowLabelledFunctionStatement, ok);
+  }
+
+  // If we have an extension, we allow a native function declaration.
+  // A native function declaration starts with "native function" with
+  // no line-terminator between the two words.
+  if (extension_ != nullptr && peek() == Token::FUNCTION &&
+      !scanner()->HasAnyLineTerminatorBeforeNext() && impl()->IsNative(expr) &&
+      !scanner()->literal_contains_escapes()) {
+    return impl()->ParseNativeDeclaration(ok);
+  }
+
+  // Parsed expression statement, followed by semicolon.
+  ExpectSemicolon(CHECK_OK);
+  return factory()->NewExpressionStatement(expr, pos);
+}
+
+template <typename Impl>
+typename ParserBase<Impl>::StatementT ParserBase<Impl>::ParseIfStatement(
+    ZoneList<const AstRawString*>* labels, bool* ok) {
+  // IfStatement ::
+  //   'if' '(' Expression ')' Statement ('else' Statement)?
+
+  int pos = peek_position();
+  Expect(Token::IF, CHECK_OK);
+  Expect(Token::LPAREN, CHECK_OK);
+  ExpressionT condition = ParseExpression(true, typesystem::kNoCover, CHECK_OK);
+  Expect(Token::RPAREN, CHECK_OK);
+  StatementT then_statement = ParseScopedStatement(labels, false, CHECK_OK);
+  StatementT else_statement = impl()->NullStatement();
+  if (Check(Token::ELSE)) {
+    else_statement = ParseScopedStatement(labels, false, CHECK_OK);
+  } else {
+    else_statement = factory()->NewEmptyStatement(kNoSourcePosition);
+  }
+  return factory()->NewIfStatement(condition, then_statement, else_statement,
+                                   pos);
+}
+
+template <typename Impl>
+typename ParserBase<Impl>::StatementT ParserBase<Impl>::ParseContinueStatement(
+    bool* ok) {
+  // ContinueStatement ::
+  //   'continue' Identifier? ';'
+
+  int pos = peek_position();
+  Expect(Token::CONTINUE, CHECK_OK);
+  IdentifierT label = impl()->EmptyIdentifier();
+  Token::Value tok = peek();
+  if (!scanner()->HasAnyLineTerminatorBeforeNext() && tok != Token::SEMICOLON &&
+      tok != Token::RBRACE && tok != Token::EOS) {
+    // ECMA allows "eval" or "arguments" as labels even in strict mode.
+    label = ParseIdentifier(kAllowRestrictedIdentifiers, CHECK_OK);
+  }
+  typename Types::IterationStatement target =
+      impl()->LookupContinueTarget(label, CHECK_OK);
+  if (impl()->IsNullStatement(target)) {
+    // Illegal continue statement.
+    MessageTemplate::Template message = MessageTemplate::kIllegalContinue;
+    if (!impl()->IsEmptyIdentifier(label)) {
+      message = MessageTemplate::kUnknownLabel;
+    }
+    ReportMessage(message, label);
+    *ok = false;
+    return impl()->NullStatement();
+  }
+  ExpectSemicolon(CHECK_OK);
+  return factory()->NewContinueStatement(target, pos);
+}
+
+template <typename Impl>
+typename ParserBase<Impl>::StatementT ParserBase<Impl>::ParseBreakStatement(
+    ZoneList<const AstRawString*>* labels, bool* ok) {
+  // BreakStatement ::
+  //   'break' Identifier? ';'
+
+  int pos = peek_position();
+  Expect(Token::BREAK, CHECK_OK);
+  IdentifierT label = impl()->EmptyIdentifier();
+  Token::Value tok = peek();
+  if (!scanner()->HasAnyLineTerminatorBeforeNext() && tok != Token::SEMICOLON &&
+      tok != Token::RBRACE && tok != Token::EOS) {
+    // ECMA allows "eval" or "arguments" as labels even in strict mode.
+    label = ParseIdentifier(kAllowRestrictedIdentifiers, CHECK_OK);
+  }
+  // Parse labeled break statements that target themselves into
+  // empty statements, e.g. 'l1: l2: l3: break l2;'
+  if (!impl()->IsEmptyIdentifier(label) &&
+      impl()->ContainsLabel(labels, label)) {
+    ExpectSemicolon(CHECK_OK);
+    return factory()->NewEmptyStatement(pos);
+  }
+  typename Types::BreakableStatement target =
+      impl()->LookupBreakTarget(label, CHECK_OK);
+  if (impl()->IsNullStatement(target)) {
+    // Illegal break statement.
+    MessageTemplate::Template message = MessageTemplate::kIllegalBreak;
+    if (!impl()->IsEmptyIdentifier(label)) {
+      message = MessageTemplate::kUnknownLabel;
+    }
+    ReportMessage(message, label);
+    *ok = false;
+    return impl()->NullStatement();
+  }
+  ExpectSemicolon(CHECK_OK);
+  return factory()->NewBreakStatement(target, pos);
+}
+
+template <typename Impl>
+typename ParserBase<Impl>::StatementT ParserBase<Impl>::ParseReturnStatement(
+    bool* ok) {
+  // ReturnStatement ::
+  //   'return' [no line terminator] Expression? ';'
+
+  // Consume the return token. It is necessary to do that before
+  // reporting any errors on it, because of the way errors are
+  // reported (underlining).
+  Expect(Token::RETURN, CHECK_OK);
+  Scanner::Location loc = scanner()->location();
+
+  Token::Value tok = peek();
+  ExpressionT return_value = impl()->EmptyExpression();
+  if (scanner()->HasAnyLineTerminatorBeforeNext() || tok == Token::SEMICOLON ||
+      tok == Token::RBRACE || tok == Token::EOS) {
+    if (IsSubclassConstructor(function_state_->kind())) {
+      return_value = impl()->ThisExpression(loc.beg_pos);
+    } else {
+      return_value = impl()->GetLiteralUndefined(position());
+    }
+  } else {
+    if (IsSubclassConstructor(function_state_->kind())) {
+      // Because of the return code rewriting that happens in case of a subclass
+      // constructor we don't want to accept tail calls, therefore we don't set
+      // ReturnExprScope to kInsideValidReturnStatement here.
+      return_value = ParseExpression(true, typesystem::kNoCover, CHECK_OK);
+    } else {
+      ReturnExprScope maybe_allow_tail_calls(
+          function_state_, ReturnExprContext::kInsideValidReturnStatement);
+      return_value = ParseExpression(true, typesystem::kNoCover, CHECK_OK);
+
+      if (allow_tailcalls() && !is_sloppy(language_mode()) && !is_resumable()) {
+        // ES6 14.6.1 Static Semantics: IsInTailPosition
+        function_state_->AddImplicitTailCallExpression(return_value);
+      }
+    }
+  }
+  ExpectSemicolon(CHECK_OK);
+  return_value = impl()->RewriteReturn(return_value, loc.beg_pos);
+
+  DeclarationScope* decl_scope = GetDeclarationScope();
+  if (decl_scope->is_script_scope() || decl_scope->is_eval_scope()) {
+    impl()->ReportMessageAt(loc, MessageTemplate::kIllegalReturn);
+    *ok = false;
+    return impl()->NullStatement();
+  }
+  return factory()->NewReturnStatement(return_value, loc.beg_pos);
+}
+
+template <typename Impl>
+typename ParserBase<Impl>::StatementT ParserBase<Impl>::ParseWithStatement(
+    ZoneList<const AstRawString*>* labels, bool* ok) {
+  // WithStatement ::
+  //   'with' '(' Expression ')' Statement
+
+  Expect(Token::WITH, CHECK_OK);
+  int pos = position();
+
+  if (is_strict(language_mode())) {
+    ReportMessage(MessageTemplate::kStrictWith);
+    *ok = false;
+    return impl()->NullStatement();
+  }
+
+  Expect(Token::LPAREN, CHECK_OK);
+  ExpressionT expr = ParseExpression(true, typesystem::kNoCover, CHECK_OK);
+  Expect(Token::RPAREN, CHECK_OK);
+
+  Scope* with_scope = NewScope(WITH_SCOPE);
+  StatementT body = impl()->NullStatement();
+  {
+    BlockState block_state(&scope_state_, with_scope);
+    with_scope->set_start_position(scanner()->peek_location().beg_pos);
+    body = ParseScopedStatement(labels, true, CHECK_OK);
+    with_scope->set_end_position(scanner()->location().end_pos);
+  }
+  return factory()->NewWithStatement(with_scope, expr, body, pos);
+}
+
+template <typename Impl>
+typename ParserBase<Impl>::StatementT ParserBase<Impl>::ParseDoWhileStatement(
+    ZoneList<const AstRawString*>* labels, bool* ok) {
+  // DoStatement ::
+  //   'do' Statement 'while' '(' Expression ')' ';'
+
+  auto loop = factory()->NewDoWhileStatement(labels, peek_position());
+  typename Types::Target target(this, loop);
+
+  Expect(Token::DO, CHECK_OK);
+  StatementT body = ParseScopedStatement(nullptr, true, CHECK_OK);
+  Expect(Token::WHILE, CHECK_OK);
+  Expect(Token::LPAREN, CHECK_OK);
+
+  ExpressionT cond = ParseExpression(true, typesystem::kNoCover, CHECK_OK);
+  Expect(Token::RPAREN, CHECK_OK);
+
+  // Allow do-statements to be terminated with and without
+  // semi-colons. This allows code such as 'do;while(0)return' to
+  // parse, which would not be the case if we had used the
+  // ExpectSemicolon() functionality here.
+  Check(Token::SEMICOLON);
+
+  loop->Initialize(cond, body);
+  return loop;
+}
+
+template <typename Impl>
+typename ParserBase<Impl>::StatementT ParserBase<Impl>::ParseWhileStatement(
+    ZoneList<const AstRawString*>* labels, bool* ok) {
+  // WhileStatement ::
+  //   'while' '(' Expression ')' Statement
+
+  auto loop = factory()->NewWhileStatement(labels, peek_position());
+  typename Types::Target target(this, loop);
+
+  Expect(Token::WHILE, CHECK_OK);
+  Expect(Token::LPAREN, CHECK_OK);
+  ExpressionT cond = ParseExpression(true, typesystem::kNoCover, CHECK_OK);
+  Expect(Token::RPAREN, CHECK_OK);
+  StatementT body = ParseScopedStatement(nullptr, true, CHECK_OK);
+
+  loop->Initialize(cond, body);
+  return loop;
+}
+
+template <typename Impl>
+typename ParserBase<Impl>::StatementT ParserBase<Impl>::ParseThrowStatement(
+    bool* ok) {
+  // ThrowStatement ::
+  //   'throw' Expression ';'
+
+  Expect(Token::THROW, CHECK_OK);
+  int pos = position();
+  if (scanner()->HasAnyLineTerminatorBeforeNext()) {
+    ReportMessage(MessageTemplate::kNewlineAfterThrow);
+    *ok = false;
+    return impl()->NullStatement();
+  }
+  ExpressionT exception = ParseExpression(true, typesystem::kNoCover, CHECK_OK);
+  ExpectSemicolon(CHECK_OK);
+
+  return impl()->NewThrowStatement(exception, pos);
+}
+
+template <typename Impl>
+typename ParserBase<Impl>::StatementT ParserBase<Impl>::ParseSwitchStatement(
+    ZoneList<const AstRawString*>* labels, bool* ok) {
+  // SwitchStatement ::
+  //   'switch' '(' Expression ')' '{' CaseClause* '}'
+  // CaseClause ::
+  //   'case' Expression ':' StatementList
+  //   'default' ':' StatementList
+
+  int switch_pos = peek_position();
+
+  Expect(Token::SWITCH, CHECK_OK);
+  Expect(Token::LPAREN, CHECK_OK);
+  ExpressionT tag = ParseExpression(true, typesystem::kNoCover, CHECK_OK);
+  Expect(Token::RPAREN, CHECK_OK);
+
+  auto switch_statement = factory()->NewSwitchStatement(labels, switch_pos);
+
+  {
+    BlockState cases_block_state(&scope_state_);
+    cases_block_state.set_start_position(scanner()->location().beg_pos);
+    cases_block_state.SetNonlinear();
+    typename Types::Target target(this, switch_statement);
+
+    bool default_seen = false;
+    auto cases = impl()->NewCaseClauseList(4);
+    Expect(Token::LBRACE, CHECK_OK);
+    while (peek() != Token::RBRACE) {
+      // An empty label indicates the default case.
+      ExpressionT label = impl()->EmptyExpression();
+      if (Check(Token::CASE)) {
+        label = ParseExpression(true, typesystem::kNoCover, CHECK_OK);
+      } else {
+        Expect(Token::DEFAULT, CHECK_OK);
+        if (default_seen) {
+          ReportMessage(MessageTemplate::kMultipleDefaultsInSwitch);
+          *ok = false;
+          return impl()->NullStatement();
+        }
+        default_seen = true;
+      }
+      Expect(Token::COLON, CHECK_OK);
+      int clause_pos = position();
+      StatementListT statements = impl()->NewStatementList(5);
+      while (peek() != Token::CASE && peek() != Token::DEFAULT &&
+             peek() != Token::RBRACE) {
+        StatementT stat = ParseStatementListItem(CHECK_OK);
+        statements->Add(stat, zone());
+      }
+      auto clause = factory()->NewCaseClause(label, statements, clause_pos);
+      cases->Add(clause, zone());
+    }
+    Expect(Token::RBRACE, CHECK_OK);
+
+    cases_block_state.set_end_position(scanner()->location().end_pos);
+    return impl()->RewriteSwitchStatement(
+        tag, switch_statement, cases, cases_block_state.FinalizedBlockScope());
+  }
+}
+
+template <typename Impl>
 typename ParserBase<Impl>::TypeSystem::Type ParserBase<Impl>::ParseValidType(
     bool* ok) {
   Scanner::Location type_location = scanner()->peek_location();
@@ -5443,463 +5758,9 @@
   return empty;
 }
 
-
 #undef CHECK_OK
 #undef CHECK_OK_CUSTOM
 #undef CHECK_OK_TYPE
-=======
-typename ParserBase<Impl>::BlockT ParserBase<Impl>::ParseBlock(
-    ZoneList<const AstRawString*>* labels, bool* ok) {
-  // Block ::
-  //   '{' StatementList '}'
-
-  // Construct block expecting 16 statements.
-  BlockT body = factory()->NewBlock(labels, 16, false, kNoSourcePosition);
-
-  // Parse the statements and collect escaping labels.
-  Expect(Token::LBRACE, CHECK_OK_CUSTOM(NullBlock));
-  {
-    BlockState block_state(&scope_state_);
-    block_state.set_start_position(scanner()->location().beg_pos);
-    typename Types::Target target(this, body);
-
-    while (peek() != Token::RBRACE) {
-      StatementT stat = ParseStatementListItem(CHECK_OK_CUSTOM(NullBlock));
-      if (!impl()->IsNullStatement(stat) && !impl()->IsEmptyStatement(stat)) {
-        body->statements()->Add(stat, zone());
-      }
-    }
-
-    Expect(Token::RBRACE, CHECK_OK_CUSTOM(NullBlock));
-    block_state.set_end_position(scanner()->location().end_pos);
-    body->set_scope(block_state.FinalizedBlockScope());
-  }
-  return body;
-}
-
-template <typename Impl>
-typename ParserBase<Impl>::StatementT ParserBase<Impl>::ParseScopedStatement(
-    ZoneList<const AstRawString*>* labels, bool legacy, bool* ok) {
-  if (is_strict(language_mode()) || peek() != Token::FUNCTION ||
-      (legacy && allow_harmony_restrictive_declarations())) {
-    return ParseStatement(labels, kDisallowLabelledFunctionStatement, ok);
-  } else {
-    if (legacy) {
-      impl()->CountUsage(v8::Isolate::kLegacyFunctionDeclaration);
-    }
-    // Make a block around the statement for a lexical binding
-    // is introduced by a FunctionDeclaration.
-    BlockState block_state(&scope_state_);
-    block_state.set_start_position(scanner()->location().beg_pos);
-    BlockT block = factory()->NewBlock(NULL, 1, false, kNoSourcePosition);
-    StatementT body = impl()->ParseFunctionDeclaration(CHECK_OK);
-    block->statements()->Add(body, zone());
-    block_state.set_end_position(scanner()->location().end_pos);
-    block->set_scope(block_state.FinalizedBlockScope());
-    return block;
-  }
-}
-
-template <typename Impl>
-typename ParserBase<Impl>::StatementT ParserBase<Impl>::ParseVariableStatement(
-    VariableDeclarationContext var_context,
-    ZoneList<const AstRawString*>* names, bool* ok) {
-  // VariableStatement ::
-  //   VariableDeclarations ';'
-
-  // The scope of a var declared variable anywhere inside a function
-  // is the entire function (ECMA-262, 3rd, 10.1.3, and 12.2). Thus we can
-  // transform a source-level var declaration into a (Function) Scope
-  // declaration, and rewrite the source-level initialization into an assignment
-  // statement. We use a block to collect multiple assignments.
-  //
-  // We mark the block as initializer block because we don't want the
-  // rewriter to add a '.result' assignment to such a block (to get compliant
-  // behavior for code such as print(eval('var x = 7')), and for cosmetic
-  // reasons when pretty-printing. Also, unless an assignment (initialization)
-  // is inside an initializer block, it is ignored.
-
-  DeclarationParsingResult parsing_result;
-  StatementT result =
-      ParseVariableDeclarations(var_context, &parsing_result, names, CHECK_OK);
-  ExpectSemicolon(CHECK_OK);
-  return result;
-}
-
-template <typename Impl>
-typename ParserBase<Impl>::StatementT ParserBase<Impl>::ParseDebuggerStatement(
-    bool* ok) {
-  // In ECMA-262 'debugger' is defined as a reserved keyword. In some browser
-  // contexts this is used as a statement which invokes the debugger as i a
-  // break point is present.
-  // DebuggerStatement ::
-  //   'debugger' ';'
-
-  int pos = peek_position();
-  Expect(Token::DEBUGGER, CHECK_OK);
-  ExpectSemicolon(CHECK_OK);
-  return factory()->NewDebuggerStatement(pos);
-}
-
-template <typename Impl>
-typename ParserBase<Impl>::StatementT
-ParserBase<Impl>::ParseExpressionOrLabelledStatement(
-    ZoneList<const AstRawString*>* labels,
-    AllowLabelledFunctionStatement allow_function, bool* ok) {
-  // ExpressionStatement | LabelledStatement ::
-  //   Expression ';'
-  //   Identifier ':' Statement
-  //
-  // ExpressionStatement[Yield] :
-  //   [lookahead ∉ {{, function, class, let [}] Expression[In, ?Yield] ;
-
-  int pos = peek_position();
-
-  switch (peek()) {
-    case Token::FUNCTION:
-    case Token::LBRACE:
-      UNREACHABLE();  // Always handled by the callers.
-    case Token::CLASS:
-      ReportUnexpectedToken(Next());
-      *ok = false;
-      return impl()->NullStatement();
-    default:
-      break;
-  }
-
-  bool starts_with_identifier = peek_any_identifier();
-  ExpressionT expr = ParseExpression(true, CHECK_OK);
-  if (peek() == Token::COLON && starts_with_identifier &&
-      impl()->IsIdentifier(expr)) {
-    // The whole expression was a single identifier, and not, e.g.,
-    // something starting with an identifier or a parenthesized identifier.
-    labels = impl()->DeclareLabel(labels, impl()->AsIdentifierExpression(expr),
-                                  CHECK_OK);
-    Consume(Token::COLON);
-    // ES#sec-labelled-function-declarations Labelled Function Declarations
-    if (peek() == Token::FUNCTION && is_sloppy(language_mode())) {
-      if (allow_function == kAllowLabelledFunctionStatement) {
-        return impl()->ParseFunctionDeclaration(ok);
-      } else {
-        return ParseScopedStatement(labels, true, ok);
-      }
-    }
-    return ParseStatement(labels, kDisallowLabelledFunctionStatement, ok);
-  }
-
-  // If we have an extension, we allow a native function declaration.
-  // A native function declaration starts with "native function" with
-  // no line-terminator between the two words.
-  if (extension_ != nullptr && peek() == Token::FUNCTION &&
-      !scanner()->HasAnyLineTerminatorBeforeNext() && impl()->IsNative(expr) &&
-      !scanner()->literal_contains_escapes()) {
-    return impl()->ParseNativeDeclaration(ok);
-  }
-
-  // Parsed expression statement, followed by semicolon.
-  ExpectSemicolon(CHECK_OK);
-  return factory()->NewExpressionStatement(expr, pos);
-}
-
-template <typename Impl>
-typename ParserBase<Impl>::StatementT ParserBase<Impl>::ParseIfStatement(
-    ZoneList<const AstRawString*>* labels, bool* ok) {
-  // IfStatement ::
-  //   'if' '(' Expression ')' Statement ('else' Statement)?
-
-  int pos = peek_position();
-  Expect(Token::IF, CHECK_OK);
-  Expect(Token::LPAREN, CHECK_OK);
-  ExpressionT condition = ParseExpression(true, CHECK_OK);
-  Expect(Token::RPAREN, CHECK_OK);
-  StatementT then_statement = ParseScopedStatement(labels, false, CHECK_OK);
-  StatementT else_statement = impl()->NullStatement();
-  if (Check(Token::ELSE)) {
-    else_statement = ParseScopedStatement(labels, false, CHECK_OK);
-  } else {
-    else_statement = factory()->NewEmptyStatement(kNoSourcePosition);
-  }
-  return factory()->NewIfStatement(condition, then_statement, else_statement,
-                                   pos);
-}
-
-template <typename Impl>
-typename ParserBase<Impl>::StatementT ParserBase<Impl>::ParseContinueStatement(
-    bool* ok) {
-  // ContinueStatement ::
-  //   'continue' Identifier? ';'
-
-  int pos = peek_position();
-  Expect(Token::CONTINUE, CHECK_OK);
-  IdentifierT label = impl()->EmptyIdentifier();
-  Token::Value tok = peek();
-  if (!scanner()->HasAnyLineTerminatorBeforeNext() && tok != Token::SEMICOLON &&
-      tok != Token::RBRACE && tok != Token::EOS) {
-    // ECMA allows "eval" or "arguments" as labels even in strict mode.
-    label = ParseIdentifier(kAllowRestrictedIdentifiers, CHECK_OK);
-  }
-  typename Types::IterationStatement target =
-      impl()->LookupContinueTarget(label, CHECK_OK);
-  if (impl()->IsNullStatement(target)) {
-    // Illegal continue statement.
-    MessageTemplate::Template message = MessageTemplate::kIllegalContinue;
-    if (!impl()->IsEmptyIdentifier(label)) {
-      message = MessageTemplate::kUnknownLabel;
-    }
-    ReportMessage(message, label);
-    *ok = false;
-    return impl()->NullStatement();
-  }
-  ExpectSemicolon(CHECK_OK);
-  return factory()->NewContinueStatement(target, pos);
-}
-
-template <typename Impl>
-typename ParserBase<Impl>::StatementT ParserBase<Impl>::ParseBreakStatement(
-    ZoneList<const AstRawString*>* labels, bool* ok) {
-  // BreakStatement ::
-  //   'break' Identifier? ';'
-
-  int pos = peek_position();
-  Expect(Token::BREAK, CHECK_OK);
-  IdentifierT label = impl()->EmptyIdentifier();
-  Token::Value tok = peek();
-  if (!scanner()->HasAnyLineTerminatorBeforeNext() && tok != Token::SEMICOLON &&
-      tok != Token::RBRACE && tok != Token::EOS) {
-    // ECMA allows "eval" or "arguments" as labels even in strict mode.
-    label = ParseIdentifier(kAllowRestrictedIdentifiers, CHECK_OK);
-  }
-  // Parse labeled break statements that target themselves into
-  // empty statements, e.g. 'l1: l2: l3: break l2;'
-  if (!impl()->IsEmptyIdentifier(label) &&
-      impl()->ContainsLabel(labels, label)) {
-    ExpectSemicolon(CHECK_OK);
-    return factory()->NewEmptyStatement(pos);
-  }
-  typename Types::BreakableStatement target =
-      impl()->LookupBreakTarget(label, CHECK_OK);
-  if (impl()->IsNullStatement(target)) {
-    // Illegal break statement.
-    MessageTemplate::Template message = MessageTemplate::kIllegalBreak;
-    if (!impl()->IsEmptyIdentifier(label)) {
-      message = MessageTemplate::kUnknownLabel;
-    }
-    ReportMessage(message, label);
-    *ok = false;
-    return impl()->NullStatement();
-  }
-  ExpectSemicolon(CHECK_OK);
-  return factory()->NewBreakStatement(target, pos);
-}
-
-template <typename Impl>
-typename ParserBase<Impl>::StatementT ParserBase<Impl>::ParseReturnStatement(
-    bool* ok) {
-  // ReturnStatement ::
-  //   'return' [no line terminator] Expression? ';'
-
-  // Consume the return token. It is necessary to do that before
-  // reporting any errors on it, because of the way errors are
-  // reported (underlining).
-  Expect(Token::RETURN, CHECK_OK);
-  Scanner::Location loc = scanner()->location();
-
-  Token::Value tok = peek();
-  ExpressionT return_value = impl()->EmptyExpression();
-  if (scanner()->HasAnyLineTerminatorBeforeNext() || tok == Token::SEMICOLON ||
-      tok == Token::RBRACE || tok == Token::EOS) {
-    if (IsSubclassConstructor(function_state_->kind())) {
-      return_value = impl()->ThisExpression(loc.beg_pos);
-    } else {
-      return_value = impl()->GetLiteralUndefined(position());
-    }
-  } else {
-    if (IsSubclassConstructor(function_state_->kind())) {
-      // Because of the return code rewriting that happens in case of a subclass
-      // constructor we don't want to accept tail calls, therefore we don't set
-      // ReturnExprScope to kInsideValidReturnStatement here.
-      return_value = ParseExpression(true, CHECK_OK);
-    } else {
-      ReturnExprScope maybe_allow_tail_calls(
-          function_state_, ReturnExprContext::kInsideValidReturnStatement);
-      return_value = ParseExpression(true, CHECK_OK);
-
-      if (allow_tailcalls() && !is_sloppy(language_mode()) && !is_resumable()) {
-        // ES6 14.6.1 Static Semantics: IsInTailPosition
-        function_state_->AddImplicitTailCallExpression(return_value);
-      }
-    }
-  }
-  ExpectSemicolon(CHECK_OK);
-  return_value = impl()->RewriteReturn(return_value, loc.beg_pos);
-
-  DeclarationScope* decl_scope = GetDeclarationScope();
-  if (decl_scope->is_script_scope() || decl_scope->is_eval_scope()) {
-    impl()->ReportMessageAt(loc, MessageTemplate::kIllegalReturn);
-    *ok = false;
-    return impl()->NullStatement();
-  }
-  return factory()->NewReturnStatement(return_value, loc.beg_pos);
-}
-
-template <typename Impl>
-typename ParserBase<Impl>::StatementT ParserBase<Impl>::ParseWithStatement(
-    ZoneList<const AstRawString*>* labels, bool* ok) {
-  // WithStatement ::
-  //   'with' '(' Expression ')' Statement
-
-  Expect(Token::WITH, CHECK_OK);
-  int pos = position();
-
-  if (is_strict(language_mode())) {
-    ReportMessage(MessageTemplate::kStrictWith);
-    *ok = false;
-    return impl()->NullStatement();
-  }
-
-  Expect(Token::LPAREN, CHECK_OK);
-  ExpressionT expr = ParseExpression(true, CHECK_OK);
-  Expect(Token::RPAREN, CHECK_OK);
-
-  Scope* with_scope = NewScope(WITH_SCOPE);
-  StatementT body = impl()->NullStatement();
-  {
-    BlockState block_state(&scope_state_, with_scope);
-    with_scope->set_start_position(scanner()->peek_location().beg_pos);
-    body = ParseScopedStatement(labels, true, CHECK_OK);
-    with_scope->set_end_position(scanner()->location().end_pos);
-  }
-  return factory()->NewWithStatement(with_scope, expr, body, pos);
-}
-
-template <typename Impl>
-typename ParserBase<Impl>::StatementT ParserBase<Impl>::ParseDoWhileStatement(
-    ZoneList<const AstRawString*>* labels, bool* ok) {
-  // DoStatement ::
-  //   'do' Statement 'while' '(' Expression ')' ';'
-
-  auto loop = factory()->NewDoWhileStatement(labels, peek_position());
-  typename Types::Target target(this, loop);
-
-  Expect(Token::DO, CHECK_OK);
-  StatementT body = ParseScopedStatement(nullptr, true, CHECK_OK);
-  Expect(Token::WHILE, CHECK_OK);
-  Expect(Token::LPAREN, CHECK_OK);
-
-  ExpressionT cond = ParseExpression(true, CHECK_OK);
-  Expect(Token::RPAREN, CHECK_OK);
-
-  // Allow do-statements to be terminated with and without
-  // semi-colons. This allows code such as 'do;while(0)return' to
-  // parse, which would not be the case if we had used the
-  // ExpectSemicolon() functionality here.
-  Check(Token::SEMICOLON);
-
-  loop->Initialize(cond, body);
-  return loop;
-}
->>>>>>> f0a0c432
-
-template <typename Impl>
-typename ParserBase<Impl>::StatementT ParserBase<Impl>::ParseWhileStatement(
-    ZoneList<const AstRawString*>* labels, bool* ok) {
-  // WhileStatement ::
-  //   'while' '(' Expression ')' Statement
-
-  auto loop = factory()->NewWhileStatement(labels, peek_position());
-  typename Types::Target target(this, loop);
-
-  Expect(Token::WHILE, CHECK_OK);
-  Expect(Token::LPAREN, CHECK_OK);
-  ExpressionT cond = ParseExpression(true, CHECK_OK);
-  Expect(Token::RPAREN, CHECK_OK);
-  StatementT body = ParseScopedStatement(nullptr, true, CHECK_OK);
-
-  loop->Initialize(cond, body);
-  return loop;
-}
-
-template <typename Impl>
-typename ParserBase<Impl>::StatementT ParserBase<Impl>::ParseThrowStatement(
-    bool* ok) {
-  // ThrowStatement ::
-  //   'throw' Expression ';'
-
-  Expect(Token::THROW, CHECK_OK);
-  int pos = position();
-  if (scanner()->HasAnyLineTerminatorBeforeNext()) {
-    ReportMessage(MessageTemplate::kNewlineAfterThrow);
-    *ok = false;
-    return impl()->NullStatement();
-  }
-  ExpressionT exception = ParseExpression(true, CHECK_OK);
-  ExpectSemicolon(CHECK_OK);
-
-  return impl()->NewThrowStatement(exception, pos);
-}
-
-template <typename Impl>
-typename ParserBase<Impl>::StatementT ParserBase<Impl>::ParseSwitchStatement(
-    ZoneList<const AstRawString*>* labels, bool* ok) {
-  // SwitchStatement ::
-  //   'switch' '(' Expression ')' '{' CaseClause* '}'
-  // CaseClause ::
-  //   'case' Expression ':' StatementList
-  //   'default' ':' StatementList
-
-  int switch_pos = peek_position();
-
-  Expect(Token::SWITCH, CHECK_OK);
-  Expect(Token::LPAREN, CHECK_OK);
-  ExpressionT tag = ParseExpression(true, CHECK_OK);
-  Expect(Token::RPAREN, CHECK_OK);
-
-  auto switch_statement = factory()->NewSwitchStatement(labels, switch_pos);
-
-  {
-    BlockState cases_block_state(&scope_state_);
-    cases_block_state.set_start_position(scanner()->location().beg_pos);
-    cases_block_state.SetNonlinear();
-    typename Types::Target target(this, switch_statement);
-
-    bool default_seen = false;
-    auto cases = impl()->NewCaseClauseList(4);
-    Expect(Token::LBRACE, CHECK_OK);
-    while (peek() != Token::RBRACE) {
-      // An empty label indicates the default case.
-      ExpressionT label = impl()->EmptyExpression();
-      if (Check(Token::CASE)) {
-        label = ParseExpression(true, CHECK_OK);
-      } else {
-        Expect(Token::DEFAULT, CHECK_OK);
-        if (default_seen) {
-          ReportMessage(MessageTemplate::kMultipleDefaultsInSwitch);
-          *ok = false;
-          return impl()->NullStatement();
-        }
-        default_seen = true;
-      }
-      Expect(Token::COLON, CHECK_OK);
-      int clause_pos = position();
-      StatementListT statements = impl()->NewStatementList(5);
-      while (peek() != Token::CASE && peek() != Token::DEFAULT &&
-             peek() != Token::RBRACE) {
-        StatementT stat = ParseStatementListItem(CHECK_OK);
-        statements->Add(stat, zone());
-      }
-      auto clause = factory()->NewCaseClause(label, statements, clause_pos);
-      cases->Add(clause, zone());
-    }
-    Expect(Token::RBRACE, CHECK_OK);
-
-    cases_block_state.set_end_position(scanner()->location().end_pos);
-    return impl()->RewriteSwitchStatement(
-        tag, switch_statement, cases, cases_block_state.FinalizedBlockScope());
-  }
-}
-
-#undef CHECK_OK
-#undef CHECK_OK_CUSTOM
 
 template <typename Impl>
 void ParserBase<Impl>::ObjectLiteralChecker::CheckDuplicateProto(
