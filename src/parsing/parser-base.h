--- conflicted
+++ resolved
@@ -197,11 +197,6 @@
   typedef typename Types::ObjectLiteralProperty ObjectLiteralPropertyT;
   typedef typename Types::ClassLiteralProperty ClassLiteralPropertyT;
   typedef typename Types::ExpressionList ExpressionListT;
-<<<<<<< HEAD
-  typedef typename Types::PropertyList PropertyListT;
-  typedef typename Types::FormalParameter FormalParameterT;
-=======
->>>>>>> ab486146
   typedef typename Types::FormalParameters FormalParametersT;
   typedef typename Types::Statement StatementT;
   typedef typename Types::StatementList StatementListT;
@@ -1228,13 +1223,8 @@
                                         typesystem::CoverFormalParameters cover,
                                         bool* ok);
   ExpressionT ParseYieldExpression(bool accept_IN, bool* ok);
-<<<<<<< HEAD
-  ExpressionT ParseTailCallExpression(bool* ok);
   ExpressionT ParseConditionalExpression(bool accept_IN, bool allow_optional,
                                          bool* ok);
-=======
-  ExpressionT ParseConditionalExpression(bool accept_IN, bool* ok);
->>>>>>> ab486146
   ExpressionT ParseBinaryExpression(int prec, bool accept_IN, bool* ok);
   ExpressionT ParseUnaryExpression(bool* ok);
   ExpressionT ParsePostfixExpression(bool* ok);
@@ -1253,7 +1243,7 @@
   ExpressionT ParseClassLiteral(IdentifierT name,
                                 Scanner::Location class_name_location,
                                 bool name_is_strict_reserved,
-                                int class_token_pos, bool* ok);
+                                int class_token_pos, bool ambient, bool* ok);
   ExpressionT ParseTemplateLiteral(ExpressionT tag, int start, bool* ok);
   ExpressionT ParseSuperExpression(bool is_new, bool* ok);
   ExpressionT ParseNewTargetExpression(bool* ok);
@@ -1269,27 +1259,20 @@
   BlockT ParseVariableDeclarations(VariableDeclarationContext var_context,
                                    DeclarationParsingResult* parsing_result,
                                    ZoneList<const AstRawString*>* names,
-<<<<<<< HEAD
                                    bool ambient, bool* ok);
-=======
-                                   bool* ok);
   StatementT ParseAsyncFunctionDeclaration(ZoneList<const AstRawString*>* names,
-                                           bool default_export, bool* ok);
->>>>>>> ab486146
+                                           bool default_export, bool ambient,
+                                           bool* ok);
   StatementT ParseHoistableDeclaration(ZoneList<const AstRawString*>* names,
                                        bool default_export, bool ambient,
                                        bool* ok);
   StatementT ParseHoistableDeclaration(int pos, ParseFunctionFlags flags,
                                        ZoneList<const AstRawString*>* names,
-<<<<<<< HEAD
                                        bool default_export, bool ambient,
                                        bool* ok);
-=======
-                                       bool default_export, bool* ok);
   StatementT ParseClassDeclaration(ZoneList<const AstRawString*>* names,
-                                   bool default_export, bool* ok);
+                                   bool default_export, bool ambient, bool* ok);
   StatementT ParseNativeDeclaration(bool* ok);
->>>>>>> ab486146
 
   // Under some circumstances, we allow preparsing to abort if the preparsed
   // function is "long and trivial", and fully parse instead. Our current
@@ -1927,14 +1910,9 @@
                                                    CHECK_OK);
         class_name_location = scanner()->location();
       }
-<<<<<<< HEAD
-      return impl()->ParseClassLiteral(name, class_name_location,
-                                       is_strict_reserved_name,
-                                       class_token_position, false, ok);
-=======
       return ParseClassLiteral(name, class_name_location,
-                               is_strict_reserved_name, class_token_pos, ok);
->>>>>>> ab486146
+                               is_strict_reserved_name, class_token_pos, false,
+                               ok);
     }
 
     case Token::TEMPLATE_SPAN:
@@ -2051,13 +2029,8 @@
       int start_pos = peek_position();
       Consume(Token::ELLIPSIS);
       int expr_pos = peek_position();
-<<<<<<< HEAD
       ExpressionT argument =
           ParseAssignmentExpression(true, typesystem::kNoCover, CHECK_OK);
-      CheckNoTailCallExpressions(CHECK_OK);
-=======
-      ExpressionT argument = ParseAssignmentExpression(true, CHECK_OK);
->>>>>>> ab486146
       elem = factory()->NewSpread(argument, start_pos, expr_pos);
 
       if (first_spread_index < 0) {
@@ -2080,12 +2053,7 @@
       }
     } else {
       int beg_pos = peek_position();
-<<<<<<< HEAD
       elem = ParseAssignmentExpression(true, typesystem::kNoCover, CHECK_OK);
-      CheckNoTailCallExpressions(CHECK_OK);
-=======
-      elem = ParseAssignmentExpression(true, CHECK_OK);
->>>>>>> ab486146
       CheckDestructuringElement(elem, beg_pos, scanner()->location().end_pos);
     }
     values->Add(elem, zone_);
@@ -2808,14 +2776,8 @@
     bool is_spread = Check(Token::ELLIPSIS);
     int expr_pos = peek_position();
 
-<<<<<<< HEAD
     ExpressionT argument = ParseAssignmentExpression(
         true, typesystem::kNoCover, CHECK_OK_CUSTOM(NullExpressionList));
-    CheckNoTailCallExpressions(CHECK_OK_CUSTOM(NullExpressionList));
-=======
-    ExpressionT argument =
-        ParseAssignmentExpression(true, CHECK_OK_CUSTOM(NullExpressionList));
->>>>>>> ab486146
     if (!maybe_arrow) {
       impl()->RewriteNonPattern(CHECK_OK_CUSTOM(NullExpressionList));
     }
@@ -3060,13 +3022,8 @@
 
   ExpressionClassifier rhs_classifier(this);
 
-<<<<<<< HEAD
   ExpressionT right =
       ParseAssignmentExpression(accept_IN, typesystem::kNoCover, CHECK_OK);
-  CheckNoTailCallExpressions(CHECK_OK);
-=======
-  ExpressionT right = ParseAssignmentExpression(accept_IN, CHECK_OK);
->>>>>>> ab486146
   impl()->RewriteNonPattern(CHECK_OK);
   impl()->AccumulateFormalParameterContainmentErrors();
 
@@ -3178,8 +3135,6 @@
   // We start using the binary expression parser for prec >= 4 only!
   ExpressionT expression = ParseBinaryExpression(4, accept_IN, CHECK_OK);
   if (peek() != Token::CONDITIONAL) return expression;
-<<<<<<< HEAD
-  CheckNoTailCallExpressions(CHECK_OK);
   // In typed mode, when parsing an expression that could be a formal
   // parameter, we may encounter a '?' which denotes an optional parameter.
   // This can only be followed by ':', ',' or ')', which cannot start an
@@ -3188,8 +3143,6 @@
       (PeekAhead() == Token::COMMA || PeekAhead() == Token::COLON ||
        PeekAhead() == Token::RPAREN))
     return expression;
-=======
->>>>>>> ab486146
   impl()->RewriteNonPattern(CHECK_OK);
   BindingPatternUnexpectedToken();
   ArrowFormalParametersUnexpectedToken();
@@ -3404,13 +3357,9 @@
   while (true) {
     switch (peek()) {
       case Token::LBRACK: {
-<<<<<<< HEAD
         if (type_instantiation) {  // Braces required here.
           Expect(Token::LPAREN, CHECK_OK);
         }
-        CheckNoTailCallExpressions(CHECK_OK);
-=======
->>>>>>> ab486146
         impl()->RewriteNonPattern(CHECK_OK);
         BindingPatternUnexpectedToken();
         ArrowFormalParametersUnexpectedToken();
@@ -3425,11 +3374,7 @@
       }
 
       case Token::LPAREN: {
-<<<<<<< HEAD
         type_instantiation = false;
-        CheckNoTailCallExpressions(CHECK_OK);
-=======
->>>>>>> ab486146
         int pos;
         impl()->RewriteNonPattern(CHECK_OK);
         BindingPatternUnexpectedToken();
@@ -3517,13 +3462,9 @@
       }
 
       case Token::PERIOD: {
-<<<<<<< HEAD
         if (type_instantiation) {  // Braces required here.
           Expect(Token::LPAREN, CHECK_OK);
         }
-        CheckNoTailCallExpressions(CHECK_OK);
-=======
->>>>>>> ab486146
         impl()->RewriteNonPattern(CHECK_OK);
         BindingPatternUnexpectedToken();
         ArrowFormalParametersUnexpectedToken();
@@ -4162,7 +4103,8 @@
 
 template <typename Impl>
 typename ParserBase<Impl>::StatementT ParserBase<Impl>::ParseClassDeclaration(
-    ZoneList<const AstRawString*>* names, bool default_export, bool* ok) {
+    ZoneList<const AstRawString*>* names, bool default_export, bool ambient,
+    bool* ok) {
   // ClassDeclaration ::
   //   'class' Identifier ('extends' LeftHandExpression)? '{' ClassBody '}'
   //   'class' ('extends' LeftHandExpression)? '{' ClassBody '}'
@@ -4194,9 +4136,12 @@
   }
 
   ExpressionClassifier no_classifier(this);
-  ExpressionT value =
-      ParseClassLiteral(name, scanner()->location(), is_strict_reserved,
-                        class_token_pos, CHECK_OK_CUSTOM(NullStatement));
+  ExpressionT value = ParseClassLiteral(
+      name, scanner()->location(), is_strict_reserved, class_token_pos, ambient,
+      CHECK_OK_CUSTOM(NullStatement));
+  // Return no class declaration in case of an ambient.
+  if (ambient) return factory()->NewEmptyStatement(kNoSourcePosition);
+
   int end_pos = position();
   return impl()->DeclareClass(variable_name, value, names, class_token_pos,
                               end_pos, ok);
@@ -4229,7 +4174,8 @@
 template <typename Impl>
 typename ParserBase<Impl>::StatementT
 ParserBase<Impl>::ParseAsyncFunctionDeclaration(
-    ZoneList<const AstRawString*>* names, bool default_export, bool* ok) {
+    ZoneList<const AstRawString*>* names, bool default_export, bool ambient,
+    bool* ok) {
   // AsyncFunctionDeclaration ::
   //   async [no LineTerminator here] function BindingIdentifier[Await]
   //       ( FormalParameters[Await] ) { AsyncFunctionBody }
@@ -4242,7 +4188,8 @@
   }
   Expect(Token::FUNCTION, CHECK_OK_CUSTOM(NullStatement));
   ParseFunctionFlags flags = ParseFunctionFlags::kIsAsync;
-  return ParseHoistableDeclaration(pos, flags, names, default_export, ok);
+  return ParseHoistableDeclaration(pos, flags, names, default_export, ambient,
+                                   ok);
 }
 
 template <typename Impl>
@@ -4466,7 +4413,7 @@
 template <typename Impl>
 typename ParserBase<Impl>::ExpressionT ParserBase<Impl>::ParseClassLiteral(
     IdentifierT name, Scanner::Location class_name_location,
-    bool name_is_strict_reserved, int class_token_pos, bool* ok) {
+    bool name_is_strict_reserved, int class_token_pos, bool ambient, bool* ok) {
   // All parts of a ClassDeclaration and ClassExpression are strict code.
   if (name_is_strict_reserved) {
     impl()->ReportMessageAt(class_name_location,
@@ -4488,13 +4435,47 @@
   impl()->DeclareClassVariable(name, block_state.scope(), &class_info,
                                class_token_pos, CHECK_OK);
 
+  // Parse optional type parameters.
+  typename TypeSystem::TypeParameters type_parameters =
+      impl()->NullTypeParameters();
+  if (typed() && peek() == Token::LT) {  // Braces required here.
+    type_parameters = ParseTypeParameters(CHECK_OK);
+  }
+  USE(type_parameters);  // TODO(nikolaos): really use them!
+
+  bool started_scope = false;
+
+  // Parse optional extends clause.
   if (Check(Token::EXTENDS)) {
     block_state.set_start_position(scanner()->location().end_pos);
+    started_scope = true;
+    // TODO(nikolaos): If this remains an expression, we have to explicitly
+    // allow type arguments.
     ExpressionClassifier extends_classifier(this);
     class_info.extends = ParseLeftHandSideExpression(CHECK_OK);
     impl()->RewriteNonPattern(CHECK_OK);
     impl()->AccumulateFormalParameterContainmentErrors();
   } else {
+    block_state.set_start_position(scanner()->location().end_pos);
+  }
+
+  // Parse optional implements clause.
+  typename TypeSystem::TypeList implements = impl()->NullTypeList();
+  if (typed() && CheckContextualKeyword(CStrVector("implements"))) {
+    implements = impl()->EmptyTypeList();
+    if (!started_scope) {
+      block_state.set_start_position(scanner()->location().end_pos);
+      started_scope = true;
+    }
+    do {
+      typename TypeSystem::Type class_or_interface =
+          ParseTypeReference(CHECK_OK);
+      implements->Add(class_or_interface, zone());
+    } while (Check(Token::COMMA));
+  }
+  USE(implements);  // TODO(nikolaos): really use it!
+
+  if (!started_scope) {
     block_state.set_start_position(scanner()->location().end_pos);
   }
 
@@ -4511,7 +4492,12 @@
     ExpressionClassifier property_classifier(this);
     ClassLiteralPropertyT property = ParseClassPropertyDefinition(
         &checker, has_extends, &is_computed_name,
-        &class_info.has_seen_constructor, CHECK_OK);
+        &class_info.has_seen_constructor, ambient, CHECK_OK);
+
+    // Ignore member variable declarations, method signatures and members of
+    // ambients in typed mode.
+    if (impl()->IsEmptyClassLiteralProperty(property)) continue;
+
     impl()->RewriteNonPattern(CHECK_OK);
     impl()->AccumulateFormalParameterContainmentErrors();
 
@@ -4541,7 +4527,8 @@
                        CHECK_OK_CUSTOM(Void));
     return_value = factory()->NewUndefinedLiteral(kNoSourcePosition);
   } else {
-    return_value = ParseAssignmentExpression(accept_IN, CHECK_OK_CUSTOM(Void));
+    return_value = ParseAssignmentExpression(accept_IN, typesystem::kNoCover,
+                                             CHECK_OK_CUSTOM(Void));
     impl()->RewriteNonPattern(CHECK_OK_CUSTOM(Void));
   }
 
@@ -4575,7 +4562,8 @@
       name, scanner()->location(),
       is_strict_reserved ? kFunctionNameIsStrictReserved
                          : kFunctionNameValidityUnknown,
-      FunctionKind::kAsyncFunction, pos, type, language_mode(), CHECK_OK);
+      FunctionKind::kAsyncFunction, pos, type, language_mode(), typed(),
+      typesystem::kNormalTypes, CHECK_OK);
 }
 
 template <typename Impl>
@@ -4632,13 +4620,8 @@
     }
 
     int expr_pos = peek_position();
-<<<<<<< HEAD
     ExpressionT expression =
         ParseExpressionCoverGrammar(true, typesystem::kNoCover, CHECK_OK);
-    CheckNoTailCallExpressions(CHECK_OK);
-=======
-    ExpressionT expression = ParseExpressionCoverGrammar(true, CHECK_OK);
->>>>>>> ab486146
     impl()->RewriteNonPattern(CHECK_OK);
     impl()->AddTemplateExpression(&ts, expression);
 
@@ -4900,11 +4883,7 @@
       return ParseHoistableDeclaration(nullptr, false, ambient, ok);
     case Token::CLASS:
       Consume(Token::CLASS);
-<<<<<<< HEAD
-      return impl()->ParseClassDeclaration(nullptr, false, ambient, ok);
-=======
-      return ParseClassDeclaration(nullptr, false, ok);
->>>>>>> ab486146
+      return ParseClassDeclaration(nullptr, false, ambient, ok);
     case Token::VAR:
     case Token::CONST:
       return ParseVariableStatement(kStatementListItem, nullptr, ambient, ok);
@@ -4930,12 +4909,7 @@
       if (allow_harmony_async_await() && PeekAhead() == Token::FUNCTION &&
           !scanner()->HasAnyLineTerminatorAfterNext()) {
         Consume(Token::ASYNC);
-<<<<<<< HEAD
-        return impl()->ParseAsyncFunctionDeclaration(nullptr, false, ambient,
-                                                     ok);
-=======
-        return ParseAsyncFunctionDeclaration(nullptr, false, ok);
->>>>>>> ab486146
+        return ParseAsyncFunctionDeclaration(nullptr, false, ambient, ok);
       }
     /* falls through */
     default:
