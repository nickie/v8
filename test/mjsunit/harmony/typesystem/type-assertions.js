--- conflicted
+++ resolved
@@ -59,29 +59,6 @@
       t => "< " + t + " > typeof x",
       t => "< " + t + " > void x",
       // With expressions of higher precedence.
-<<<<<<< HEAD
-      t => "< " + t + "> x++",
-      t => "< " + t + "> (fo().x)++",
-      t => "< " + t + "> ++x",
-      t => "< " + t + "> ++(fo().x)",
-      t => "< " + t + "> fo(42)",
-      t => "< " + t + "> ff(42)(17)",
-      t => "< " + t + "> fa(42)[0]",
-      t => "< " + t + "> fo(42).x",
-      t => "< " + t + "> a[0]",
-      t => "< " + t + "> o.a",
-      t => "< " + t + "> new fo(42)",
-      t => "< " + t + "> new fa(42)[0]",
-      t => "< " + t + "> new fo(42).x",
-      t => "< " + t + "> new new ff(42)",
-      t => "< " + t + "> new new ffa(42)[0]",
-      t => "< " + t + "> new new ffo(42).x"
-    ]),
-    new TestGen(1, ValidTypeAssertions, [
-      // More than one assertions.
-      e => "<number>" + e,
-      e => "<number[]>" + e
-=======
       t => "< " + t + " > x++",
       t => "< " + t + " > (fo().x)++",
       t => "< " + t + " > ++x",
@@ -98,7 +75,11 @@
       t => "< " + t + " > new new ff(42)",
       t => "< " + t + " > new new ffa(42)[0]",
       t => "< " + t + " > new new ffo(42).x"
->>>>>>> dc40b8fa
+    ]),
+    new TestGen(1, ValidTypeAssertions, [
+      // More than one assertions.
+      e => "<number>" + e,
+      e => "<number[]>" + e
     ])
   ]);
 }
