--- conflicted
+++ resolved
@@ -1508,11 +1508,8 @@
   kAllowHarmonyFunctionSent,
   kAllowHarmonyRestrictiveDeclarations,
   kAllowHarmonyExponentiationOperator,
-<<<<<<< HEAD
+  kAllowHarmonyForIn,
   kAllowTypes
-=======
-  kAllowHarmonyForIn
->>>>>>> 2949e05d
 };
 
 enum ParserSyncTestResult {
@@ -1532,11 +1529,8 @@
       flags.Contains(kAllowHarmonyRestrictiveDeclarations));
   parser->set_allow_harmony_exponentiation_operator(
       flags.Contains(kAllowHarmonyExponentiationOperator));
-<<<<<<< HEAD
+  parser->set_allow_harmony_for_in(flags.Contains(kAllowHarmonyForIn));
   parser->set_allow_harmony_types(flags.Contains(kAllowTypes));
-=======
-  parser->set_allow_harmony_for_in(flags.Contains(kAllowHarmonyForIn));
->>>>>>> 2949e05d
 }
 
 
@@ -7445,7 +7439,26 @@
                     arraysize(always_flags));
 }
 
-<<<<<<< HEAD
+TEST(RestrictiveForInErrors) {
+  // clang-format off
+  const char* context_data[][2] = {
+    { "'use strict'", "" },
+    { "", "" },
+    { NULL, NULL }
+  };
+  const char* error_data[] = {
+    "for (var x = 0 in {});",
+    "for (const x = 0 in {});",
+    "for (let x = 0 in {});",
+    NULL
+  };
+  // clang-format on
+
+  static const ParserFlag always_flags[] = {kAllowHarmonyForIn};
+  RunParserSyncTest(context_data, error_data, kError, nullptr, 0, always_flags,
+                    arraysize(always_flags));
+}
+
 TEST(TypedVariableDeclarations) {
   const char* untyped_context_data[][2] = {{"", ""}, {NULL, NULL}};
   const char* typed_context_data[][2] = {{"'use types'; ", ""}, {NULL, NULL}};
@@ -8456,24 +8469,4 @@
                           always_flags, arraysize(always_flags));
   RunModuleParserSyncTest(typed_context_data, error_data, kError, NULL, 0,
                           always_flags, arraysize(always_flags));
-=======
-TEST(RestrictiveForInErrors) {
-  // clang-format off
-  const char* context_data[][2] = {
-    { "'use strict'", "" },
-    { "", "" },
-    { NULL, NULL }
-  };
-  const char* error_data[] = {
-    "for (var x = 0 in {});",
-    "for (const x = 0 in {});",
-    "for (let x = 0 in {});",
-    NULL
-  };
-  // clang-format on
-
-  static const ParserFlag always_flags[] = {kAllowHarmonyForIn};
-  RunParserSyncTest(context_data, error_data, kError, nullptr, 0, always_flags,
-                    arraysize(always_flags));
->>>>>>> 2949e05d
 }